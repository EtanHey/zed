--- conflicted
+++ resolved
@@ -66,7 +66,6 @@
         subroot_relative_path: Arc<Path>,
         project_env: Option<HashMap<String, String>>,
     ) -> ToolchainList;
-<<<<<<< HEAD
 
     /// Given a user-created toolchain, resolve lister-specific details.
     /// Put another way: fill in the details of the toolchain so the user does not have to.
@@ -76,7 +75,12 @@
         project_env: Option<HashMap<String, String>>,
     ) -> anyhow::Result<Toolchain>;
 
-    async fn activation_script(&self, toolchain: &Toolchain, fs: &dyn Fs) -> Option<String>;
+    async fn activation_script(
+        &self,
+        toolchain: &Toolchain,
+        shell: ShellKind,
+        fs: &dyn Fs,
+    ) -> Vec<String>;
     /// Returns various "static" bits of information about this toolchain lister. This function should be pure.
     fn meta(&self) -> ToolchainMetadata;
 }
@@ -89,18 +93,6 @@
     pub new_toolchain_placeholder: SharedString,
     /// The name of the manifest file for this toolchain.
     pub manifest_name: ManifestName,
-=======
-    // Returns a term which we should use in UI to refer to a toolchain.
-    fn term(&self) -> SharedString;
-    /// Returns the name of the manifest file for this toolchain.
-    fn manifest_name(&self) -> ManifestName;
-    async fn activation_script(
-        &self,
-        toolchain: &Toolchain,
-        shell: ShellKind,
-        fs: &dyn Fs,
-    ) -> Vec<String>;
->>>>>>> ff035e8a
 }
 
 #[async_trait(?Send)]
