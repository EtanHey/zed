--- conflicted
+++ resolved
@@ -428,11 +428,6 @@
         state
             .all_lsp_adapters
             .insert(cached.name.clone(), cached.clone());
-<<<<<<< HEAD
-=======
-
-        cached
->>>>>>> a05f86f9
     }
 
     /// Register a fake language server and adapter
