--- conflicted
+++ resolved
@@ -65,12 +65,9 @@
     Subscription, TextDimension, TextSummary, ToOffset, ToOffsetUtf16, ToPoint, ToPointUtf16,
     Transaction, TransactionId, Unclipped,
 };
-<<<<<<< HEAD
-use theme::SyntaxTheme;
+use theme::{ActiveTheme as _, SyntaxTheme};
 use tree_sitter::QueryMatches;
-=======
-use theme::{ActiveTheme as _, SyntaxTheme};
->>>>>>> 6f467281
+
 #[cfg(any(test, feature = "test-support"))]
 use util::RandomCharIter;
 use util::{debug_panic, maybe, RangeExt};
