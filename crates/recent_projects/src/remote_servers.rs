--- conflicted
+++ resolved
@@ -1,13 +1,3 @@
-<<<<<<< HEAD
-use std::borrow::Cow;
-use std::collections::BTreeSet;
-use std::path::PathBuf;
-use std::rc::Rc;
-use std::sync::Arc;
-use std::sync::atomic;
-use std::sync::atomic::AtomicUsize;
-
-=======
 use crate::{
     remote_connections::{
         RemoteConnectionModal, RemoteConnectionPrompt, RemoteSettingsContent, SshConnection,
@@ -15,7 +5,6 @@
     },
     ssh_config::parse_ssh_config_hosts,
 };
->>>>>>> 2ba25b5c
 use editor::Editor;
 use file_finder::OpenPathDelegate;
 use futures::{FutureExt, channel::oneshot, future::Shared, select};
@@ -33,16 +22,7 @@
 };
 use settings::{Settings, SettingsStore, update_settings_file, watch_config_file};
 use smol::stream::StreamExt as _;
-<<<<<<< HEAD
-use ui::Navigable;
-use ui::NavigableEntry;
-use ui::WithScrollbar;
-use ui::{
-    IconButtonShape, List, ListItem, ListSeparator, Modal, ModalHeader, Section, Tooltip,
-    prelude::*,
-=======
 use std::{
-    any::Any,
     borrow::Cow,
     collections::BTreeSet,
     path::PathBuf,
@@ -54,8 +34,7 @@
 };
 use ui::{
     IconButtonShape, List, ListItem, ListSeparator, Modal, ModalHeader, Navigable, NavigableEntry,
-    Scrollbar, ScrollbarState, Section, Tooltip, prelude::*,
->>>>>>> 2ba25b5c
+    Section, Tooltip, WithScrollbar, prelude::*,
 };
 use util::{
     ResultExt,
