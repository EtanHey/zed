--- conflicted
+++ resolved
@@ -119,17 +119,9 @@
             "compiling Rust crate for extension {}",
             extension_dir.display()
         );
-<<<<<<< HEAD
-        let output = Command::new("cargo")
-            .args([
-                "build",
-                "--target",
-                RUST_TARGET,
-            ])
-=======
+
         let output = util::command::new_std_command("cargo")
             .args(["build", "--target", RUST_TARGET])
->>>>>>> 9ea7ed8e
             .args(options.release.then_some("--release"))
             .arg("--target-dir")
             .arg(extension_dir.join("target"))
