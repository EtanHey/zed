syntax = "proto3";
package zed.messages;

// Looking for a number? Search "// current max"

message PeerId {
    uint32 owner_id = 1;
    uint32 id = 2;
}

message Envelope {
    uint32 id = 1;
    optional uint32 responding_to = 2;
    optional PeerId original_sender_id = 3;
    optional uint32 ack_id = 266;

    oneof payload {
        Hello hello = 4;
        Ack ack = 5;
        Error error = 6;
        Ping ping = 7;
        Test test = 8;
        EndStream end_stream = 165;

        CreateRoom create_room = 9;
        CreateRoomResponse create_room_response = 10;
        JoinRoom join_room = 11;
        JoinRoomResponse join_room_response = 12;
        RejoinRoom rejoin_room = 13;
        RejoinRoomResponse rejoin_room_response = 14;
        LeaveRoom leave_room = 15;
        Call call = 16;
        IncomingCall incoming_call = 17;
        CallCanceled call_canceled = 18;
        CancelCall cancel_call = 19;
        DeclineCall decline_call = 20;
        UpdateParticipantLocation update_participant_location = 21;
        RoomUpdated room_updated = 22;

        ShareProject share_project = 23;
        ShareProjectResponse share_project_response = 24;
        UnshareProject unshare_project = 25;
        JoinProject join_project = 26;
        JoinProjectResponse join_project_response = 27;
        LeaveProject leave_project = 28;
        AddProjectCollaborator add_project_collaborator = 29;
        UpdateProjectCollaborator update_project_collaborator = 30;
        RemoveProjectCollaborator remove_project_collaborator = 31;

        GetDefinition get_definition = 32;
        GetDefinitionResponse get_definition_response = 33;
        GetDeclaration get_declaration = 237;
        GetDeclarationResponse get_declaration_response = 238;
        GetTypeDefinition get_type_definition = 34;
        GetTypeDefinitionResponse get_type_definition_response = 35;

        GetReferences get_references = 36;
        GetReferencesResponse get_references_response = 37;
        GetDocumentHighlights get_document_highlights = 38;
        GetDocumentHighlightsResponse get_document_highlights_response = 39;
        GetProjectSymbols get_project_symbols = 40;
        GetProjectSymbolsResponse get_project_symbols_response = 41;
        OpenBufferForSymbol open_buffer_for_symbol = 42;
        OpenBufferForSymbolResponse open_buffer_for_symbol_response = 43;

        UpdateProject update_project = 44;
        UpdateWorktree update_worktree = 45;

        CreateProjectEntry create_project_entry = 46;
        RenameProjectEntry rename_project_entry = 47;
        CopyProjectEntry copy_project_entry = 48;
        DeleteProjectEntry delete_project_entry = 49;
        ProjectEntryResponse project_entry_response = 50;
        ExpandProjectEntry expand_project_entry = 51;
        ExpandProjectEntryResponse expand_project_entry_response = 52;
        ExpandAllForProjectEntry expand_all_for_project_entry = 291;
        ExpandAllForProjectEntryResponse expand_all_for_project_entry_response = 292;
        UpdateDiagnosticSummary update_diagnostic_summary = 53;
        StartLanguageServer start_language_server = 54;
        UpdateLanguageServer update_language_server = 55;

        OpenBufferById open_buffer_by_id = 56;
        OpenBufferByPath open_buffer_by_path = 57;
        OpenBufferResponse open_buffer_response = 58;
        CreateBufferForPeer create_buffer_for_peer = 59;
        UpdateBuffer update_buffer = 60;
        UpdateBufferFile update_buffer_file = 61;
        SaveBuffer save_buffer = 62;
        BufferSaved buffer_saved = 63;
        BufferReloaded buffer_reloaded = 64;
        ReloadBuffers reload_buffers = 65;
        ReloadBuffersResponse reload_buffers_response = 66;
        SynchronizeBuffers synchronize_buffers = 67;
        SynchronizeBuffersResponse synchronize_buffers_response = 68;
        FormatBuffers format_buffers = 69;
        FormatBuffersResponse format_buffers_response = 70;
        GetCompletions get_completions = 71;
        GetCompletionsResponse get_completions_response = 72;
        ResolveCompletionDocumentation resolve_completion_documentation = 73;
        ResolveCompletionDocumentationResponse resolve_completion_documentation_response = 74;
        ApplyCompletionAdditionalEdits apply_completion_additional_edits = 75;
        ApplyCompletionAdditionalEditsResponse apply_completion_additional_edits_response = 76;
        GetCodeActions get_code_actions = 77;
        GetCodeActionsResponse get_code_actions_response = 78;
        GetHover get_hover = 79;
        GetHoverResponse get_hover_response = 80;
        ApplyCodeAction apply_code_action = 81;
        ApplyCodeActionResponse apply_code_action_response = 82;
        PrepareRename prepare_rename = 83;
        PrepareRenameResponse prepare_rename_response = 84;
        PerformRename perform_rename = 85;
        PerformRenameResponse perform_rename_response = 86;

        UpdateContacts update_contacts = 89;
        UpdateInviteInfo update_invite_info = 90;
        ShowContacts show_contacts = 91;

        GetUsers get_users = 92;
        FuzzySearchUsers fuzzy_search_users = 93;
        UsersResponse users_response = 94;
        RequestContact request_contact = 95;
        RespondToContactRequest respond_to_contact_request = 96;
        RemoveContact remove_contact = 97;

        Follow follow = 98;
        FollowResponse follow_response = 99;
        UpdateFollowers update_followers = 100;
        Unfollow unfollow = 101;
        GetPrivateUserInfo get_private_user_info = 102;
        GetPrivateUserInfoResponse get_private_user_info_response = 103;
        UpdateUserPlan update_user_plan = 234;
        UpdateDiffBases update_diff_bases = 104;
        AcceptTermsOfService accept_terms_of_service = 239;
        AcceptTermsOfServiceResponse accept_terms_of_service_response = 240;

        OnTypeFormatting on_type_formatting = 105;
        OnTypeFormattingResponse on_type_formatting_response = 106;

        UpdateWorktreeSettings update_worktree_settings = 107;

        InlayHints inlay_hints = 108;
        InlayHintsResponse inlay_hints_response = 109;
        ResolveInlayHint resolve_inlay_hint = 110;
        ResolveInlayHintResponse resolve_inlay_hint_response = 111;
        RefreshInlayHints refresh_inlay_hints = 112;

        CreateChannel create_channel = 113;
        CreateChannelResponse create_channel_response = 114;
        InviteChannelMember invite_channel_member = 115;
        RemoveChannelMember remove_channel_member = 116;
        RespondToChannelInvite respond_to_channel_invite = 117;
        UpdateChannels update_channels = 118;
        JoinChannel join_channel = 119;
        DeleteChannel delete_channel = 120;
        GetChannelMembers get_channel_members = 121;
        GetChannelMembersResponse get_channel_members_response = 122;
        SetChannelMemberRole set_channel_member_role = 123;
        RenameChannel rename_channel = 124;
        RenameChannelResponse rename_channel_response = 125;
        SubscribeToChannels subscribe_to_channels = 207;

        JoinChannelBuffer join_channel_buffer = 126;
        JoinChannelBufferResponse join_channel_buffer_response = 127;
        UpdateChannelBuffer update_channel_buffer = 128;
        LeaveChannelBuffer leave_channel_buffer = 129;
        UpdateChannelBufferCollaborators update_channel_buffer_collaborators = 130;
        RejoinChannelBuffers rejoin_channel_buffers = 131;
        RejoinChannelBuffersResponse rejoin_channel_buffers_response = 132;
        AckBufferOperation ack_buffer_operation = 133;

        JoinChannelChat join_channel_chat = 134;
        JoinChannelChatResponse join_channel_chat_response = 135;
        LeaveChannelChat leave_channel_chat = 136;
        SendChannelMessage send_channel_message = 137;
        SendChannelMessageResponse send_channel_message_response = 138;
        ChannelMessageSent channel_message_sent = 139;
        GetChannelMessages get_channel_messages = 140;
        GetChannelMessagesResponse get_channel_messages_response = 141;
        RemoveChannelMessage remove_channel_message = 142;
        AckChannelMessage ack_channel_message = 143;
        GetChannelMessagesById get_channel_messages_by_id = 144;

        MoveChannel move_channel = 147;
        SetChannelVisibility set_channel_visibility = 148;

        AddNotification add_notification = 149;
        GetNotifications get_notifications = 150;
        GetNotificationsResponse get_notifications_response = 151;
        DeleteNotification delete_notification = 152;
        MarkNotificationRead mark_notification_read = 153;
        LspExtExpandMacro lsp_ext_expand_macro = 154;
        LspExtExpandMacroResponse lsp_ext_expand_macro_response = 155;
        SetRoomParticipantRole set_room_participant_role = 156;

        UpdateUserChannels update_user_channels = 157;

        GetImplementation get_implementation = 162;
        GetImplementationResponse get_implementation_response = 163;

        CountLanguageModelTokens count_language_model_tokens = 230;
        CountLanguageModelTokensResponse count_language_model_tokens_response = 231;
        GetCachedEmbeddings get_cached_embeddings = 189;
        GetCachedEmbeddingsResponse get_cached_embeddings_response = 190;
        ComputeEmbeddings compute_embeddings = 191;
        ComputeEmbeddingsResponse compute_embeddings_response = 192;

        UpdateChannelMessage update_channel_message = 170;
        ChannelMessageUpdate channel_message_update = 171;

        BlameBuffer blame_buffer = 172;
        BlameBufferResponse blame_buffer_response = 173;

        UpdateNotification update_notification = 174;

        MultiLspQuery multi_lsp_query = 175;
        MultiLspQueryResponse multi_lsp_query_response = 176;
        RestartLanguageServers restart_language_servers = 208;

        RejoinRemoteProjects rejoin_remote_projects = 186;
        RejoinRemoteProjectsResponse rejoin_remote_projects_response = 187;

        OpenNewBuffer open_new_buffer = 196;

        GetSupermavenApiKey get_supermaven_api_key = 198;
        GetSupermavenApiKeyResponse get_supermaven_api_key_response = 199;

        TaskContextForLocation task_context_for_location = 203;
        TaskContext task_context = 204;

        LinkedEditingRange linked_editing_range = 209;
        LinkedEditingRangeResponse linked_editing_range_response = 210;

        AdvertiseContexts advertise_contexts = 211;
        OpenContext open_context = 212;
        OpenContextResponse open_context_response = 213;
        CreateContext create_context = 232;
        CreateContextResponse create_context_response = 233;
        UpdateContext update_context = 214;
        SynchronizeContexts synchronize_contexts = 215;
        SynchronizeContextsResponse synchronize_contexts_response = 216;

        GetSignatureHelp get_signature_help = 217;
        GetSignatureHelpResponse get_signature_help_response = 218;

        ListRemoteDirectory list_remote_directory = 219;
        ListRemoteDirectoryResponse list_remote_directory_response = 220;
        AddWorktree add_worktree = 222;
        AddWorktreeResponse add_worktree_response = 223;

        GetLlmToken get_llm_token = 235;
        GetLlmTokenResponse get_llm_token_response = 236;
        RefreshLlmToken refresh_llm_token = 259;

        LspExtSwitchSourceHeader lsp_ext_switch_source_header = 241;
        LspExtSwitchSourceHeaderResponse lsp_ext_switch_source_header_response = 242;

        FindSearchCandidates find_search_candidates = 243;
        FindSearchCandidatesResponse find_search_candidates_response = 244;

        CloseBuffer close_buffer = 245;

        ShutdownRemoteServer shutdown_remote_server = 257;

        RemoveWorktree remove_worktree = 258;

        LanguageServerLog language_server_log = 260;

        Toast toast = 261;
        HideToast hide_toast = 262;

        OpenServerSettings open_server_settings = 263;

        GetPermalinkToLine get_permalink_to_line = 264;
        GetPermalinkToLineResponse get_permalink_to_line_response = 265;

        FlushBufferedMessages flush_buffered_messages = 267;

        LanguageServerPromptRequest language_server_prompt_request = 268;
        LanguageServerPromptResponse language_server_prompt_response = 269;

        GitBranches git_branches = 270;
        GitBranchesResponse git_branches_response = 271;

        UpdateGitBranch update_git_branch = 272;

        ListToolchains list_toolchains = 273;
        ListToolchainsResponse list_toolchains_response = 274;
        ActivateToolchain activate_toolchain = 275;
        ActiveToolchain active_toolchain = 276;
        ActiveToolchainResponse active_toolchain_response = 277;

        GetPathMetadata get_path_metadata = 278;
        GetPathMetadataResponse get_path_metadata_response = 279;

        GetPanicFiles get_panic_files = 280;
        GetPanicFilesResponse get_panic_files_response = 281;

        CancelLanguageServerWork cancel_language_server_work = 282;

        LspExtOpenDocs lsp_ext_open_docs = 283;
        LspExtOpenDocsResponse lsp_ext_open_docs_response = 284;

        SyncExtensions sync_extensions = 285;
        SyncExtensionsResponse sync_extensions_response = 286;
        InstallExtension install_extension = 287;

        OpenUnstagedChanges open_unstaged_changes = 288;
        OpenUnstagedChangesResponse open_unstaged_changes_response = 289;

        RegisterBufferWithLanguageServers register_buffer_with_language_servers = 290;

        Stage stage = 293;
        Unstage unstage = 294;
        Commit commit = 295;
        OpenCommitMessageBuffer open_commit_message_buffer = 296;

<<<<<<< HEAD
        SynchronizeBreakpoints synchronize_breakpoints = 297;
        SetActiveDebugLine set_active_debug_line = 298;
        RemoveActiveDebugLine remove_active_debug_line = 299;
        SetDebuggerPanelItem set_debugger_panel_item = 300;
        UpdateDebugAdapter update_debug_adapter = 301;
        ShutdownDebugClient shutdown_debug_client = 302;
        SetDebugClientCapabilities set_debug_client_capabilities = 303;

        DapNextRequest dap_next_request = 304;
        DapStepInRequest dap_step_in_request = 305;
        DapStepOutRequest dap_step_out_request = 306;
        DapStepBackRequest dap_step_back_request = 307;
        DapContinueRequest dap_continue_request = 308;
        DapContinueResponse dap_continue_response = 309;
        DapPauseRequest dap_pause_request = 310;
        DapDisconnectRequest dap_disconnect_request = 311;
        DapTerminateThreadsRequest dap_terminate_threads_request = 312;
        DapTerminateRequest dap_terminate_request = 313;
        DapRestartRequest dap_restart_request = 314;
        DapShutdownSession dap_shutdown_session = 315;
        UpdateThreadStatus update_thread_status = 316;
        VariablesRequest variables_request = 317;
        DapVariables dap_variables = 318;
        DapRestartStackFrameRequest dap_restart_stack_frame_request = 319;
        IgnoreBreakpointState ignore_breakpoint_state = 320;
        ToggleIgnoreBreakpoints toggle_ignore_breakpoints = 321;
        DebuggerSessionEnded debugger_session_ended = 322; // current max
=======
        OpenUncommittedChanges open_uncommitted_changes = 297;
        OpenUncommittedChangesResponse open_uncommitted_changes_response = 298; // current max
>>>>>>> fef567bb
    }

    reserved 87 to 88;
    reserved 158 to 161;
    reserved 164;
    reserved 166 to 169;
    reserved 177 to 185;
    reserved 188;
    reserved 193 to 195;
    reserved 197;
    reserved 200 to 202;
    reserved 205 to 206;
    reserved 221;
    reserved 224 to 229;
    reserved 246;
    reserved 247 to 254;
    reserved 255 to 256;
}

// Messages

message Hello {
    PeerId peer_id = 1;
}

message Ping {}

message Ack {}

message Error {
    string message = 1;
    ErrorCode code = 2;
    repeated string tags = 3;
}

enum ErrorCode {
    Internal = 0;
    NoSuchChannel = 1;
    Disconnected = 2;
    SignedOut = 3;
    UpgradeRequired = 4;
    Forbidden = 5;
    NeedsCla = 7;
    NotARootChannel = 8;
    BadPublicNesting = 9;
    CircularNesting = 10;
    WrongMoveTarget = 11;
    UnsharedItem = 12;
    NoSuchProject = 13;
    DevServerProjectPathDoesNotExist = 16;
    RemoteUpgradeRequired = 17;
    RateLimitExceeded = 18;
    reserved 6;
    reserved 14 to 15;
}

message EndStream {}

message Test {
    uint64 id = 1;
}

message CreateRoom {}

message CreateRoomResponse {
    Room room = 1;
    optional LiveKitConnectionInfo live_kit_connection_info = 2;
}

message JoinRoom {
    uint64 id = 1;
}

message JoinRoomResponse {
    Room room = 1;
    optional uint64 channel_id = 2;
    optional LiveKitConnectionInfo live_kit_connection_info = 3;
}

message RejoinRoom {
    uint64 id = 1;
    repeated UpdateProject reshared_projects = 2;
    repeated RejoinProject rejoined_projects = 3;
}
message RejoinRemoteProjects {
    repeated RejoinProject rejoined_projects = 1;
}

message RejoinRemoteProjectsResponse {
    repeated RejoinedProject rejoined_projects = 1;
}

message RejoinProject {
    uint64 id = 1;
    repeated RejoinWorktree worktrees = 2;
}

message RejoinWorktree {
    uint64 id = 1;
    uint64 scan_id = 2;
}

message RejoinRoomResponse {
    Room room = 1;
    repeated ResharedProject reshared_projects = 2;
    repeated RejoinedProject rejoined_projects = 3;
}

message ResharedProject {
    uint64 id = 1;
    repeated Collaborator collaborators = 2;
}

message RejoinedProject {
    uint64 id = 1;
    repeated WorktreeMetadata worktrees = 2;
    repeated Collaborator collaborators = 3;
    repeated LanguageServer language_servers = 4;
    repeated SynchronizeBreakpoints breakpoints = 5;
}

message LeaveRoom {}

message Room {
    uint64 id = 1;
    repeated Participant participants = 2;
    repeated PendingParticipant pending_participants = 3;
    repeated Follower followers = 4;
    string livekit_room = 5;
}

message Participant {
    uint64 user_id = 1;
    PeerId peer_id = 2;
    repeated ParticipantProject projects = 3;
    ParticipantLocation location = 4;
    uint32 participant_index = 5;
    ChannelRole role = 6;
    reserved 7;
}

message PendingParticipant {
    uint64 user_id = 1;
    uint64 calling_user_id = 2;
    optional uint64 initial_project_id = 3;
}

message ParticipantProject {
    uint64 id = 1;
    repeated string worktree_root_names = 2;
}

message Follower {
    PeerId leader_id = 1;
    PeerId follower_id = 2;
    uint64 project_id = 3;
}

message ParticipantLocation {
    oneof variant {
        SharedProject shared_project = 1;
        UnsharedProject unshared_project = 2;
        External external = 3;
    }

    message SharedProject {
        uint64 id = 1;
    }

    message UnsharedProject {}

    message External {}
}

message Call {
    uint64 room_id = 1;
    uint64 called_user_id = 2;
    optional uint64 initial_project_id = 3;
}

message IncomingCall {
    uint64 room_id = 1;
    uint64 calling_user_id = 2;
    repeated uint64 participant_user_ids = 3;
    optional ParticipantProject initial_project = 4;
}

message CallCanceled {
    uint64 room_id = 1;
}

message CancelCall {
    uint64 room_id = 1;
    uint64 called_user_id = 2;
}

message DeclineCall {
    uint64 room_id = 1;
}

message UpdateParticipantLocation {
    uint64 room_id = 1;
    ParticipantLocation location = 2;
}

message RoomUpdated {
    Room room = 1;
}

message LiveKitConnectionInfo {
    string server_url = 1;
    string token = 2;
    bool can_publish = 3;
}

message ShareProject {
    uint64 room_id = 1;
    repeated WorktreeMetadata worktrees = 2;
    reserved 3;
    bool is_ssh_project = 4;
}

message ShareProjectResponse {
    uint64 project_id = 1;
}

message UnshareProject {
    uint64 project_id = 1;
}

message UpdateProject {
    uint64 project_id = 1;
    repeated WorktreeMetadata worktrees = 2;
}

message JoinProject {
    uint64 project_id = 1;
}

message ListRemoteDirectory {
    uint64 dev_server_id = 1;
    string path = 2;
}

message ListRemoteDirectoryResponse {
    repeated string entries = 1;
}

message JoinProjectResponse {
    uint64 project_id = 5;
    uint32 replica_id = 1;
    repeated WorktreeMetadata worktrees = 2;
    repeated Collaborator collaborators = 3;
    repeated LanguageServer language_servers = 4;
    ChannelRole role = 6;
    reserved 7;
    repeated SynchronizeBreakpoints breakpoints = 8;
    repeated DebuggerSession debug_sessions = 9;
}

message LeaveProject {
    uint64 project_id = 1;
}

message UpdateWorktree {
    uint64 project_id = 1;
    uint64 worktree_id = 2;
    string root_name = 3;
    repeated Entry updated_entries = 4;
    repeated uint64 removed_entries = 5;
    repeated RepositoryEntry updated_repositories = 6;
    repeated uint64 removed_repositories = 7;
    uint64 scan_id = 8;
    bool is_last_update = 9;
    string abs_path = 10;
}

message UpdateWorktreeSettings {
    uint64 project_id = 1;
    uint64 worktree_id = 2;
    string path = 3;
    optional string content = 4;
    optional LocalSettingsKind kind = 5;
}

enum LocalSettingsKind {
    Settings = 0;
    Tasks = 1;
    Editorconfig = 2;
}

message CreateProjectEntry {
    uint64 project_id = 1;
    uint64 worktree_id = 2;
    string path = 3;
    bool is_directory = 4;
}

message RenameProjectEntry {
    uint64 project_id = 1;
    uint64 entry_id = 2;
    string new_path = 3;
}

message CopyProjectEntry {
    uint64 project_id = 1;
    uint64 entry_id = 2;
    string new_path = 3;
    optional string relative_worktree_source_path = 4;
}

message DeleteProjectEntry {
    uint64 project_id = 1;
    uint64 entry_id = 2;
    bool use_trash = 3;
}

message ExpandProjectEntry {
    uint64 project_id = 1;
    uint64 entry_id = 2;
}

message ExpandProjectEntryResponse {
    uint64 worktree_scan_id = 1;
}

message ExpandAllForProjectEntry {
    uint64 project_id = 1;
    uint64 entry_id = 2;
}

message ExpandAllForProjectEntryResponse {
    uint64 worktree_scan_id = 1;
}

message ProjectEntryResponse {
    optional Entry entry = 1;
    uint64 worktree_scan_id = 2;
}

message AddProjectCollaborator {
    uint64 project_id = 1;
    Collaborator collaborator = 2;
}

message UpdateProjectCollaborator {
    uint64 project_id = 1;
    PeerId old_peer_id = 2;
    PeerId new_peer_id = 3;
}

message RemoveProjectCollaborator {
    uint64 project_id = 1;
    PeerId peer_id = 2;
}

message UpdateChannelBufferCollaborators {
    uint64 channel_id = 1;
    repeated Collaborator collaborators = 2;
}

message GetDefinition {
     uint64 project_id = 1;
     uint64 buffer_id = 2;
     Anchor position = 3;
     repeated VectorClockEntry version = 4;
}

message GetDefinitionResponse {
    repeated LocationLink links = 1;
}

message GetDeclaration {
     uint64 project_id = 1;
     uint64 buffer_id = 2;
     Anchor position = 3;
     repeated VectorClockEntry version = 4;
}

message GetDeclarationResponse {
    repeated LocationLink links = 1;
}

message GetTypeDefinition {
     uint64 project_id = 1;
     uint64 buffer_id = 2;
     Anchor position = 3;
     repeated VectorClockEntry version = 4;
 }

message GetTypeDefinitionResponse {
    repeated LocationLink links = 1;
}
message GetImplementation {
     uint64 project_id = 1;
     uint64 buffer_id = 2;
     Anchor position = 3;
     repeated VectorClockEntry version = 4;
 }

message GetImplementationResponse {
    repeated LocationLink links = 1;
}

message GetReferences {
     uint64 project_id = 1;
     uint64 buffer_id = 2;
     Anchor position = 3;
     repeated VectorClockEntry version = 4;
 }

message GetReferencesResponse {
    repeated Location locations = 1;
}

message GetDocumentHighlights {
     uint64 project_id = 1;
     uint64 buffer_id = 2;
     Anchor position = 3;
     repeated VectorClockEntry version = 4;
 }

message GetDocumentHighlightsResponse {
    repeated DocumentHighlight highlights = 1;
}

message Location {
    uint64 buffer_id = 1;
    Anchor start = 2;
    Anchor end = 3;
}

message LocationLink {
    optional Location origin = 1;
    Location target = 2;
}

message DocumentHighlight {
    Kind kind = 1;
    Anchor start = 2;
    Anchor end = 3;

    enum Kind {
        Text = 0;
        Read = 1;
        Write = 2;
    }
}

message GetProjectSymbols {
    uint64 project_id = 1;
    string query = 2;
}

message GetProjectSymbolsResponse {
    repeated Symbol symbols = 4;
}

message Symbol {
    uint64 source_worktree_id = 1;
    uint64 worktree_id = 2;
    string language_server_name = 3;
    string name = 4;
    int32 kind = 5;
    string path = 6;
    // Cannot use generate anchors for unopened files,
    // so we are forced to use point coords instead
    PointUtf16 start = 7;
    PointUtf16 end = 8;
    bytes signature = 9;
}

message OpenBufferForSymbol {
    uint64 project_id = 1;
    Symbol symbol = 2;
}

message OpenBufferForSymbolResponse {
    uint64 buffer_id = 1;
}

message OpenBufferByPath {
    uint64 project_id = 1;
    uint64 worktree_id = 2;
    string path = 3;
}

message OpenBufferById {
    uint64 project_id = 1;
    uint64 id = 2;
}

message OpenNewBuffer {
    uint64 project_id = 1;
}

message OpenBufferResponse {
    uint64 buffer_id = 1;
}

message CreateBufferForPeer {
    uint64 project_id = 1;
    PeerId peer_id = 2;
    oneof variant {
        BufferState state = 3;
        BufferChunk chunk = 4;
    }
}

message UpdateBuffer {
    uint64 project_id = 1;
    uint64 buffer_id = 2;
    repeated Operation operations = 3;
}

message UpdateChannelBuffer {
    uint64 channel_id = 1;
    repeated Operation operations = 2;
}

message UpdateBufferFile {
    uint64 project_id = 1;
    uint64 buffer_id = 2;
    File file = 3;
}

message SaveBuffer {
    uint64 project_id = 1;
    uint64 buffer_id = 2;
    repeated VectorClockEntry version = 3;
    optional ProjectPath new_path = 4;
}

message CloseBuffer {
    uint64 project_id = 1;
    uint64 buffer_id = 2;
}

message ProjectPath {
    uint64 worktree_id = 1;
    string path = 2;
}

message BufferSaved {
    uint64 project_id = 1;
    uint64 buffer_id = 2;
    repeated VectorClockEntry version = 3;
    Timestamp mtime = 4;
    reserved 5;
}

message BufferReloaded {
    uint64 project_id = 1;
    uint64 buffer_id = 2;
    repeated VectorClockEntry version = 3;
    Timestamp mtime = 4;
    reserved 5;
    LineEnding line_ending = 6;
}

message ReloadBuffers {
    uint64 project_id = 1;
    repeated uint64 buffer_ids = 2;
}

message ReloadBuffersResponse {
    ProjectTransaction transaction = 1;
}

message SynchronizeBuffers {
    uint64 project_id = 1;
    repeated BufferVersion buffers = 2;
}

message SynchronizeBuffersResponse {
    repeated BufferVersion buffers = 1;
}

message BufferVersion {
    uint64 id = 1;
    repeated VectorClockEntry version = 2;
}

message ChannelBufferVersion {
    uint64 channel_id = 1;
    repeated VectorClockEntry version = 2;
    uint64 epoch = 3;
}

enum FormatTrigger {
    Save = 0;
    Manual = 1;
}

message FormatBuffers {
    uint64 project_id = 1;
    FormatTrigger trigger = 2;
    repeated uint64 buffer_ids = 3;
}

message FormatBuffersResponse {
    ProjectTransaction transaction = 1;
}

message GetCompletions {
    uint64 project_id = 1;
    uint64 buffer_id = 2;
    Anchor position = 3;
    repeated VectorClockEntry version = 4;
}

message GetCompletionsResponse {
    repeated Completion completions = 1;
    repeated VectorClockEntry version = 2;
}

message ApplyCompletionAdditionalEdits {
    uint64 project_id = 1;
    uint64 buffer_id = 2;
    Completion completion = 3;
}

message ApplyCompletionAdditionalEditsResponse {
    Transaction transaction = 1;
}

message Completion {
    Anchor old_start = 1;
    Anchor old_end = 2;
    string new_text = 3;
    uint64 server_id = 4;
    bytes lsp_completion = 5;
    bool resolved = 6;
}

message GetCodeActions {
    uint64 project_id = 1;
    uint64 buffer_id = 2;
    Anchor start = 3;
    Anchor end = 4;
    repeated VectorClockEntry version = 5;
}

message GetCodeActionsResponse {
    repeated CodeAction actions = 1;
    repeated VectorClockEntry version = 2;
}

message GetSignatureHelp {
    uint64 project_id = 1;
    uint64 buffer_id = 2;
    Anchor position = 3;
    repeated VectorClockEntry version = 4;
}

message GetSignatureHelpResponse {
    optional SignatureHelp signature_help = 1;
}

message SignatureHelp {
    repeated SignatureInformation signatures = 1;
    optional uint32 active_signature = 2;
    optional uint32 active_parameter = 3;
}

message SignatureInformation {
    string label = 1;
    optional Documentation documentation = 2;
    repeated ParameterInformation parameters = 3;
    optional uint32 active_parameter = 4;
}

message Documentation {
    oneof content {
        string value = 1;
        MarkupContent markup_content = 2;
    }
}

enum MarkupKind {
    PlainText = 0;
    Markdown = 1;
}

message ParameterInformation {
    oneof label {
        string simple = 1;
        LabelOffsets label_offsets = 2;
    }
    optional Documentation documentation = 3;
}

message LabelOffsets {
    uint32 start = 1;
    uint32 end = 2;
}

message GetHover {
    uint64 project_id = 1;
    uint64 buffer_id = 2;
    Anchor position = 3;
    repeated VectorClockEntry version = 5;
}

message GetHoverResponse {
    optional Anchor start = 1;
    optional Anchor end = 2;
    repeated HoverBlock contents = 3;
}

message HoverBlock {
    string text = 1;
    optional string language = 2;
    bool is_markdown = 3;
}

message ApplyCodeAction {
    uint64 project_id = 1;
    uint64 buffer_id = 2;
    CodeAction action = 3;
}

message ApplyCodeActionResponse {
    ProjectTransaction transaction = 1;
}

message PrepareRename {
    uint64 project_id = 1;
    uint64 buffer_id = 2;
    Anchor position = 3;
    repeated VectorClockEntry version = 4;
}

message PrepareRenameResponse {
    bool can_rename = 1;
    Anchor start = 2;
    Anchor end = 3;
    repeated VectorClockEntry version = 4;
    bool only_unprepared_rename_supported = 5;
}

message PerformRename {
    uint64 project_id = 1;
    uint64 buffer_id = 2;
    Anchor position = 3;
    string new_name = 4;
    repeated VectorClockEntry version = 5;
}

message OnTypeFormatting {
    uint64 project_id = 1;
    uint64 buffer_id = 2;
    Anchor position = 3;
    string trigger = 4;
    repeated VectorClockEntry version = 5;
}

message OnTypeFormattingResponse {
    Transaction transaction = 1;
}


message LinkedEditingRange {
    uint64 project_id = 1;
    uint64 buffer_id = 2;
    Anchor position = 3;
    repeated VectorClockEntry version = 4;
}

message AnchorRange {
    Anchor start = 1;
    Anchor end = 2;
}

message LinkedEditingRangeResponse {
    repeated AnchorRange items = 1;
    repeated VectorClockEntry version = 4;
}

message InlayHints {
    uint64 project_id = 1;
    uint64 buffer_id = 2;
    Anchor start = 3;
    Anchor end = 4;
    repeated VectorClockEntry version = 5;
}

message InlayHintsResponse {
    repeated InlayHint hints = 1;
    repeated VectorClockEntry version = 2;
}

message InlayHint {
    Anchor position = 1;
    InlayHintLabel label = 2;
    optional string kind = 3;
    bool padding_left = 4;
    bool padding_right = 5;
    InlayHintTooltip tooltip = 6;
    ResolveState resolve_state = 7;
}

message InlayHintLabel {
    oneof label {
        string value = 1;
        InlayHintLabelParts label_parts = 2;
    }
}

message InlayHintLabelParts {
    repeated InlayHintLabelPart parts = 1;
}

message InlayHintLabelPart {
    string value = 1;
    InlayHintLabelPartTooltip tooltip = 2;
    optional string location_url = 3;
    PointUtf16 location_range_start = 4;
    PointUtf16 location_range_end = 5;
    optional uint64 language_server_id = 6;
}

message InlayHintTooltip {
    oneof content {
        string value = 1;
        MarkupContent markup_content = 2;
    }
}

message InlayHintLabelPartTooltip {
    oneof content {
        string value = 1;
        MarkupContent markup_content = 2;
    }
}

message ResolveState {
    State state = 1;
    LspResolveState lsp_resolve_state = 2;

    enum State {
        Resolved = 0;
        CanResolve = 1;
        Resolving = 2;
    }

    message LspResolveState {
        optional string value = 1;
        uint64 server_id = 2;
    }
}

// This type is used to resolve more than just
// the documentation, but for backwards-compatibility
// reasons we can't rename the type.
message ResolveCompletionDocumentation {
    uint64 project_id = 1;
    uint64 language_server_id = 2;
    bytes lsp_completion = 3;
    uint64 buffer_id = 4;
}

message ResolveCompletionDocumentationResponse {
    string documentation = 1;
    bool documentation_is_markdown = 2;
    Anchor old_start = 3;
    Anchor old_end = 4;
    string new_text = 5;
    bytes lsp_completion = 6;
}

message ResolveInlayHint {
    uint64 project_id = 1;
    uint64 buffer_id = 2;
    uint64 language_server_id = 3;
    InlayHint hint = 4;
}

message ResolveInlayHintResponse {
    InlayHint hint = 1;
}

message RefreshInlayHints {
    uint64 project_id = 1;
}

message MarkupContent {
    bool is_markdown = 1;
    string value = 2;
}

message PerformRenameResponse {
    ProjectTransaction transaction = 2;
}

message SearchQuery {
    string query = 2;
    bool regex = 3;
    bool whole_word = 4;
    bool case_sensitive = 5;
    string files_to_include = 6;
    string files_to_exclude = 7;
    bool include_ignored = 8;
}

message FindSearchCandidates {
    uint64 project_id = 1;
    SearchQuery query = 2;
    uint64 limit = 3;
}

message FindSearchCandidatesResponse {
    repeated uint64 buffer_ids = 1;
}

message CodeAction {
    uint64 server_id = 1;
    Anchor start = 2;
    Anchor end = 3;
    bytes lsp_action = 4;
}

message ProjectTransaction {
    repeated uint64 buffer_ids = 1;
    repeated Transaction transactions = 2;
}

message Transaction {
    LamportTimestamp id = 1;
    repeated LamportTimestamp edit_ids = 2;
    repeated VectorClockEntry start = 3;
}

message LamportTimestamp {
    uint32 replica_id = 1;
    uint32 value = 2;
}

message LanguageServer {
    uint64 id = 1;
    string name = 2;
    optional uint64 worktree_id = 3;
}

message StartLanguageServer {
    uint64 project_id = 1;
    LanguageServer server = 2;
}

message UpdateDiagnosticSummary {
    uint64 project_id = 1;
    uint64 worktree_id = 2;
    DiagnosticSummary summary = 3;
}

message DiagnosticSummary {
    string path = 1;
    uint64 language_server_id = 2;
    uint32 error_count = 3;
    uint32 warning_count = 4;
}

message UpdateLanguageServer {
    uint64 project_id = 1;
    uint64 language_server_id = 2;
    oneof variant {
        LspWorkStart work_start = 3;
        LspWorkProgress work_progress = 4;
        LspWorkEnd work_end = 5;
        LspDiskBasedDiagnosticsUpdating disk_based_diagnostics_updating = 6;
        LspDiskBasedDiagnosticsUpdated disk_based_diagnostics_updated = 7;
    }
}

message LspWorkStart {
    string token = 1;
    optional string title = 4;
    optional string message = 2;
    optional uint32 percentage = 3;
    optional bool is_cancellable = 5;
}

message LspWorkProgress {
    string token = 1;
    optional string message = 2;
    optional uint32 percentage = 3;
    optional bool is_cancellable = 4;
}

message LspWorkEnd {
    string token = 1;
}

message LspDiskBasedDiagnosticsUpdating {}

message LspDiskBasedDiagnosticsUpdated {}

message LanguageServerLog {
    uint64 project_id = 1;
    uint64 language_server_id = 2;
    oneof log_type {
        uint32 log_message_type = 3;
        LspLogTrace log_trace = 4;
    }
    string message = 5;
}

message LspLogTrace {
    optional string message = 1;
}

message UpdateChannels {
    repeated Channel channels = 1;
    repeated uint64 delete_channels = 4;
    repeated Channel channel_invitations = 5;
    repeated uint64 remove_channel_invitations = 6;
    repeated ChannelParticipants channel_participants = 7;
    repeated ChannelMessageId latest_channel_message_ids = 8;
    repeated ChannelBufferVersion latest_channel_buffer_versions = 9;

    reserved 10 to 15;
}

message UpdateUserChannels {
    repeated ChannelMessageId observed_channel_message_id = 1;
    repeated ChannelBufferVersion observed_channel_buffer_version = 2;
    repeated ChannelMembership channel_memberships = 3;
}

message ChannelMembership {
    uint64 channel_id = 1;
    ChannelRole role = 2;
}

message ChannelMessageId {
    uint64 channel_id = 1;
    uint64 message_id = 2;
}

message ChannelPermission {
    uint64 channel_id = 1;
    ChannelRole role = 3;
}

message ChannelParticipants {
    uint64 channel_id = 1;
    repeated uint64 participant_user_ids = 2;
}

message JoinChannel {
    uint64 channel_id = 1;
}

message DeleteChannel {
    uint64 channel_id = 1;
}

message GetChannelMembers {
    uint64 channel_id = 1;
    string query = 2;
    uint64 limit = 3;
}

message GetChannelMembersResponse {
    repeated ChannelMember members = 1;
    repeated User users = 2;
}

message ChannelMember {
    uint64 user_id = 1;
    Kind kind = 3;
    ChannelRole role = 4;

    enum Kind {
        Member = 0;
        Invitee = 1;
    }
}

message SubscribeToChannels {}

message CreateChannel {
    string name = 1;
    optional uint64 parent_id = 2;
}

message CreateChannelResponse {
    Channel channel = 1;
    optional uint64 parent_id = 2;
}

message InviteChannelMember {
    uint64 channel_id = 1;
    uint64 user_id = 2;
    ChannelRole role = 4;
}

message RemoveChannelMember {
    uint64 channel_id = 1;
    uint64 user_id = 2;
}

enum ChannelRole {
    Admin = 0;
    Member = 1;
    Guest = 2;
    Banned = 3;
    Talker = 4;
}

message SetChannelMemberRole {
    uint64 channel_id = 1;
    uint64 user_id = 2;
    ChannelRole role = 3;
}

message SetChannelVisibility {
    uint64 channel_id = 1;
    ChannelVisibility visibility = 2;
}

message RenameChannel {
    uint64 channel_id = 1;
    string name = 2;
}

message RenameChannelResponse {
    Channel channel = 1;
}

message JoinChannelChat {
    uint64 channel_id = 1;
}

message JoinChannelChatResponse {
    repeated ChannelMessage messages = 1;
    bool done = 2;
}

message LeaveChannelChat {
    uint64 channel_id = 1;
}

message SendChannelMessage {
    uint64 channel_id = 1;
    string body = 2;
    Nonce nonce = 3;
    repeated ChatMention mentions = 4;
    optional uint64 reply_to_message_id = 5;
}

message RemoveChannelMessage {
    uint64 channel_id = 1;
    uint64 message_id = 2;
}

message UpdateChannelMessage {
    uint64 channel_id = 1;
    uint64 message_id = 2;
    Nonce nonce = 4;
    string body = 5;
    repeated ChatMention mentions = 6;
}

message AckChannelMessage {
    uint64 channel_id = 1;
    uint64 message_id = 2;
}

message SendChannelMessageResponse {
    ChannelMessage message = 1;
}

message ChannelMessageSent {
    uint64 channel_id = 1;
    ChannelMessage message = 2;
}

message ChannelMessageUpdate {
    uint64 channel_id = 1;
    ChannelMessage message = 2;
}

message GetChannelMessages {
    uint64 channel_id = 1;
    uint64 before_message_id = 2;
}

message GetChannelMessagesResponse {
    repeated ChannelMessage messages = 1;
    bool done = 2;
}

message GetChannelMessagesById {
    repeated uint64 message_ids = 1;
}

message MoveChannel {
    uint64 channel_id = 1;
    uint64 to = 2;
}

message JoinChannelBuffer {
    uint64 channel_id = 1;
}

message ChannelMessage {
    uint64 id = 1;
    string body = 2;
    uint64 timestamp = 3;
    uint64 sender_id = 4;
    Nonce nonce = 5;
    repeated ChatMention mentions = 6;
    optional uint64 reply_to_message_id = 7;
    optional uint64 edited_at = 8;
}

message ChatMention {
    Range range = 1;
    uint64 user_id = 2;
}

message RejoinChannelBuffers {
    repeated ChannelBufferVersion buffers = 1;
}

message RejoinChannelBuffersResponse {
    repeated RejoinedChannelBuffer buffers = 1;
}

message AckBufferOperation {
    uint64 buffer_id = 1;
    uint64 epoch = 2;
    repeated VectorClockEntry version = 3;
}

message JoinChannelBufferResponse {
    uint64 buffer_id = 1;
    uint32 replica_id = 2;
    string base_text = 3;
    repeated Operation operations = 4;
    repeated Collaborator collaborators = 5;
    uint64 epoch = 6;
}

message RejoinedChannelBuffer {
    uint64 channel_id = 1;
    repeated VectorClockEntry version = 2;
    repeated Operation operations = 3;
    repeated Collaborator collaborators = 4;
}

message LeaveChannelBuffer {
    uint64 channel_id = 1;
}

message RespondToChannelInvite {
    uint64 channel_id = 1;
    bool accept = 2;
}

message GetUsers {
    repeated uint64 user_ids = 1;
}

message FuzzySearchUsers {
    string query = 1;
}

message UsersResponse {
    repeated User users = 1;
}

message RequestContact {
    uint64 responder_id = 1;
}

message RemoveContact {
    uint64 user_id = 1;
}

message RespondToContactRequest {
    uint64 requester_id = 1;
    ContactRequestResponse response = 2;
}

enum ContactRequestResponse {
    Accept = 0;
    Decline = 1;
    Block = 2;
    Dismiss = 3;
}

message UpdateContacts {
    repeated Contact contacts = 1;
    repeated uint64 remove_contacts = 2;
    repeated IncomingContactRequest incoming_requests = 3;
    repeated uint64 remove_incoming_requests = 4;
    repeated uint64 outgoing_requests = 5;
    repeated uint64 remove_outgoing_requests = 6;
}

message UpdateInviteInfo {
    string url = 1;
    uint32 count = 2;
}

message ShowContacts {}

message IncomingContactRequest {
    uint64 requester_id = 1;
}

message UpdateDiagnostics {
    uint32 replica_id = 1;
    uint32 lamport_timestamp = 2;
    uint64 server_id = 3;
    repeated Diagnostic diagnostics = 4;
}

message Follow {
    uint64 room_id = 1;
    optional uint64 project_id = 2;
    PeerId leader_id = 3;
}

message FollowResponse {
    View active_view = 3;
    // TODO: Remove after version 0.145.x stabilizes.
    optional ViewId active_view_id = 1;
    repeated View views = 2;
}

message UpdateFollowers {
    uint64 room_id = 1;
    optional uint64 project_id = 2;
    reserved 3;
    oneof variant {
        View create_view = 5;
        // TODO: Remove after version 0.145.x stabilizes.
        UpdateActiveView update_active_view = 4;
        UpdateView update_view = 6;
    }
}

message Unfollow {
    uint64 room_id = 1;
    optional uint64 project_id = 2;
    PeerId leader_id = 3;
}

message GetPrivateUserInfo {}

message GetPrivateUserInfoResponse {
    string metrics_id = 1;
    bool staff = 2;
    repeated string flags = 3;
    optional uint64 accepted_tos_at = 4;
}

enum Plan {
    Free = 0;
    ZedPro = 1;
}

message UpdateUserPlan {
    Plan plan = 1;
}

message AcceptTermsOfService {}

message AcceptTermsOfServiceResponse {
    uint64 accepted_tos_at = 1;
}

// Entities

message ViewId {
    PeerId creator = 1;
    uint64 id = 2;
}

message UpdateActiveView {
    optional ViewId id = 1;
    optional PeerId leader_id = 2;
    View view = 3;
}

enum PanelId {
    AssistantPanel = 0;
    DebugPanel = 1;
}

message UpdateView {
    ViewId id = 1;
    optional PeerId leader_id = 2;

    oneof variant {
        Editor editor = 3;
    }

    message Editor {
        repeated ExcerptInsertion inserted_excerpts = 1;
        repeated uint64 deleted_excerpts = 2;
        repeated Selection selections = 3;
        optional Selection pending_selection = 4;
        EditorAnchor scroll_top_anchor = 5;
        float scroll_x = 6;
        float scroll_y = 7;
    }
}

message View {
    ViewId id = 1;
    optional PeerId leader_id = 2;
    optional PanelId panel_id = 6;

    oneof variant {
        Editor editor = 3;
        ChannelView channel_view = 4;
        ContextEditor context_editor = 5;
    }

    message Editor {
        bool singleton = 1;
        optional string title = 2;
        repeated Excerpt excerpts = 3;
        repeated Selection selections = 4;
        optional Selection pending_selection = 5;
        EditorAnchor scroll_top_anchor = 6;
        float scroll_x = 7;
        float scroll_y = 8;
    }

    message ChannelView {
        uint64 channel_id = 1;
        Editor editor = 2;
    }

    message ContextEditor {
        string context_id = 1;
        Editor editor = 2;
    }
}


message Collaborator {
    PeerId peer_id = 1;
    uint32 replica_id = 2;
    uint64 user_id = 3;
    bool is_host = 4;
}

message User {
    uint64 id = 1;
    string github_login = 2;
    string avatar_url = 3;
    optional string email = 4;
    optional string name = 5;
}

message File {
    uint64 worktree_id = 1;
    optional uint64 entry_id = 2;
    string path = 3;
    Timestamp mtime = 4;
    bool is_deleted = 5;
}

message Entry {
    uint64 id = 1;
    bool is_dir = 2;
    string path = 3;
    uint64 inode = 4;
    Timestamp mtime = 5;
    bool is_ignored = 7;
    bool is_external = 8;
    reserved 6;
    reserved 9;
    bool is_fifo = 10;
    optional uint64 size = 11;
    optional string canonical_path = 12;
}

message RepositoryEntry {
    uint64 work_directory_id = 1;
    optional string branch = 2;
    repeated StatusEntry updated_statuses = 3;
    repeated string removed_statuses = 4;
}

message StatusEntry {
    string repo_path = 1;
    // Can be removed once collab's min version is >=0.171.0.
    GitStatus simple_status = 2;
    GitFileStatus status = 3;
}

enum GitStatus {
    Added = 0;
    Modified = 1;
    Conflict = 2;
    Deleted = 3;
    Updated = 4;
    TypeChanged = 5;
    Renamed = 6;
    Copied = 7;
    Unmodified = 8;
}

message GitFileStatus {
    oneof variant {
        Untracked untracked = 1;
        Ignored ignored = 2;
        Unmerged unmerged = 3;
        Tracked tracked = 4;
    }

    message Untracked {}
    message Ignored {}
    message Unmerged {
        GitStatus first_head = 1;
        GitStatus second_head = 2;
    }
    message Tracked {
        GitStatus index_status = 1;
        GitStatus worktree_status = 2;
    }
}

message BufferState {
    uint64 id = 1;
    optional File file = 2;
    string base_text = 3;
    LineEnding line_ending = 5;
    repeated VectorClockEntry saved_version = 6;
    Timestamp saved_mtime = 8;

    reserved 7;
    reserved 4;
}

message BufferChunk {
    uint64 buffer_id = 1;
    repeated Operation operations = 2;
    bool is_last = 3;
}

enum LineEnding {
    Unix = 0;
    Windows = 1;
}

message Selection {
    uint64 id = 1;
    EditorAnchor start = 2;
    EditorAnchor end = 3;
    bool reversed = 4;
}

message EditorAnchor {
    uint64 excerpt_id = 1;
    Anchor anchor = 2;
}

enum CursorShape {
    CursorBar = 0;
    CursorBlock = 1;
    CursorUnderscore = 2;
    CursorHollow = 3;
}

message ExcerptInsertion {
    Excerpt excerpt = 1;
    optional uint64 previous_excerpt_id = 2;
}

message Excerpt {
    uint64 id = 1;
    uint64 buffer_id = 2;
    Anchor context_start = 3;
    Anchor context_end = 4;
    Anchor primary_start = 5;
    Anchor primary_end = 6;
}

message Anchor {
    uint32 replica_id = 1;
    uint32 timestamp = 2;
    uint64 offset = 3;
    Bias bias = 4;
    optional uint64 buffer_id = 5;
}

enum Bias {
    Left = 0;
    Right = 1;
}

message Diagnostic {
    Anchor start = 1;
    Anchor end = 2;
    optional string source = 3;
    Severity severity = 4;
    string message = 5;
    optional string code = 6;
    uint64 group_id = 7;
    bool is_primary = 8;

    // TODO: remove this field
    bool is_valid = 9;

    bool is_disk_based = 10;
    bool is_unnecessary = 11;

    enum Severity {
        None = 0;
        Error = 1;
        Warning = 2;
        Information = 3;
        Hint = 4;
    }
    optional string data = 12;
}

message Operation {
    oneof variant {
        Edit edit = 1;
        Undo undo = 2;
        UpdateSelections update_selections = 3;
        UpdateDiagnostics update_diagnostics = 4;
        UpdateCompletionTriggers update_completion_triggers = 5;
    }

    message Edit {
        uint32 replica_id = 1;
        uint32 lamport_timestamp = 2;
        repeated VectorClockEntry version = 3;
        repeated Range ranges = 4;
        repeated string new_text = 5;
    }

    message Undo {
        uint32 replica_id = 1;
        uint32 lamport_timestamp = 2;
        repeated VectorClockEntry version = 3;
        repeated UndoCount counts = 4;
    }

    message UpdateSelections {
        uint32 replica_id = 1;
        uint32 lamport_timestamp = 2;
        repeated Selection selections = 3;
        bool line_mode = 4;
        CursorShape cursor_shape = 5;
    }

    message UpdateCompletionTriggers {
        uint32 replica_id = 1;
        uint32 lamport_timestamp = 2;
        repeated string triggers = 3;
        uint64 language_server_id = 4;
    }
}

message UndoMapEntry {
    uint32 replica_id = 1;
    uint32 local_timestamp = 2;
    repeated UndoCount counts = 3;
}

message UndoCount {
    uint32 replica_id = 1;
    uint32 lamport_timestamp = 2;
    uint32 count = 3;
}

message VectorClockEntry {
    uint32 replica_id = 1;
    uint32 timestamp = 2;
}

message Timestamp {
    uint64 seconds = 1;
    uint32 nanos = 2;
}

message Range {
    uint64 start = 1;
    uint64 end = 2;
}

message PointUtf16 {
    uint32 row = 1;
    uint32 column = 2;
}

message Nonce {
    uint64 upper_half = 1;
    uint64 lower_half = 2;
}

enum ChannelVisibility {
    Public = 0;
    Members = 1;
}

message Channel {
    uint64 id = 1;
    string name = 2;
    ChannelVisibility visibility = 3;
    repeated uint64 parent_path = 5;
}

message Contact {
    uint64 user_id = 1;
    bool online = 2;
    bool busy = 3;
}

message WorktreeMetadata {
    uint64 id = 1;
    string root_name = 2;
    bool visible = 3;
    string abs_path = 4;
}

message UpdateDiffBases {
    uint64 project_id = 1;
    uint64 buffer_id = 2;

    enum Mode {
        // No collaborator is using the unstaged diff.
        HEAD_ONLY = 0;
        // No collaborator is using the diff from HEAD.
        INDEX_ONLY = 1;
        // Both the unstaged and uncommitted diffs are demanded,
        // and the contents of the index and HEAD are the same for this path.
        INDEX_MATCHES_HEAD = 2;
        // Both the unstaged and uncommitted diffs are demanded,
        // and the contents of the index and HEAD differ for this path,
        // where None means the path doesn't exist in that state of the repo.
        INDEX_AND_HEAD = 3;
    }

    optional string staged_text = 3;
    optional string committed_text = 4;
    Mode mode = 5;
}

message OpenUnstagedChanges {
    uint64 project_id = 1;
    uint64 buffer_id = 2;
}

message OpenUnstagedChangesResponse {
    optional string staged_text = 1;
}

message OpenUncommittedChanges {
    uint64 project_id = 1;
    uint64 buffer_id = 2;
}

message OpenUncommittedChangesResponse {
    enum Mode {
        INDEX_MATCHES_HEAD = 0;
        INDEX_AND_HEAD = 1;
    }
    optional string staged_text = 1;
    optional string committed_text = 2;
    Mode mode = 3;
}

message GetNotifications {
    optional uint64 before_id = 1;
}

message AddNotification {
    Notification notification = 1;
}

message GetNotificationsResponse {
    repeated Notification notifications = 1;
    bool done = 2;
}

message DeleteNotification {
    uint64 notification_id = 1;
}

message UpdateNotification {
    Notification notification = 1;
}

message MarkNotificationRead {
    uint64 notification_id = 1;
}

message Notification {
    uint64 id = 1;
    uint64 timestamp = 2;
    string kind = 3;
    optional uint64 entity_id = 4;
    string content = 5;
    bool is_read = 6;
    optional bool response = 7;
}

message LspExtExpandMacro {
    uint64 project_id = 1;
    uint64 buffer_id = 2;
    Anchor position = 3;
}

message LspExtExpandMacroResponse {
    string name = 1;
    string expansion = 2;
}

message LspExtOpenDocs {
    uint64 project_id = 1;
    uint64 buffer_id = 2;
    Anchor position = 3;
}

message LspExtOpenDocsResponse {
    optional string web = 1;
    optional string local = 2;
}

message LspExtSwitchSourceHeader {
    uint64 project_id = 1;
    uint64 buffer_id = 2;
}

message LspExtSwitchSourceHeaderResponse {
    string target_file = 1;
}

message SetRoomParticipantRole {
    uint64 room_id = 1;
    uint64 user_id = 2;
    ChannelRole role = 3;
}

enum LanguageModelRole {
    LanguageModelUser = 0;
    LanguageModelAssistant = 1;
    LanguageModelSystem = 2;
    reserved 3;
}

message CountLanguageModelTokens {
    LanguageModelProvider provider = 1;
    string request = 2;
}

message CountLanguageModelTokensResponse {
    uint32 token_count = 1;
}

enum LanguageModelProvider {
    Anthropic = 0;
    OpenAI = 1;
    Google = 2;
    Zed = 3;
}

message GetCachedEmbeddings {
    string model = 1;
    repeated bytes digests = 2;
}

message GetCachedEmbeddingsResponse {
    repeated Embedding embeddings = 1;
}

message ComputeEmbeddings {
    string model = 1;
    repeated string texts = 2;
}

message ComputeEmbeddingsResponse {
    repeated Embedding embeddings = 1;
}

message Embedding {
    bytes digest = 1;
    repeated float dimensions = 2;
}

message BlameBuffer {
    uint64 project_id = 1;
    uint64 buffer_id = 2;
    repeated VectorClockEntry version = 3;
}

message BlameEntry {
    bytes sha = 1;

    uint32 start_line = 2;
    uint32 end_line = 3;
    uint32 original_line_number = 4;

    optional string author = 5;
    optional string author_mail = 6;
    optional int64 author_time = 7;
    optional string author_tz = 8;

    optional string committer = 9;
    optional string committer_mail = 10;
    optional int64 committer_time = 11;
    optional string committer_tz = 12;

    optional string summary = 13;
    optional string previous = 14;

    string filename = 15;
}

message CommitMessage {
    bytes oid = 1;
    string message = 2;
}

message CommitPermalink {
    bytes oid = 1;
    string permalink = 2;
}

message BlameBufferResponse {
    message BlameResponse {
        repeated BlameEntry entries = 1;
        repeated CommitMessage messages = 2;
        repeated CommitPermalink permalinks = 3;
        optional string remote_url = 4;
    }

    optional BlameResponse blame_response = 5;

    reserved 1 to 4;
}

message MultiLspQuery {
    uint64 project_id = 1;
    uint64 buffer_id = 2;
    repeated VectorClockEntry version = 3;
    oneof strategy {
        AllLanguageServers all = 4;
    }
    oneof request {
        GetHover get_hover = 5;
        GetCodeActions get_code_actions = 6;
        GetSignatureHelp get_signature_help = 7;
    }
}

message AllLanguageServers {}

message RestartLanguageServers {
    uint64 project_id = 1;
    repeated uint64 buffer_ids = 2;
}

message MultiLspQueryResponse {
    repeated LspResponse responses = 1;
}

message LspResponse {
    oneof response {
        GetHoverResponse get_hover_response = 1;
        GetCodeActionsResponse get_code_actions_response = 2;
        GetSignatureHelpResponse get_signature_help_response = 3;
    }
}

message GetSupermavenApiKey {}

message GetSupermavenApiKeyResponse {
    string api_key = 1;
}

message TaskContextForLocation {
    uint64 project_id = 1;
    Location location = 2;
    map<string, string> task_variables = 3;
}

message TaskContext {
    optional string cwd = 1;
    map<string, string> task_variables = 2;
    map<string, string> project_env = 3;
}

message Shell {
    message WithArguments {
        string program = 1;
        repeated string args = 2;
    }

    oneof shell_type {
        System system = 1;
        string program = 2;
        WithArguments with_arguments = 3;
    }
}

message System {}

enum RevealStrategy {
    RevealAlways = 0;
    RevealNever = 1;
}

enum HideStrategy {
    HideAlways = 0;
    HideNever = 1;
    HideOnSuccess = 2;
}

message ContextMessageStatus {
    oneof variant {
        Done done = 1;
        Pending pending = 2;
        Error error = 3;
        Canceled canceled = 4;
    }

    message Done {}

    message Pending {}

    message Error {
        string message = 1;
    }

    message Canceled {}
}

message ContextMessage {
    LamportTimestamp id = 1;
    Anchor start = 2;
    LanguageModelRole role = 3;
    ContextMessageStatus status = 4;
}

message SlashCommandOutputSection {
    AnchorRange range = 1;
    string icon_name = 2;
    string label = 3;
    optional string metadata = 4;
}

message ContextOperation {
    oneof variant {
        InsertMessage insert_message = 1;
        UpdateMessage update_message = 2;
        UpdateSummary update_summary = 3;
        BufferOperation buffer_operation = 5;
        SlashCommandStarted slash_command_started = 6;
        SlashCommandOutputSectionAdded slash_command_output_section_added = 7;
        SlashCommandCompleted slash_command_completed = 8;
    }

    reserved 4;

    message InsertMessage {
        ContextMessage message = 1;
        repeated VectorClockEntry version = 2;
    }

    message UpdateMessage {
        LamportTimestamp message_id = 1;
        LanguageModelRole role = 2;
        ContextMessageStatus status = 3;
        LamportTimestamp timestamp = 4;
        repeated VectorClockEntry version = 5;
    }

    message UpdateSummary {
        string summary = 1;
        bool done = 2;
        LamportTimestamp timestamp = 3;
        repeated VectorClockEntry version = 4;
    }

    message SlashCommandStarted {
        LamportTimestamp id = 1;
        AnchorRange output_range = 2;
        string name = 3;
        repeated VectorClockEntry version = 4;
    }

    message SlashCommandOutputSectionAdded {
        LamportTimestamp timestamp = 1;
        SlashCommandOutputSection section = 2;
        repeated VectorClockEntry version = 3;
    }

    message SlashCommandCompleted {
        LamportTimestamp id = 1;
        LamportTimestamp timestamp = 3;
        optional string error_message = 4;
        repeated VectorClockEntry version = 5;
    }

    message BufferOperation {
        Operation operation = 1;
    }
}

message Context {
    repeated ContextOperation operations = 1;
}

message ContextMetadata {
    string context_id = 1;
    optional string summary = 2;
}

message AdvertiseContexts {
    uint64 project_id = 1;
    repeated ContextMetadata contexts = 2;
}

message OpenContext {
    uint64 project_id = 1;
    string context_id = 2;
}

message OpenContextResponse {
    Context context = 1;
}

message CreateContext {
    uint64 project_id = 1;
}

message CreateContextResponse {
    string context_id = 1;
    Context context = 2;
}

message UpdateContext {
    uint64 project_id = 1;
    string context_id = 2;
    ContextOperation operation = 3;
}

message ContextVersion {
    string context_id = 1;
    repeated VectorClockEntry context_version = 2;
    repeated VectorClockEntry buffer_version = 3;
}

message SynchronizeContexts {
    uint64 project_id = 1;
    repeated ContextVersion contexts = 2;
}

message SynchronizeContextsResponse {
    repeated ContextVersion contexts = 1;
}

message GetLlmToken {}

message GetLlmTokenResponse {
    string token = 1;
}

message RefreshLlmToken {}

// Remote debugging

enum BreakpointKind {
    Standard = 0;
    Log = 1;
}

message DebuggerSessionEnded {
    uint64 project_id = 1;
    uint64 session_id = 2;
}

message DebuggerSession {
    uint64 session_id = 1;
    uint64 project_id = 2;
    bool ignore_breakpoints = 3;
    repeated DebugClient clients = 4;
}

message DebugClient {
    uint64 client_id = 1;
    SetDebugClientCapabilities capabilities = 2;
    SetActiveDebugLine active_debug_line = 3;
    repeated SetDebuggerPanelItem debug_panel_items = 4;
}

message ShutdownDebugClient {
    uint64 session_id = 1;
    uint64 client_id = 2;
    uint64 project_id = 3;
}

message SetDebugClientCapabilities {
    uint64 session_id = 1;
    uint64 client_id = 2;
    uint64 project_id = 3;
    bool supports_loaded_sources_request = 4;
    bool supports_modules_request = 5;
    bool supports_restart_request = 6;
    bool supports_set_expression = 7;
    bool supports_single_thread_execution_requests = 8;
    bool supports_step_back = 9;
    bool supports_stepping_granularity = 10;
    bool supports_terminate_threads_request = 11;
    bool supports_restart_frame_request = 12;
    bool supports_clipboard_context = 13;
}

message Breakpoint {
    Anchor position = 1;
    uint32 cached_position = 2;
    BreakpointKind kind = 3;
    optional string message = 4;
}

message SynchronizeBreakpoints {
    uint64 project_id = 1;
    ProjectPath project_path = 2;
    repeated Breakpoint breakpoints = 3;
}

message SetActiveDebugLine {
    uint64 project_id = 1;
    ProjectPath project_path  = 2;
    uint64 client_id = 3;
    uint32 row = 4;
}

message RemoveActiveDebugLine {
    uint64 project_id = 1;
}

enum DebuggerThreadItem {
    Console = 0;
    LoadedSource = 1;
    Modules = 2;
    Variables = 3;
}

message DebuggerSetVariableState {
    string name = 1;
    DapScope scope = 2;
    string value = 3;
    uint64 stack_frame_id = 4;
    optional string evaluate_name = 5;
    uint64 parent_variables_reference = 6;
}

message VariableListOpenEntry {
    oneof entry {
        DebuggerOpenEntryScope scope = 1;
        DebuggerOpenEntryVariable variable = 2;
    }
}

message DebuggerOpenEntryScope {
    string name = 1;
}

message DebuggerOpenEntryVariable {
    uint64 scope_id = 1;
    string name = 2;
    uint64 depth = 3;
}

message VariableListEntrySetState {
    uint64 depth = 1;
    DebuggerSetVariableState state = 2;
}

message VariableListEntryVariable {
    uint64 depth = 1;
    DapScope scope = 2;
    DapVariable variable = 3;
    bool has_children = 4;
    uint64 container_reference = 5;
}

message DebuggerScopeVariableIndex {
    repeated uint64 fetched_ids = 1;
    repeated DebuggerVariableContainer variables = 2;
}

message DebuggerVariableContainer {
    uint64 container_reference = 1;
    DapVariable variable = 2;
    uint64 depth = 3;
}

message DebuggerThreadState {
    DebuggerThreadStatus thread_status = 1;
    bool stopped = 2;
}

message UpdateThreadStatus {
    uint64 project_id = 1;
    uint64 client_id = 2;
    uint64 thread_id = 3;
    DebuggerThreadStatus status = 4;
}

enum DebuggerThreadStatus {
    Running = 0;
    Stopped = 1;
    Exited = 2;
    Ended = 3;
}

message VariableListScopes {
    uint64 stack_frame_id = 1;
    repeated DapScope scopes = 2;
}

message VariableListVariables {
    uint64 stack_frame_id = 1;
    uint64 scope_id = 2;
    DebuggerScopeVariableIndex variables = 3;
}

message DebuggerVariableList {
    repeated VariableListScopes scopes = 1;
    repeated VariableListVariables variables = 2;
    repeated AddToVariableList added_variables = 3;
}

enum VariablesArgumentsFilter {
    Indexed = 0;
    Named = 1;
}

message ValueFormat {
    optional bool hex = 1;
}

message VariablesRequest {
    uint64 project_id = 1;
    uint64 client_id = 2;
    uint64 thread_id = 3;
    uint64 session_id = 4;
    uint64 stack_frame_id = 5;
    uint64 scope_id = 6;
    uint64 variables_reference = 7;
    optional VariablesArgumentsFilter filter = 8;
    optional uint64 start = 9;
    optional uint64 count = 10;
    optional ValueFormat format = 11;
}

message AddToVariableList {
    uint64 variable_id = 1;
    uint64 stack_frame_id = 2;
    uint64 scope_id = 3;
    repeated DapVariable variables = 4;
}

message DebuggerStackFrameList {
    uint64 thread_id = 1;
    uint64 client_id = 2;
    uint64 current_stack_frame = 3;
    repeated DapStackFrame stack_frames = 4;
}

enum SteppingGranularity {
    Statement = 0;
    Line = 1;
    Instruction = 2;
}

message DapPauseRequest {
    uint64 project_id = 1;
    uint64 client_id = 2;
    uint64 thread_id = 3;
}

message DapDisconnectRequest {
    uint64 project_id = 1;
    uint64 client_id = 2;
    optional bool restart = 3;
    optional bool terminate_debuggee = 4;
    optional bool suspend_debuggee = 5;
}

message DapTerminateThreadsRequest {
    uint64 project_id = 1;
    uint64 client_id = 2;
    repeated uint64 thread_ids = 3;
}

message DapTerminateRequest {
    uint64 project_id = 1;
    uint64 client_id = 2;
    optional bool restart = 3;
}

message DapRestartRequest {
    uint64 project_id = 1;
    uint64 client_id = 2;
    bytes raw_args = 3;
}

message DapRestartStackFrameRequest {
    uint64 project_id = 1;
    uint64 client_id = 2;
    uint64 stack_frame_id = 3;
}

message DapShutdownSession {
    uint64 project_id = 1;
    optional uint64 session_id = 2; // Shutdown all sessions if this is None
}

message ToggleIgnoreBreakpoints {
    uint64 project_id = 1;
    uint64 client_id = 2;
    uint64 session_id = 3;
}

message IgnoreBreakpointState {
    uint64 project_id = 1;
    uint64 session_id = 2;
    bool ignore = 3;
}

message DapNextRequest {
    uint64 project_id = 1;
    uint64 client_id = 2;
    uint64 thread_id = 3;
    optional bool single_thread = 4;
    optional SteppingGranularity granularity = 5;
}

message DapStepInRequest {
    uint64 project_id = 1;
    uint64 client_id = 2;
    uint64 thread_id = 3;
    optional uint64 target_id = 4;
    optional bool single_thread = 5;
    optional SteppingGranularity granularity = 6;
}

message DapStepOutRequest {
    uint64 project_id = 1;
    uint64 client_id = 2;
    uint64 thread_id = 3;
    optional bool single_thread = 4;
    optional SteppingGranularity granularity = 5;
}

message DapStepBackRequest {
    uint64 project_id = 1;
    uint64 client_id = 2;
    uint64 thread_id = 3;
    optional bool single_thread = 4;
    optional SteppingGranularity granularity = 5;
}

message DapContinueRequest {
    uint64 project_id = 1;
    uint64 client_id = 2;
    uint64 thread_id = 3;
    optional bool single_thread = 4;
}

message DapContinueResponse {
    uint64 client_id = 1;
    optional bool all_threads_continued = 2;
}

message DapStackFrame {
    uint64 id = 1;
    string name = 2;
    optional DapSource source = 3;
    uint64 line = 4;
    uint64 column = 5;
    optional uint64 end_line = 6;
    optional uint64 end_column = 7;
    optional bool can_restart = 8;
    optional string instruction_pointer_reference = 9;
    optional DapModuleId module_id = 10;
    optional DapStackPresentationHint presentation_hint = 11;
}

message DebuggerLoadedSourceList {
    uint64 client_id = 1;
    repeated DapSource sources = 2;
}

message DebuggerConsole {
    // repeated DapOutputEvent events = 1;
}

message DebuggerModuleList {
    repeated DapModule modules = 1;
    uint64 client_id = 2;
}

message SetDebuggerPanelItem {
    uint64 project_id = 1;
    uint64 session_id = 2;
    uint64 client_id = 3;
    uint64 thread_id = 4;
    string session_name = 5;
    DebuggerConsole console = 6;
    optional DebuggerModuleList module_list = 7; // We only send this when it's supported and once per client
    DebuggerThreadItem active_thread_item = 8;
    DebuggerThreadState thread_state = 9;
    DebuggerVariableList variable_list = 10;
    DebuggerStackFrameList stack_frame_list = 11;
    DebuggerLoadedSourceList loaded_source_list = 12;
}

message UpdateDebugAdapter {
    uint64 project_id = 1;
    uint64 client_id = 2;
    optional uint64 thread_id = 3;
    uint64 session_id = 4;
    oneof variant {
        DebuggerThreadState thread_state = 5;
        DebuggerStackFrameList stack_frame_list = 6;
        DebuggerVariableList variable_list = 7;
        AddToVariableList add_to_variable_list = 8;
        DebuggerModuleList modules = 9;
        DapOutputEvent output_event = 10;
    }
}



message DapVariables {
    uint64 client_id = 1;
    repeated DapVariable variables = 2;
}

// Remote Debugging: Dap Types
message DapVariable {
    string name = 1;
    string value = 2;
    optional string type = 3;
    // optional DapVariablePresentationHint presentation_hint = 4;
    optional string evaluate_name = 5;
    uint64 variables_reference = 6;
    optional uint64 named_variables = 7;
    optional uint64 indexed_variables = 8;
    optional string memory_reference = 9;
}

message DapScope {
    string name = 1;
    optional DapScopePresentationHint presentation_hint = 2;
    uint64 variables_reference = 3;
    optional uint64 named_variables = 4;
    optional uint64 indexed_variables = 5;
    bool expensive = 6;
    optional DapSource source = 7;
    optional uint64 line = 8;
    optional uint64 column = 9;
    optional uint64 end_line = 10;
    optional uint64 end_column = 11;
}

message DapSource {
    optional string name = 1;
    optional string path = 2;
    optional uint64 source_reference = 3;
    optional DapSourcePresentationHint presentation_hint = 4;
    optional string origin = 5;
    repeated DapSource sources = 6;
    optional bytes adapter_data = 7;
    repeated DapChecksum checksums = 8;
}

enum DapOutputCategory {
    ConsoleOutput = 0;
    Important = 1;
    Stdout = 2;
    Stderr = 3;
    Unknown = 4;
}

enum DapOutputEventGroup {
    Start = 0;
    StartCollapsed = 1;
    End = 2;
}

message DapOutputEvent {
    string output = 1;
    optional DapOutputCategory category = 2;
    optional uint64 variables_reference = 3;
    optional DapOutputEventGroup group = 4;
    optional DapSource source = 5;
    optional uint32 line = 6;
    optional uint32 column = 7;
}

enum DapChecksumAlgorithm {
    CHECKSUM_ALGORITHM_UNSPECIFIED = 0;
    MD5 = 1;
    SHA1 = 2;
    SHA256 = 3;
    TIMESTAMP = 4;
}

message DapChecksum {
    DapChecksumAlgorithm algorithm = 1;
    string checksum = 2;
}

enum DapScopePresentationHint {
    Arguments = 0;
    Locals = 1;
    Registers = 2;
    ReturnValue = 3;
    ScopeUnknown = 4;
}

enum DapSourcePresentationHint {
    SourceNormal = 0;
    Emphasize = 1;
    Deemphasize = 2;
    SourceUnknown = 3;
}

enum DapStackPresentationHint {
    StackNormal = 0;
    Label = 1;
    Subtle = 2;
    StackUnknown = 3;
}

message DapModule {
    DapModuleId id = 1;
    string name = 2;
    optional string path = 3;
    optional bool is_optimized = 4;
    optional bool is_user_code = 5;
    optional string version = 6;
    optional string symbol_status = 7;
    optional string symbol_file_path = 8;
    optional string date_time_stamp = 9;
    optional string address_range = 10;
}

message DapModuleId {
    oneof id {
        uint32 number = 1;
        string string = 2;
    }
}

// Remote FS

message AddWorktree {
    uint64 project_id = 2;
    string path = 1;
    bool visible = 3;
}

message AddWorktreeResponse {
    uint64 worktree_id = 1;
    string canonicalized_path = 2;
}

message GetPathMetadata {
    uint64 project_id = 1;
    string path = 2;
}

message GetPathMetadataResponse {
    bool exists = 1;
    string path = 2;
    bool is_dir = 3;
}

message ShutdownRemoteServer {}

message RemoveWorktree {
    uint64 worktree_id = 1;
}

message Toast {
    uint64 project_id = 1;
    string notification_id = 2;
    string message = 3;
}

message HideToast {
    uint64 project_id = 1;
    string notification_id = 2;
}

message OpenServerSettings {
    uint64 project_id = 1;
}

message GetPermalinkToLine {
    uint64 project_id = 1;
    uint64 buffer_id = 2;
    Range selection = 3;
}

message GetPermalinkToLineResponse {
    string permalink = 1;
}
message FlushBufferedMessages {}
message FlushBufferedMessagesResponse {}

message LanguageServerPromptRequest {
    uint64 project_id = 1;

    oneof level {
        Info info = 2;
        Warning warning = 3;
        Critical critical = 4;
    }

    message Info {}
    message Warning {}
    message Critical {}

    string message = 5;
    repeated string actions = 6;
    string lsp_name = 7;
}

message LanguageServerPromptResponse {
    optional uint64 action_response = 1;
}

message ListToolchains {
    uint64 project_id = 1;
    uint64 worktree_id = 2;
    string language_name = 3;
}

message Toolchain {
    string name = 1;
    string path = 2;
    string raw_json = 3;
}

message ToolchainGroup {
    uint64 start_index = 1;
    string name = 2;
}

message ListToolchainsResponse {
    repeated Toolchain toolchains = 1;
    bool has_values = 2;
    repeated ToolchainGroup groups = 3;
}

message ActivateToolchain {
    uint64 project_id = 1;
    uint64 worktree_id = 2;
    Toolchain toolchain = 3;
    string language_name = 4;
}

message ActiveToolchain {
    uint64 project_id = 1;
    uint64 worktree_id = 2;
    string language_name = 3;
}

message ActiveToolchainResponse {
    optional Toolchain toolchain = 1;
}

message Branch {
    bool is_head = 1;
    string name = 2;
    optional uint64 unix_timestamp = 3;
}

message GitBranches {
    uint64 project_id = 1;
    ProjectPath repository = 2;
}

message GitBranchesResponse {
    repeated Branch branches = 1;
}

message UpdateGitBranch {
    uint64 project_id = 1;
    string branch_name = 2;
    ProjectPath repository = 3;
}
message GetPanicFiles {
}

message GetPanicFilesResponse {
    repeated string file_contents = 2;
}

message CancelLanguageServerWork {
    uint64 project_id = 1;

    oneof work {
        Buffers buffers = 2;
        LanguageServerWork language_server_work = 3;
    }

    message Buffers {
        repeated uint64 buffer_ids = 2;
    }

    message LanguageServerWork {
        uint64 language_server_id = 1;
        optional string token = 2;
    }
}

message Extension {
    string id = 1;
    string version = 2;
    bool dev = 3;
}

message SyncExtensions {
    repeated Extension extensions = 1;
}

message SyncExtensionsResponse {
    string tmp_dir = 1;
    repeated Extension missing_extensions = 2;
}

message InstallExtension {
    Extension extension = 1;
    string tmp_dir = 2;
}

message RegisterBufferWithLanguageServers{
    uint64 project_id = 1;
    uint64 buffer_id = 2;
}

message Stage {
    uint64 project_id = 1;
    uint64 worktree_id = 2;
    uint64 work_directory_id = 3;
    repeated string paths = 4;
}

message Unstage {
    uint64 project_id = 1;
    uint64 worktree_id = 2;
    uint64 work_directory_id = 3;
    repeated string paths = 4;
}

message Commit {
    uint64 project_id = 1;
    uint64 worktree_id = 2;
    uint64 work_directory_id = 3;
    optional string name = 4;
    optional string email = 5;
}

message OpenCommitMessageBuffer {
    uint64 project_id = 1;
    uint64 worktree_id = 2;
    uint64 work_directory_id = 3;
}<|MERGE_RESOLUTION|>--- conflicted
+++ resolved
@@ -314,38 +314,36 @@
         Commit commit = 295;
         OpenCommitMessageBuffer open_commit_message_buffer = 296;
 
-<<<<<<< HEAD
-        SynchronizeBreakpoints synchronize_breakpoints = 297;
-        SetActiveDebugLine set_active_debug_line = 298;
-        RemoveActiveDebugLine remove_active_debug_line = 299;
-        SetDebuggerPanelItem set_debugger_panel_item = 300;
-        UpdateDebugAdapter update_debug_adapter = 301;
-        ShutdownDebugClient shutdown_debug_client = 302;
-        SetDebugClientCapabilities set_debug_client_capabilities = 303;
-
-        DapNextRequest dap_next_request = 304;
-        DapStepInRequest dap_step_in_request = 305;
-        DapStepOutRequest dap_step_out_request = 306;
-        DapStepBackRequest dap_step_back_request = 307;
-        DapContinueRequest dap_continue_request = 308;
-        DapContinueResponse dap_continue_response = 309;
-        DapPauseRequest dap_pause_request = 310;
-        DapDisconnectRequest dap_disconnect_request = 311;
-        DapTerminateThreadsRequest dap_terminate_threads_request = 312;
-        DapTerminateRequest dap_terminate_request = 313;
-        DapRestartRequest dap_restart_request = 314;
-        DapShutdownSession dap_shutdown_session = 315;
-        UpdateThreadStatus update_thread_status = 316;
-        VariablesRequest variables_request = 317;
-        DapVariables dap_variables = 318;
-        DapRestartStackFrameRequest dap_restart_stack_frame_request = 319;
-        IgnoreBreakpointState ignore_breakpoint_state = 320;
-        ToggleIgnoreBreakpoints toggle_ignore_breakpoints = 321;
-        DebuggerSessionEnded debugger_session_ended = 322; // current max
-=======
         OpenUncommittedChanges open_uncommitted_changes = 297;
-        OpenUncommittedChangesResponse open_uncommitted_changes_response = 298; // current max
->>>>>>> fef567bb
+        OpenUncommittedChangesResponse open_uncommitted_changes_response = 298;
+
+        SynchronizeBreakpoints synchronize_breakpoints = 299;
+        SetActiveDebugLine set_active_debug_line = 300;
+        RemoveActiveDebugLine remove_active_debug_line = 301;
+        SetDebuggerPanelItem set_debugger_panel_item = 302;
+        UpdateDebugAdapter update_debug_adapter = 303;
+        ShutdownDebugClient shutdown_debug_client = 304;
+        SetDebugClientCapabilities set_debug_client_capabilities = 305;
+
+        DapNextRequest dap_next_request = 306;
+        DapStepInRequest dap_step_in_request = 307;
+        DapStepOutRequest dap_step_out_request = 308;
+        DapStepBackRequest dap_step_back_request = 309;
+        DapContinueRequest dap_continue_request = 310;
+        DapContinueResponse dap_continue_response = 311;
+        DapPauseRequest dap_pause_request = 312;
+        DapDisconnectRequest dap_disconnect_request = 313;
+        DapTerminateThreadsRequest dap_terminate_threads_request = 314;
+        DapTerminateRequest dap_terminate_request = 315;
+        DapRestartRequest dap_restart_request = 316;
+        DapShutdownSession dap_shutdown_session = 317;
+        UpdateThreadStatus update_thread_status = 318;
+        VariablesRequest variables_request = 319;
+        DapVariables dap_variables = 320;
+        DapRestartStackFrameRequest dap_restart_stack_frame_request = 321;
+        IgnoreBreakpointState ignore_breakpoint_state = 322;
+        ToggleIgnoreBreakpoints toggle_ignore_breakpoints = 323;
+        DebuggerSessionEnded debugger_session_ended = 324; // current max
     }
 
     reserved 87 to 88;
