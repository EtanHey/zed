--- conflicted
+++ resolved
@@ -1,10 +1,5 @@
 use anyhow::Context as _;
-<<<<<<< HEAD
-use gpui::{App, UpdateGlobal};
-=======
-use feature_flags::{FeatureFlag, FeatureFlagAppExt as _};
 use gpui::{App, SharedString, UpdateGlobal};
->>>>>>> a05f86f9
 use node_runtime::NodeRuntime;
 use python::PyprojectTomlManifestProvider;
 use rust::CargoManifestProvider;
@@ -178,11 +173,7 @@
         },
         LanguageInfo {
             name: "python",
-<<<<<<< HEAD
-            adapters: vec![basedpyright_lsp_adapter.clone(), py_lsp_adapter.clone()],
-=======
-            adapters: vec![python_lsp_adapter, py_lsp_adapter],
->>>>>>> a05f86f9
+            adapters: vec![basedpyright_lsp_adapter, py_lsp_adapter],
             context: Some(python_context_provider),
             toolchain: Some(python_toolchain_provider),
             manifest_name: Some(SharedString::new_static("pyproject.toml").into()),
@@ -248,32 +239,16 @@
         );
     }
 
-<<<<<<< HEAD
     // let mut basedpyright_lsp_adapter = Some(basedpyright_lsp_adapter);
     // cx.observe_flag::<BasedPyrightFeatureFlag, _>({
     //     let languages = languages.clone();
     //     move |enabled, _| {
-    //         if enabled {
-    //             if let Some(adapter) = basedpyright_lsp_adapter.take() {
-    //                 languages
-    //                     .register_available_lsp_adapter(adapter.name(), move || adapter.clone());
-    //             }
+    //         if enabled && let Some(adapter) = basedpyright_lsp_adapter.take() {
+    //             languages.register_available_lsp_adapter(adapter.name(), move || adapter.clone());
     //         }
     //     }
     // })
     // .detach();
-=======
-    let mut basedpyright_lsp_adapter = Some(basedpyright_lsp_adapter);
-    cx.observe_flag::<BasedPyrightFeatureFlag, _>({
-        let languages = languages.clone();
-        move |enabled, _| {
-            if enabled && let Some(adapter) = basedpyright_lsp_adapter.take() {
-                languages.register_available_lsp_adapter(adapter.name(), move || adapter.clone());
-            }
-        }
-    })
-    .detach();
->>>>>>> a05f86f9
 
     // Register globally available language servers.
     //
@@ -293,7 +268,6 @@
         LanguageServerName("tailwindcss-language-server".into()),
         tailwind_adapter.clone(),
     );
-<<<<<<< HEAD
     languages.register_available_lsp_adapter(
         LanguageServerName("eslint".into()),
         eslint_adapter.clone(),
@@ -302,22 +276,6 @@
     languages.register_available_lsp_adapter(
         LanguageServerName("typescript-language-server".into()),
         typescript_lsp_adapter,
-=======
-    languages.register_available_lsp_adapter(LanguageServerName("eslint".into()), {
-        let adapter = eslint_adapter.clone();
-        move || adapter.clone()
-    });
-    languages.register_available_lsp_adapter(LanguageServerName("vtsls".into()), {
-        let adapter = vtsls_adapter;
-        move || adapter.clone()
-    });
-    languages.register_available_lsp_adapter(
-        LanguageServerName("typescript-language-server".into()),
-        {
-            let adapter = typescript_lsp_adapter;
-            move || adapter.clone()
-        },
->>>>>>> a05f86f9
     );
     languages.register_available_lsp_adapter(python_lsp_adapter.name(), python_lsp_adapter);
 
