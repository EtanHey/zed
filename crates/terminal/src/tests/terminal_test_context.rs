<<<<<<< HEAD
use std::{path::Path, time::Duration};

use gpui::{AppContext, ModelHandle, ReadModelWith, TestAppContext, ViewHandle};

use itertools::Itertools;
=======
use gpui::{ModelHandle, TestAppContext, ViewHandle};
>>>>>>> 08515248
use project::{Entry, Project, ProjectPath, Worktree};
use std::{path::Path, time::Duration};
use workspace::{AppState, Workspace};

<<<<<<< HEAD
use crate::{Terminal, TerminalBuilder, TerminalSize};

=======
>>>>>>> 08515248
pub struct TerminalTestContext<'a> {
    pub cx: &'a mut TestAppContext,
}

impl<'a> TerminalTestContext<'a> {
    pub fn new(cx: &'a mut TestAppContext) -> Self {
        cx.set_condition_duration(Some(Duration::from_secs(5)));
<<<<<<< HEAD

        let size_info = TerminalSize::default();

        let connection = term.then(|| {
            cx.add_model(|cx| {
                TerminalBuilder::new(None, None, None, size_info)
                    .unwrap()
                    .subscribe(cx)
            })
        });

        TerminalTestContext { cx, connection }
    }

    pub async fn execute_and_wait<F>(&mut self, command: &str, f: F) -> String
    where
        F: Fn(String, &AppContext) -> bool,
    {
        let connection = self.connection.take().unwrap();

        let command = command.to_string();
        connection.update(self.cx, |connection, _| {
            connection.write_to_pty(command);
            connection.write_to_pty("\r".to_string());
        });

        connection
            .condition(self.cx, |term, cx| {
                let content = Self::grid_as_str(term);

                f(content, cx)
            })
            .await;

        let res = self
            .cx
            .read_model_with(&connection, &mut |conn, _: &AppContext| {
                Self::grid_as_str(conn)
            });

        self.connection = Some(connection);

        res
=======
        TerminalTestContext { cx }
>>>>>>> 08515248
    }

    ///Creates a worktree with 1 file: /root.txt
    pub async fn blank_workspace(&mut self) -> (ModelHandle<Project>, ViewHandle<Workspace>) {
        let params = self.cx.update(AppState::test);

        let project = Project::test(params.fs.clone(), [], self.cx).await;
        let (_, workspace) = self.cx.add_window(|cx| Workspace::new(project.clone(), cx));

        (project, workspace)
    }

    ///Creates a worktree with 1 folder: /root{suffix}/
    pub async fn create_folder_wt(
        &mut self,
        project: ModelHandle<Project>,
        path: impl AsRef<Path>,
    ) -> (ModelHandle<Worktree>, Entry) {
        self.create_wt(project, true, path).await
    }

    ///Creates a worktree with 1 file: /root{suffix}.txt
    pub async fn create_file_wt(
        &mut self,
        project: ModelHandle<Project>,
        path: impl AsRef<Path>,
    ) -> (ModelHandle<Worktree>, Entry) {
        self.create_wt(project, false, path).await
    }

    async fn create_wt(
        &mut self,
        project: ModelHandle<Project>,
        is_dir: bool,
        path: impl AsRef<Path>,
    ) -> (ModelHandle<Worktree>, Entry) {
        let (wt, _) = project
            .update(self.cx, |project, cx| {
                project.find_or_create_local_worktree(path, true, cx)
            })
            .await
            .unwrap();

        let entry = self
            .cx
            .update(|cx| {
                wt.update(cx, |wt, cx| {
                    wt.as_local()
                        .unwrap()
                        .create_entry(Path::new(""), is_dir, cx)
                })
            })
            .await
            .unwrap();

        (wt, entry)
    }

    pub fn insert_active_entry_for(
        &mut self,
        wt: ModelHandle<Worktree>,
        entry: Entry,
        project: ModelHandle<Project>,
    ) {
        self.cx.update(|cx| {
            let p = ProjectPath {
                worktree_id: wt.read(cx).id(),
                path: entry.path,
            };
            project.update(cx, |project, cx| project.set_active_path(Some(p), cx));
        });
    }
<<<<<<< HEAD

    fn grid_as_str(connection: &Terminal) -> String {
        let content = connection.grid();

        let lines = content.display_iter().group_by(|i| i.point.line.0);
        lines
            .into_iter()
            .map(|(_, line)| line.map(|i| i.c).collect::<String>())
            .collect::<Vec<String>>()
            .join("\n")
    }
=======
>>>>>>> 08515248
}

impl<'a> Drop for TerminalTestContext<'a> {
    fn drop(&mut self) {
        self.cx.set_condition_duration(None);
    }
}<|MERGE_RESOLUTION|>--- conflicted
+++ resolved
@@ -1,21 +1,10 @@
-<<<<<<< HEAD
 use std::{path::Path, time::Duration};
 
-use gpui::{AppContext, ModelHandle, ReadModelWith, TestAppContext, ViewHandle};
+use gpui::{ModelHandle, TestAppContext, ViewHandle};
 
-use itertools::Itertools;
-=======
-use gpui::{ModelHandle, TestAppContext, ViewHandle};
->>>>>>> 08515248
 use project::{Entry, Project, ProjectPath, Worktree};
-use std::{path::Path, time::Duration};
 use workspace::{AppState, Workspace};
 
-<<<<<<< HEAD
-use crate::{Terminal, TerminalBuilder, TerminalSize};
-
-=======
->>>>>>> 08515248
 pub struct TerminalTestContext<'a> {
     pub cx: &'a mut TestAppContext,
 }
@@ -23,53 +12,8 @@
 impl<'a> TerminalTestContext<'a> {
     pub fn new(cx: &'a mut TestAppContext) -> Self {
         cx.set_condition_duration(Some(Duration::from_secs(5)));
-<<<<<<< HEAD
 
-        let size_info = TerminalSize::default();
-
-        let connection = term.then(|| {
-            cx.add_model(|cx| {
-                TerminalBuilder::new(None, None, None, size_info)
-                    .unwrap()
-                    .subscribe(cx)
-            })
-        });
-
-        TerminalTestContext { cx, connection }
-    }
-
-    pub async fn execute_and_wait<F>(&mut self, command: &str, f: F) -> String
-    where
-        F: Fn(String, &AppContext) -> bool,
-    {
-        let connection = self.connection.take().unwrap();
-
-        let command = command.to_string();
-        connection.update(self.cx, |connection, _| {
-            connection.write_to_pty(command);
-            connection.write_to_pty("\r".to_string());
-        });
-
-        connection
-            .condition(self.cx, |term, cx| {
-                let content = Self::grid_as_str(term);
-
-                f(content, cx)
-            })
-            .await;
-
-        let res = self
-            .cx
-            .read_model_with(&connection, &mut |conn, _: &AppContext| {
-                Self::grid_as_str(conn)
-            });
-
-        self.connection = Some(connection);
-
-        res
-=======
         TerminalTestContext { cx }
->>>>>>> 08515248
     }
 
     ///Creates a worktree with 1 file: /root.txt
@@ -142,20 +86,6 @@
             project.update(cx, |project, cx| project.set_active_path(Some(p), cx));
         });
     }
-<<<<<<< HEAD
-
-    fn grid_as_str(connection: &Terminal) -> String {
-        let content = connection.grid();
-
-        let lines = content.display_iter().group_by(|i| i.point.line.0);
-        lines
-            .into_iter()
-            .map(|(_, line)| line.map(|i| i.c).collect::<String>())
-            .collect::<Vec<String>>()
-            .join("\n")
-    }
-=======
->>>>>>> 08515248
 }
 
 impl<'a> Drop for TerminalTestContext<'a> {
