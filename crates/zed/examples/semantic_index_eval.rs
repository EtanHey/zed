<<<<<<< HEAD
use ai::providers::open_ai::OpenAIEmbeddingProvider;
=======
use ai::embedding::OpenAIEmbeddings;
>>>>>>> 90f65ec9
use anyhow::{anyhow, Result};
use client::{self, UserStore};
use gpui::{AsyncAppContext, ModelHandle, Task};
use language::LanguageRegistry;
use node_runtime::RealNodeRuntime;
use project::{Project, RealFs};
use semantic_index::semantic_index_settings::SemanticIndexSettings;
use semantic_index::{SearchResult, SemanticIndex};
use serde::{Deserialize, Serialize};
use settings::{default_settings, SettingsStore};
use std::path::{Path, PathBuf};
use std::process::Command;
use std::sync::Arc;
use std::time::{Duration, Instant};
use std::{cmp, env, fs};
use util::channel::{RELEASE_CHANNEL, RELEASE_CHANNEL_NAME};
use util::http::{self};
use util::paths::EMBEDDINGS_DIR;
use zed::languages;

#[derive(Deserialize, Clone, Serialize)]
struct EvaluationQuery {
    query: String,
    matches: Vec<String>,
}

impl EvaluationQuery {
    fn match_pairs(&self) -> Vec<(PathBuf, u32)> {
        let mut pairs = Vec::new();
        for match_identifier in self.matches.iter() {
            let mut match_parts = match_identifier.split(":");

            if let Some(file_path) = match_parts.next() {
                if let Some(row_number) = match_parts.next() {
                    pairs.push((PathBuf::from(file_path), row_number.parse::<u32>().unwrap()));
                }
            }
        }
        pairs
    }
}

#[derive(Deserialize, Clone)]
struct RepoEval {
    repo: String,
    commit: String,
    assertions: Vec<EvaluationQuery>,
}

const TMP_REPO_PATH: &str = "eval_repos";

fn parse_eval() -> anyhow::Result<Vec<RepoEval>> {
    let eval_folder = env::current_dir()?
        .as_path()
        .parent()
        .unwrap()
        .join("zed/crates/semantic_index/eval");

    let mut repo_evals: Vec<RepoEval> = Vec::new();
    for entry in fs::read_dir(eval_folder)? {
        let file_path = entry.unwrap().path();
        if let Some(extension) = file_path.extension() {
            if extension == "json" {
                if let Ok(file) = fs::read_to_string(file_path) {
                    let repo_eval = serde_json::from_str(file.as_str());

                    match repo_eval {
                        Ok(repo_eval) => {
                            repo_evals.push(repo_eval);
                        }
                        Err(err) => {
                            println!("Err: {:?}", err);
                        }
                    }
                }
            }
        }
    }

    Ok(repo_evals)
}

fn clone_repo(repo_eval: RepoEval) -> anyhow::Result<(String, PathBuf)> {
    let repo_name = Path::new(repo_eval.repo.as_str())
        .file_name()
        .unwrap()
        .to_str()
        .unwrap()
        .to_owned()
        .replace(".git", "");

    let clone_path = fs::canonicalize(env::current_dir()?)?
        .parent()
        .ok_or(anyhow!("path canonicalization failed"))?
        .parent()
        .unwrap()
        .join(TMP_REPO_PATH);

    // Delete Clone Path if already exists
    let _ = fs::remove_dir_all(&clone_path);
    let _ = fs::create_dir(&clone_path);

    let _ = Command::new("git")
        .args(["clone", repo_eval.repo.as_str()])
        .current_dir(clone_path.clone())
        .output()?;
    // Update clone path to be new directory housing the repo.
    let clone_path = clone_path.join(repo_name.clone());
    let _ = Command::new("git")
        .args(["checkout", repo_eval.commit.as_str()])
        .current_dir(clone_path.clone())
        .output()?;

    Ok((repo_name, clone_path))
}

fn dcg(hits: Vec<usize>) -> f32 {
    let mut result = 0.0;
    for (idx, hit) in hits.iter().enumerate() {
        result += *hit as f32 / (2.0 + idx as f32).log2();
    }

    result
}

fn get_hits(
    eval_query: EvaluationQuery,
    search_results: Vec<SearchResult>,
    k: usize,
    cx: &AsyncAppContext,
) -> (Vec<usize>, Vec<usize>) {
    let ideal = vec![1; cmp::min(eval_query.matches.len(), k)];

    let mut hits = Vec::new();
    for result in search_results {
        let (path, start_row, end_row) = result.buffer.read_with(cx, |buffer, _cx| {
            let path = buffer.file().unwrap().path().to_path_buf();
            let start_row = buffer.offset_to_point(result.range.start.offset).row;
            let end_row = buffer.offset_to_point(result.range.end.offset).row;
            (path, start_row, end_row)
        });

        let match_pairs = eval_query.match_pairs();
        let mut found = 0;
        for (match_path, match_row) in match_pairs {
            if match_path == path {
                if match_row >= start_row && match_row <= end_row {
                    found = 1;
                    break;
                }
            }
        }

        hits.push(found);
    }

    // For now, we are calculating ideal_hits a bit different, as technically
    // with overlapping ranges, one match can result in more than result.
    let mut ideal_hits = hits.clone();
    ideal_hits.retain(|x| x == &1);

    let ideal = if ideal.len() > ideal_hits.len() {
        ideal
    } else {
        ideal_hits
    };

    // Fill ideal to 10 length
    let mut filled_ideal = [0; 10];
    for (idx, i) in ideal.to_vec().into_iter().enumerate() {
        filled_ideal[idx] = i;
    }

    (filled_ideal.to_vec(), hits)
}

fn evaluate_ndcg(hits: Vec<usize>, ideal: Vec<usize>) -> Vec<f32> {
    // NDCG or Normalized Discounted Cumulative Gain, is determined by comparing the relevance of
    // items returned by the search engine relative to the hypothetical ideal.
    // Relevance is represented as a series of booleans, in which each search result returned
    // is identified as being inside the test set of matches (1) or not (0).

    // For example, if result 1, 3 and 5 match the 3 relevant results provided
    // actual dcg is calculated against a vector of [1, 0, 1, 0, 1]
    // whereas ideal dcg is calculated against a vector of [1, 1, 1, 0, 0]
    // as this ideal vector assumes the 3 relevant results provided were returned first
    // normalized dcg is then calculated as actual dcg / ideal dcg.

    // NDCG ranges from 0 to 1, which higher values indicating better performance
    // Commonly NDCG is expressed as NDCG@k, in which k represents the metric calculated
    // including only the top k values returned.
    // The @k metrics can help you identify, at what point does the relevant results start to fall off.
    // Ie. a NDCG@1 of 0.9 and a NDCG@3 of 0.5 may indicate that the first result returned in usually
    // very high quality, whereas rank results quickly drop off after the first result.

    let mut ndcg = Vec::new();
    for idx in 1..(hits.len() + 1) {
        let hits_at_k = hits[0..idx].to_vec();
        let ideal_at_k = ideal[0..idx].to_vec();

        let at_k = dcg(hits_at_k.clone()) / dcg(ideal_at_k.clone());

        ndcg.push(at_k);
    }

    ndcg
}

fn evaluate_map(hits: Vec<usize>) -> Vec<f32> {
    let mut map_at_k = Vec::new();

    let non_zero = hits.iter().sum::<usize>() as f32;
    if non_zero == 0.0 {
        return vec![0.0; hits.len()];
    }

    let mut rolling_non_zero = 0.0;
    let mut rolling_map = 0.0;
    for (idx, h) in hits.into_iter().enumerate() {
        rolling_non_zero += h as f32;
        if h == 1 {
            rolling_map += rolling_non_zero / (idx + 1) as f32;
        }
        map_at_k.push(rolling_map / non_zero);
    }

    map_at_k
}

fn evaluate_mrr(hits: Vec<usize>) -> f32 {
    for (idx, h) in hits.into_iter().enumerate() {
        if h == 1 {
            return 1.0 / (idx + 1) as f32;
        }
    }

    return 0.0;
}

fn init_logger() {
    env_logger::init();
}

#[derive(Serialize)]
struct QueryMetrics {
    query: EvaluationQuery,
    millis_to_search: Duration,
    ndcg: Vec<f32>,
    map: Vec<f32>,
    mrr: f32,
    hits: Vec<usize>,
    precision: Vec<f32>,
    recall: Vec<f32>,
}

#[derive(Serialize)]
struct SummaryMetrics {
    millis_to_search: f32,
    ndcg: Vec<f32>,
    map: Vec<f32>,
    mrr: f32,
    precision: Vec<f32>,
    recall: Vec<f32>,
}

#[derive(Serialize)]
struct RepoEvaluationMetrics {
    millis_to_index: Duration,
    query_metrics: Vec<QueryMetrics>,
    repo_metrics: Option<SummaryMetrics>,
}

impl RepoEvaluationMetrics {
    fn new(millis_to_index: Duration) -> Self {
        RepoEvaluationMetrics {
            millis_to_index,
            query_metrics: Vec::new(),
            repo_metrics: None,
        }
    }

    fn save(&self, repo_name: String) -> Result<()> {
        let results_string = serde_json::to_string(&self)?;
        fs::write(format!("./{}_evaluation.json", repo_name), results_string)
            .expect("Unable to write file");
        Ok(())
    }

    fn summarize(&mut self) {
        let l = self.query_metrics.len() as f32;
        let millis_to_search: f32 = self
            .query_metrics
            .iter()
            .map(|metrics| metrics.millis_to_search.as_millis())
            .sum::<u128>() as f32
            / l;

        let mut ndcg_sum = vec![0.0; 10];
        let mut map_sum = vec![0.0; 10];
        let mut precision_sum = vec![0.0; 10];
        let mut recall_sum = vec![0.0; 10];
        let mut mmr_sum = 0.0;

        for query_metric in self.query_metrics.iter() {
            for (ndcg, query_ndcg) in ndcg_sum.iter_mut().zip(query_metric.ndcg.clone()) {
                *ndcg += query_ndcg;
            }

            for (mapp, query_map) in map_sum.iter_mut().zip(query_metric.map.clone()) {
                *mapp += query_map;
            }

            for (pre, query_pre) in precision_sum.iter_mut().zip(query_metric.precision.clone()) {
                *pre += query_pre;
            }

            for (rec, query_rec) in recall_sum.iter_mut().zip(query_metric.recall.clone()) {
                *rec += query_rec;
            }

            mmr_sum += query_metric.mrr;
        }

        let ndcg = ndcg_sum.iter().map(|val| val / l).collect::<Vec<f32>>();
        let map = map_sum.iter().map(|val| val / l).collect::<Vec<f32>>();
        let precision = precision_sum
            .iter()
            .map(|val| val / l)
            .collect::<Vec<f32>>();
        let recall = recall_sum.iter().map(|val| val / l).collect::<Vec<f32>>();
        let mrr = mmr_sum / l;

        self.repo_metrics = Some(SummaryMetrics {
            millis_to_search,
            ndcg,
            map,
            mrr,
            precision,
            recall,
        })
    }
}

fn evaluate_precision(hits: Vec<usize>) -> Vec<f32> {
    let mut rolling_hit: f32 = 0.0;
    let mut precision = Vec::new();
    for (idx, hit) in hits.into_iter().enumerate() {
        rolling_hit += hit as f32;
        precision.push(rolling_hit / ((idx as f32) + 1.0));
    }

    precision
}

fn evaluate_recall(hits: Vec<usize>, ideal: Vec<usize>) -> Vec<f32> {
    let total_relevant = ideal.iter().sum::<usize>() as f32;
    let mut recall = Vec::new();
    let mut rolling_hit: f32 = 0.0;
    for hit in hits {
        rolling_hit += hit as f32;
        recall.push(rolling_hit / total_relevant);
    }

    recall
}

async fn evaluate_repo(
    repo_name: String,
    index: ModelHandle<SemanticIndex>,
    project: ModelHandle<Project>,
    query_matches: Vec<EvaluationQuery>,
    cx: &mut AsyncAppContext,
) -> Result<RepoEvaluationMetrics> {
    // Index Project
    let index_t0 = Instant::now();
    index
        .update(cx, |index, cx| index.index_project(project.clone(), cx))
        .await?;
    let mut repo_metrics = RepoEvaluationMetrics::new(index_t0.elapsed());

    for query in query_matches {
        // Query each match in order
        let search_t0 = Instant::now();
        let search_results = index
            .update(cx, |index, cx| {
                index.search_project(project.clone(), query.clone().query, 10, vec![], vec![], cx)
            })
            .await?;
        let millis_to_search = search_t0.elapsed();

        // Get Hits/Ideal
        let k = 10;
        let (ideal, hits) = self::get_hits(query.clone(), search_results, k, cx);

        // Evaluate ndcg@k, for k = 1, 3, 5, 10
        let ndcg = evaluate_ndcg(hits.clone(), ideal.clone());

        // Evaluate map@k, for k = 1, 3, 5, 10
        let map = evaluate_map(hits.clone());

        // Evaluate mrr
        let mrr = evaluate_mrr(hits.clone());

        // Evaluate precision
        let precision = evaluate_precision(hits.clone());

        // Evaluate Recall
        let recall = evaluate_recall(hits.clone(), ideal);

        let query_metrics = QueryMetrics {
            query,
            millis_to_search,
            ndcg,
            map,
            mrr,
            hits,
            precision,
            recall,
        };

        repo_metrics.query_metrics.push(query_metrics);
    }

    repo_metrics.summarize();
    let _ = repo_metrics.save(repo_name);

    anyhow::Ok(repo_metrics)
}

fn main() {
    // Launch new repo as a new Zed workspace/project
    let app = gpui::App::new(()).unwrap();
    let fs = Arc::new(RealFs);
    let http = http::client();
    let http_client = http::client();
    init_logger();

    app.run(move |cx| {
        cx.set_global(*RELEASE_CHANNEL);

        let client = client::Client::new(http.clone(), cx);
        let user_store = cx.add_model(|cx| UserStore::new(client.clone(), http_client.clone(), cx));

        // Initialize Settings
        let mut store = SettingsStore::default();
        store
            .set_default_settings(default_settings().as_ref(), cx)
            .unwrap();
        cx.set_global(store);

        // Initialize Languages
        let login_shell_env_loaded = Task::ready(());
        let mut languages = LanguageRegistry::new(login_shell_env_loaded);
        languages.set_executor(cx.background().clone());
        let languages = Arc::new(languages);

        let node_runtime = RealNodeRuntime::new(http.clone());
        languages::init(languages.clone(), node_runtime.clone(), cx);
        language::init(cx);

        project::Project::init(&client, cx);
        semantic_index::init(fs.clone(), http.clone(), languages.clone(), cx);

        settings::register::<SemanticIndexSettings>(cx);

        let db_file_path = EMBEDDINGS_DIR
            .join(Path::new(RELEASE_CHANNEL_NAME.as_str()))
            .join("embeddings_db");

        let languages = languages.clone();

        let fs = fs.clone();
        cx.spawn(|mut cx| async move {
            let semantic_index = SemanticIndex::new(
                fs.clone(),
                db_file_path,
<<<<<<< HEAD
                Arc::new(OpenAIEmbeddingProvider::new(http_client, cx.background())),
=======
                Arc::new(OpenAIEmbeddings::new(http_client, cx.background())),
>>>>>>> 90f65ec9
                languages.clone(),
                cx.clone(),
            )
            .await?;

            if let Ok(repo_evals) = parse_eval() {
                for repo in repo_evals {
                    let cloned = clone_repo(repo.clone());
                    match cloned {
                        Ok((repo_name, clone_path)) => {
                            println!(
                                "Cloned {:?} @ {:?} into {:?}",
                                repo.repo, repo.commit, &clone_path
                            );

                            // Create Project
                            let project = cx.update(|cx| {
                                Project::local(
                                    client.clone(),
                                    node_runtime::FakeNodeRuntime::new(),
                                    user_store.clone(),
                                    languages.clone(),
                                    fs.clone(),
                                    cx,
                                )
                            });

                            // Register Worktree
                            let _ = project
                                .update(&mut cx, |project, cx| {
                                    project.find_or_create_local_worktree(clone_path, true, cx)
                                })
                                .await;

                            let _ = evaluate_repo(
                                repo_name,
                                semantic_index.clone(),
                                project,
                                repo.assertions,
                                &mut cx,
                            )
                            .await?;
                        }
                        Err(err) => {
                            println!("Error cloning: {:?}", err);
                        }
                    }
                }
            }

            anyhow::Ok(())
        })
        .detach();
    });
}<|MERGE_RESOLUTION|>--- conflicted
+++ resolved
@@ -1,8 +1,4 @@
-<<<<<<< HEAD
 use ai::providers::open_ai::OpenAIEmbeddingProvider;
-=======
-use ai::embedding::OpenAIEmbeddings;
->>>>>>> 90f65ec9
 use anyhow::{anyhow, Result};
 use client::{self, UserStore};
 use gpui::{AsyncAppContext, ModelHandle, Task};
@@ -479,11 +475,7 @@
             let semantic_index = SemanticIndex::new(
                 fs.clone(),
                 db_file_path,
-<<<<<<< HEAD
                 Arc::new(OpenAIEmbeddingProvider::new(http_client, cx.background())),
-=======
-                Arc::new(OpenAIEmbeddings::new(http_client, cx.background())),
->>>>>>> 90f65ec9
                 languages.clone(),
                 cx.clone(),
             )
