--- conflicted
+++ resolved
@@ -14,13 +14,7 @@
 }
 
 impl Render for KitchenSinkStory {
-<<<<<<< HEAD
-    type Output = Stateful<Div>;
-
-    fn render(&mut self, cx: &mut ViewContext<Self>) -> Self::Output {
-=======
     fn render(&mut self, cx: &mut ViewContext<Self>) -> impl Element {
->>>>>>> 81b03d37
         let component_stories = ComponentStory::iter()
             .map(|selector| selector.story(cx))
             .collect::<Vec<_>>();
