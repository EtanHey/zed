--- conflicted
+++ resolved
@@ -38,18 +38,14 @@
 db.workspace = true
 debugger_tools = { workspace = true, optional = true }
 editor.workspace = true
-<<<<<<< HEAD
 env_logger = { workspace = true, optional = true }
 feature_flags.workspace = true
-=======
 file_icons.workspace = true
->>>>>>> e5bcd720
 futures.workspace = true
 fuzzy.workspace = true
 gpui.workspace = true
 itertools.workspace = true
 language.workspace = true
-linkme.workspace = true
 log.workspace = true
 menu.workspace = true
 parking_lot.workspace = true
@@ -75,13 +71,8 @@
 unindent = { workspace = true, optional = true }
 util.workspace = true
 workspace-hack.workspace = true
-<<<<<<< HEAD
 workspace.workspace = true
-=======
-debugger_tools = { workspace = true, optional = true }
-unindent = { workspace = true, optional = true }
 zed_actions.workspace = true
->>>>>>> e5bcd720
 
 [dev-dependencies]
 dap = { workspace = true, features = ["test-support"] }
