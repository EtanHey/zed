use anyhow::Result;
use dap::client::{self, DebugAdapterClientId, ThreadState, ThreadStatus};
use dap::requests::{Disconnect, Scopes, StackTrace, Variables};
use dap::{client::DebugAdapterClient, transport::Events};
use dap::{
    Capabilities, ContinuedEvent, DisconnectArguments, ExitedEvent, Scope, ScopesArguments,
    StackFrame, StackTraceArguments, StoppedEvent, TerminatedEvent, ThreadEvent, ThreadEventReason,
    Variable, VariablesArguments,
};
use editor::Editor;
use futures::future::try_join_all;
use gpui::{
    actions, Action, AppContext, AsyncWindowContext, EventEmitter, FocusHandle, FocusableView,
    Subscription, Task, View, ViewContext, WeakView,
};
use std::path::Path;
use std::{collections::HashMap, sync::Arc};
use task::DebugRequestType;
use ui::prelude::*;
use workspace::Pane;
use workspace::{
    dock::{DockPosition, Panel, PanelEvent},
    Workspace,
};

use crate::debugger_panel_item::DebugPanelItem;

enum DebugCurrentRowHighlight {}

#[derive(Debug)]
pub enum DebugPanelEvent {
    Stopped((DebugAdapterClientId, StoppedEvent)),
    Thread((DebugAdapterClientId, ThreadEvent)),
}

actions!(debug_panel, [TogglePanel]);

pub struct DebugPanel {
    size: Pixels,
    pane: View<Pane>,
    focus_handle: FocusHandle,
    workspace: WeakView<Workspace>,
    _subscriptions: Vec<Subscription>,
}

impl DebugPanel {
    pub fn new(workspace: &Workspace, cx: &mut ViewContext<Workspace>) -> View<Self> {
        cx.new_view(|cx| {
            let pane = cx.new_view(|cx| {
                let mut pane = Pane::new(
                    workspace.weak_handle(),
                    workspace.project().clone(),
                    Default::default(),
                    None,
                    None,
                    cx,
                );
                pane.set_can_split(false, cx);
                pane.set_can_navigate(true, cx);
                pane.display_nav_history_buttons(None);
                pane.set_should_display_tab_bar(|_| true);

                pane
            });

            let project = workspace.project().clone();

            let _subscriptions = vec![cx.subscribe(&project, {
                move |this: &mut Self, _, event, cx| {
                    if let project::Event::DebugClientEvent { client_id, event } = event {
                        Self::handle_debug_client_events(this, client_id, event, cx);
                    }
                }
            })];

            Self {
                pane,
                size: px(300.),
                _subscriptions,
                focus_handle: cx.focus_handle(),
                workspace: workspace.weak_handle(),
            }
        })
    }

    pub fn load(
        workspace: WeakView<Workspace>,
        cx: AsyncWindowContext,
    ) -> Task<Result<View<Self>>> {
        cx.spawn(|mut cx| async move {
            workspace.update(&mut cx, |workspace, cx| DebugPanel::new(workspace, cx))
        })
    }

    fn debug_client_by_id(
        &self,
        client_id: DebugAdapterClientId,
        cx: &mut ViewContext<Self>,
    ) -> Arc<DebugAdapterClient> {
        self.workspace
            .update(cx, |this, cx| {
                this.project()
                    .read(cx)
                    .debug_adapter_by_id(client_id)
                    .unwrap()
            })
            .unwrap()
    }

    fn handle_debug_client_events(
        this: &mut Self,
        client_id: &DebugAdapterClientId,
        event: &Events,
        cx: &mut ViewContext<Self>,
    ) {
        match event {
<<<<<<< HEAD
            Events::Initialized(_) => {
                let client = this.debug_client_by_id(*client_id, cx);

                cx.spawn(|this, mut cx| async move {
                    let task = this.update(&mut cx, |this, cx| {
                        this.workspace.update(cx, |workspace, cx| {
                            workspace.project().update(cx, |project, cx| {
                                let client = client.clone();

                                project.send_breakpoints(client, cx)
                            })
                        })
                    })??;

                    task.await?;

                    // client.is_server_ready = true;
                    client.configuration_done().await?;

                    let request_args = client.config().request_args.map(|a| a.args);

                    // send correct request based on adapter config
                    match client.config().request {
                        DebugRequestType::Launch => client.launch(request_args).await?,
                        DebugRequestType::Attach => client.attach(request_args).await?,
                    };

                    anyhow::Ok(())
                })
                .detach_and_log_err(cx);
=======
            Events::Initialized(event) => {
                Self::handle_initialized_event(this, client_id, event, cx)
>>>>>>> d08e28f4
            }
            Events::Stopped(event) => Self::handle_stopped_event(this, client_id, event, cx),
            Events::Continued(event) => Self::handle_continued_event(this, client_id, event, cx),
            Events::Exited(event) => Self::handle_exited_event(this, client_id, event, cx),
            Events::Terminated(event) => Self::handle_terminated_event(this, client_id, event, cx),
            Events::Thread(event) => Self::handle_thread_event(this, client_id, event, cx),
            Events::Output(_) => {}
            Events::Breakpoint(_) => {}
            Events::Module(_) => {}
            Events::LoadedSource(_) => {}
            Events::Capabilities(_) => {}
            Events::Memory(_) => {}
            Events::Process(_) => {}
            Events::ProgressEnd(_) => {}
            Events::ProgressStart(_) => {}
            Events::ProgressUpdate(_) => {}
            Events::Invalidated(_) => {},
            Events::Other(_) => {},
        }
    }

    pub async fn go_to_stack_frame(
        workspace: WeakView<Workspace>,
        stack_frame: StackFrame,
        client: Arc<DebugAdapterClient>,
        clear_highlights: bool,
        mut cx: AsyncWindowContext,
    ) -> Result<()> {
        let path = stack_frame.clone().source.unwrap().path.unwrap().clone();
        let row = (stack_frame.line.saturating_sub(1)) as u32;
        let column = (stack_frame.column.saturating_sub(1)) as u32;

        if clear_highlights {
            Self::remove_highlights(workspace.clone(), client, cx.clone()).await?;
        }

        let task = workspace.update(&mut cx, |workspace, cx| {
            let project_path = workspace.project().read_with(cx, |project, cx| {
                project.project_path_for_absolute_path(&Path::new(&path), cx)
            });

            if let Some(project_path) = project_path {
                workspace.open_path_preview(project_path, None, false, true, cx)
            } else {
                Task::ready(Err(anyhow::anyhow!(
                    "No project path found for path: {}",
                    path
                )))
            }
        })?;

        let editor = task.await?.downcast::<Editor>().unwrap();

        workspace.update(&mut cx, |_, cx| {
            editor.update(cx, |editor, cx| {
                editor.go_to_line::<DebugCurrentRowHighlight>(
                    row,
                    column,
                    Some(cx.theme().colors().editor_highlighted_line_background),
                    cx,
                );
            })
        })
    }

    async fn remove_highlights(
        workspace: WeakView<Workspace>,
        client: Arc<DebugAdapterClient>,
        cx: AsyncWindowContext,
    ) -> Result<()> {
        let mut tasks = Vec::new();
        for thread_state in client.thread_states().values() {
            for stack_frame in thread_state.stack_frames.clone() {
                tasks.push(Self::remove_editor_highlight(
                    workspace.clone(),
                    stack_frame,
                    cx.clone(),
                ));
            }
        }

        if !tasks.is_empty() {
            try_join_all(tasks).await?;
        }

        anyhow::Ok(())
    }

    async fn remove_highlights_for_thread(
        workspace: WeakView<Workspace>,
        client: Arc<DebugAdapterClient>,
        thread_id: u64,
        cx: AsyncWindowContext,
    ) -> Result<()> {
        let mut tasks = Vec::new();
        if let Some(thread_state) = client.thread_states().get(&thread_id) {
            for stack_frame in thread_state.stack_frames.clone() {
                tasks.push(Self::remove_editor_highlight(
                    workspace.clone(),
                    stack_frame.clone(),
                    cx.clone(),
                ));
            }
        }

        if !tasks.is_empty() {
            try_join_all(tasks).await?;
        }

        anyhow::Ok(())
    }

    async fn remove_editor_highlight(
        workspace: WeakView<Workspace>,
        stack_frame: StackFrame,
        mut cx: AsyncWindowContext,
    ) -> Result<()> {
        let path = stack_frame.clone().source.unwrap().path.unwrap().clone();

        let task = workspace.update(&mut cx, |workspace, cx| {
            let project_path = workspace.project().read_with(cx, |project, cx| {
                project.project_path_for_absolute_path(&Path::new(&path), cx)
            });

            if let Some(project_path) = project_path {
                workspace.open_path(project_path, None, false, cx)
            } else {
                Task::ready(Err(anyhow::anyhow!(
                    "No project path found for path: {}",
                    path
                )))
            }
        })?;

        let editor = task.await?.downcast::<Editor>().unwrap();

        editor.update(&mut cx, |editor, _| {
            editor.clear_row_highlights::<DebugCurrentRowHighlight>();
        })
    }

    fn handle_initialized_event(
        this: &mut Self,
        client_id: &DebugAdapterClientId,
        _: &Option<Capabilities>,
        cx: &mut ViewContext<Self>,
    ) {
        let client = this.debug_client_by_id(*client_id, cx);

        cx.spawn(|this, mut cx| async move {
            let task = this.update(&mut cx, |this, cx| {
                this.workspace.update(cx, |workspace, cx| {
                    workspace.project().update(cx, |project, cx| {
                        let client = client.clone();

                        project.send_breakpoints(client, cx)
                    })
                })
            })??;

            task.await?;

            client.configuration_done().await
        })
        .detach_and_log_err(cx);
    }

    fn handle_continued_event(
        this: &mut Self,
        client_id: &DebugAdapterClientId,
        event: &ContinuedEvent,
        cx: &mut ViewContext<Self>,
    ) {
        let all_threads = event.all_threads_continued.unwrap_or(false);
        let client = this.debug_client_by_id(*client_id, cx);

        if all_threads {
            for thread in client.thread_states().values_mut() {
                thread.status = ThreadStatus::Running;
            }
        } else {
            client.update_thread_state_status(event.thread_id, ThreadStatus::Running);
        }

        cx.notify();
    }

    fn handle_stopped_event(
        this: &mut Self,
        client_id: &DebugAdapterClientId,
        event: &StoppedEvent,
        cx: &mut ViewContext<Self>,
    ) {
        let Some(thread_id) = event.thread_id else {
            return;
        };

        let client_id = client_id.clone();
        let client = this.debug_client_by_id(client_id.clone(), cx);

        let client_id = client_id.clone();
        cx.spawn({
            let event = event.clone();
            |this, mut cx| async move {
                let stack_trace_response = client
                    .request::<StackTrace>(StackTraceArguments {
                        thread_id,
                        start_frame: None,
                        levels: None,
                        format: None,
                    })
                    .await?;

                let current_stack_frame =
                    stack_trace_response.stack_frames.first().unwrap().clone();
                let mut scope_tasks = Vec::new();
                for stack_frame in stack_trace_response.stack_frames.clone().into_iter() {
                    let frame_id = stack_frame.id.clone();
                    let client = client.clone();
                    scope_tasks.push(async move {
                        anyhow::Ok((
                            frame_id.clone(),
                            client
                                .request::<Scopes>(ScopesArguments { frame_id })
                                .await?,
                        ))
                    });
                }

                let mut scopes: HashMap<u64, Vec<Scope>> = HashMap::new();
                let mut variables: HashMap<u64, Vec<Variable>> = HashMap::new();

                let mut variable_tasks = Vec::new();
                for (thread_id, response) in try_join_all(scope_tasks).await? {
                    scopes.insert(thread_id, response.scopes.clone());

                    for scope in response.scopes {
                        let scope_reference = scope.variables_reference.clone();
                        let client = client.clone();
                        variable_tasks.push(async move {
                            anyhow::Ok((
                                scope_reference.clone(),
                                client
                                    .request::<Variables>(VariablesArguments {
                                        variables_reference: scope_reference,
                                        filter: None,
                                        start: None,
                                        count: None,
                                        format: None,
                                    })
                                    .await?,
                            ))
                        });
                    }
                }

                for (scope_reference, response) in try_join_all(variable_tasks).await? {
                    variables.insert(scope_reference, response.variables.clone());
                }

                this.update(&mut cx, |this, cx| {
                    let mut thread_state = client.thread_states();
                    let thread_state = thread_state
                        .entry(thread_id)
                        .or_insert(ThreadState::default());

                    thread_state.current_stack_frame_id = Some(current_stack_frame.clone().id);
                    thread_state.stack_frames = stack_trace_response.stack_frames.clone();
                    thread_state.scopes = scopes;
                    thread_state.variables = variables;
                    thread_state.status = ThreadStatus::Stopped;

                    let existing_item = this
                        .pane
                        .read(cx)
                        .items()
                        .filter_map(|item| item.downcast::<DebugPanelItem>())
                        .any(|item| {
                            let item = item.read(cx);

                            item.client().id() == client_id && item.thread_id() == thread_id
                        });

                    if !existing_item {
                        let debug_panel = cx.view().clone();
                        this.pane.update(cx, |this, cx| {
                            let tab = cx.new_view(|cx| {
                                DebugPanelItem::new(debug_panel, client.clone(), thread_id, cx)
                            });

                            this.add_item(Box::new(tab.clone()), false, false, None, cx)
                        });
                    }

                    cx.emit(DebugPanelEvent::Stopped((client_id, event)));

                    if let Some(item) = this.pane.read(cx).active_item() {
                        if let Some(pane) = item.downcast::<DebugPanelItem>() {
                            if pane.read(cx).thread_id() == thread_id {
                                let workspace = this.workspace.clone();
                                let client = client.clone();
                                return cx.spawn(|_, cx| async move {
                                    Self::go_to_stack_frame(
                                        workspace,
                                        current_stack_frame.clone(),
                                        client,
                                        true,
                                        cx,
                                    )
                                    .await
                                });
                            }
                        }
                    }

                    Task::ready(anyhow::Ok(()))
                })?
                .await
            }
        })
        .detach_and_log_err(cx);
    }

    fn handle_thread_event(
        this: &mut Self,
        client_id: &DebugAdapterClientId,
        event: &ThreadEvent,
        cx: &mut ViewContext<Self>,
    ) {
        let client = this.debug_client_by_id(*client_id, cx);
        let thread_id = event.thread_id;

        if event.reason == ThreadEventReason::Started {
            client
                .thread_states()
                .insert(thread_id, ThreadState::default());
        } else {
            client.update_thread_state_status(thread_id.clone(), ThreadStatus::Ended);

            // TODO: we want to figure out for witch clients/threads we should remove the highlights
            cx.spawn({
                let client = client.clone();
                |this, mut cx| async move {
                    let workspace = this.update(&mut cx, |this, _| this.workspace.clone())?;

                    Self::remove_highlights_for_thread(workspace, client, thread_id, cx).await?;

                    anyhow::Ok(())
                }
            })
            .detach_and_log_err(cx);
        }

        cx.emit(DebugPanelEvent::Thread((*client_id, event.clone())));
    }

    fn handle_exited_event(
        this: &mut Self,
        client_id: &DebugAdapterClientId,
        _: &ExitedEvent,
        cx: &mut ViewContext<Self>,
    ) {
        let client = this.debug_client_by_id(*client_id, cx);
        cx.spawn(|_, _| async move {
            for thread_state in client.thread_states().values_mut() {
                thread_state.status = ThreadStatus::Exited;
            }
        })
        .detach();
    }

    fn handle_terminated_event(
        this: &mut Self,
        client_id: &DebugAdapterClientId,
        event: &Option<TerminatedEvent>,
        cx: &mut ViewContext<Self>,
    ) {
        let restart_args = event.clone().and_then(|e| e.restart);
        let client = this.debug_client_by_id(*client_id, cx);
        let workspace = this.workspace.clone();

        cx.spawn(|_, cx| async move {
            let should_restart = restart_args.is_some();

            Self::remove_highlights(workspace, client.clone(), cx).await?;

            client
                .request::<Disconnect>(DisconnectArguments {
                    restart: Some(should_restart),
                    terminate_debuggee: None,
                    suspend_debuggee: None,
                })
                .await?;

            if should_restart {
                match client.request_type() {
                    DebugRequestType::Launch => client.launch(restart_args).await,
                    DebugRequestType::Attach => client.attach(restart_args).await,
                }
            } else {
                anyhow::Ok(())
            }
        })
        .detach_and_log_err(cx);
    }
}

impl EventEmitter<PanelEvent> for DebugPanel {}
impl EventEmitter<DebugPanelEvent> for DebugPanel {}
impl EventEmitter<project::Event> for DebugPanel {}

impl FocusableView for DebugPanel {
    fn focus_handle(&self, _cx: &AppContext) -> FocusHandle {
        self.focus_handle.clone()
    }
}

impl Panel for DebugPanel {
    fn persistent_name() -> &'static str {
        "DebugPanel"
    }

    fn position(&self, _cx: &WindowContext) -> DockPosition {
        DockPosition::Bottom
    }

    fn position_is_valid(&self, position: DockPosition) -> bool {
        position == DockPosition::Bottom
    }

    fn set_position(&mut self, _position: DockPosition, _cx: &mut ViewContext<Self>) {}

    fn size(&self, _cx: &WindowContext) -> Pixels {
        self.size
    }

    fn set_size(&mut self, size: Option<Pixels>, _cx: &mut ViewContext<Self>) {
        self.size = size.unwrap();
    }

    fn icon(&self, _cx: &WindowContext) -> Option<IconName> {
        None
    }

    fn icon_tooltip(&self, _cx: &WindowContext) -> Option<&'static str> {
        None
    }

    fn toggle_action(&self) -> Box<dyn Action> {
        Box::new(TogglePanel)
    }

    fn icon_label(&self, _: &WindowContext) -> Option<String> {
        None
    }

    fn is_zoomed(&self, _cx: &WindowContext) -> bool {
        false
    }

    fn starts_open(&self, _cx: &WindowContext) -> bool {
        false
    }

    fn set_zoomed(&mut self, _zoomed: bool, _cx: &mut ViewContext<Self>) {}

    fn set_active(&mut self, _active: bool, _cx: &mut ViewContext<Self>) {}
}

impl Render for DebugPanel {
    fn render(&mut self, _: &mut ViewContext<Self>) -> impl IntoElement {
        v_flex()
            .key_context("DebugPanel")
            .track_focus(&self.focus_handle)
            .size_full()
            .child(self.pane.clone())
            .into_any()
    }
}<|MERGE_RESOLUTION|>--- conflicted
+++ resolved
@@ -114,41 +114,8 @@
         cx: &mut ViewContext<Self>,
     ) {
         match event {
-<<<<<<< HEAD
-            Events::Initialized(_) => {
-                let client = this.debug_client_by_id(*client_id, cx);
-
-                cx.spawn(|this, mut cx| async move {
-                    let task = this.update(&mut cx, |this, cx| {
-                        this.workspace.update(cx, |workspace, cx| {
-                            workspace.project().update(cx, |project, cx| {
-                                let client = client.clone();
-
-                                project.send_breakpoints(client, cx)
-                            })
-                        })
-                    })??;
-
-                    task.await?;
-
-                    // client.is_server_ready = true;
-                    client.configuration_done().await?;
-
-                    let request_args = client.config().request_args.map(|a| a.args);
-
-                    // send correct request based on adapter config
-                    match client.config().request {
-                        DebugRequestType::Launch => client.launch(request_args).await?,
-                        DebugRequestType::Attach => client.attach(request_args).await?,
-                    };
-
-                    anyhow::Ok(())
-                })
-                .detach_and_log_err(cx);
-=======
             Events::Initialized(event) => {
                 Self::handle_initialized_event(this, client_id, event, cx)
->>>>>>> d08e28f4
             }
             Events::Stopped(event) => Self::handle_stopped_event(this, client_id, event, cx),
             Events::Continued(event) => Self::handle_continued_event(this, client_id, event, cx),
