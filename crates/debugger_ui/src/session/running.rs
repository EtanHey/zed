--- conflicted
+++ resolved
@@ -697,10 +697,6 @@
             )
         });
 
-<<<<<<< HEAD
-        let breakpoint_list =
-            BreakpointList::new(Some(session.clone()), workspace.clone(), &project, cx);
-=======
         let breakpoint_list = BreakpointList::new(
             Some(session.clone()),
             workspace.clone(),
@@ -708,7 +704,6 @@
             window,
             cx,
         );
->>>>>>> 7c4da373
 
         let _subscriptions = vec![
             cx.on_app_quit(move |this, cx| {
