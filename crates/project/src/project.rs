--- conflicted
+++ resolved
@@ -1203,7 +1203,7 @@
         for (project_path, breakpoints) in open_breakpoints.iter() {
             let buffer = maybe!({
                 let buffer_store = self.buffer_store.read(cx);
-                let buffer_id = buffer_store.buffer_id_for_project_path(project_path, cx)?;
+                let buffer_id = buffer_store.buffer_id_for_project_path(project_path)?;
                 let buffer = self.buffer_for_id(*buffer_id, cx)?;
                 Some(buffer.read(cx))
             });
@@ -1297,7 +1297,7 @@
             let buffer_id = self
                 .buffer_store
                 .read(cx)
-                .buffer_id_for_project_path(project_path, cx)?;
+                .buffer_id_for_project_path(project_path)?;
             Some(self.buffer_for_id(*buffer_id, cx)?.read(cx))
         });
 
@@ -4590,7 +4590,6 @@
             .language_servers_for_buffer(buffer, cx)
     }
 
-<<<<<<< HEAD
     pub fn debug_clients<'a>(
         &'a self,
         cx: &'a AppContext,
@@ -4604,10 +4603,10 @@
         cx: &AppContext,
     ) -> Option<Arc<DebugAdapterClient>> {
         self.dap_store.read(cx).client_by_id(id)
-=======
+    }
+
     pub fn buffer_store(&self) -> &Model<BufferStore> {
         &self.buffer_store
->>>>>>> a5355e92
     }
 }
 
