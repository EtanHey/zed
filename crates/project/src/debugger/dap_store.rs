--- conflicted
+++ resolved
@@ -21,14 +21,9 @@
     channel::{mpsc, oneshot},
     future::{Shared, join_all},
 };
-<<<<<<< HEAD
-use gpui::{App, AppContext, AsyncApp, Context, Entity, EventEmitter, SharedString, Task};
-=======
 use gpui::{
-    App, AppContext, AsyncApp, BackgroundExecutor, Context, Entity, EventEmitter, SharedString,
-    Task, WeakEntity,
+    App, AppContext, AsyncApp, Context, Entity, EventEmitter, SharedString, Task, WeakEntity,
 };
->>>>>>> 5f7189e5
 use http_client::HttpClient;
 use language::{BinaryStatus, LanguageRegistry, LanguageToolchainStore};
 use lsp::LanguageServerName;
