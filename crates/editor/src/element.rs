--- conflicted
+++ resolved
@@ -82,13 +82,8 @@
 use text::{BufferId, SelectionGoal};
 use theme::{ActiveTheme, Appearance, BufferLineHeight, PlayerColor};
 use ui::{
-<<<<<<< HEAD
-    ButtonLike, KeyBinding, POPOVER_Y_PADDING, Tooltip, h_flex, prelude::*,
-    scrollbars::ShowScrollbar,
-=======
     ButtonLike, ContextMenu, KeyBinding, POPOVER_Y_PADDING, Tooltip, h_flex, prelude::*,
-    right_click_menu,
->>>>>>> 1add1d04
+    right_click_menu, scrollbars::ShowScrollbar,
 };
 use unicode_segmentation::UnicodeSegmentation;
 use util::post_inc;
