use crate::{
    blame_entry_tooltip::{blame_entry_relative_timestamp, BlameEntryTooltip},
    display_map::{
        Block, BlockContext, BlockStyle, DisplaySnapshot, HighlightedChunk, ToDisplayPoint,
    },
    editor_settings::{
        CurrentLineHighlight, DoubleClickInMultibuffer, MultiCursorModifier, ScrollBeyondLastLine,
        ShowScrollbar,
    },
    git::blame::{CommitDetails, GitBlame},
    hover_popover::{
        self, hover_at, HOVER_POPOVER_GAP, MIN_POPOVER_CHARACTER_WIDTH, MIN_POPOVER_LINE_HEIGHT,
    },
    hunk_diff::{diff_hunk_to_display, DisplayDiffHunk},
    hunk_status,
    items::BufferSearchHighlights,
    mouse_context_menu::{self, MenuPosition, MouseContextMenu},
    scroll::scroll_amount::ScrollAmount,
    BlockId, CodeActionsMenu, CursorShape, CustomBlockId, DisplayPoint, DisplayRow,
    DocumentHighlightRead, DocumentHighlightWrite, Editor, EditorMode, EditorSettings,
    EditorSnapshot, EditorStyle, ExpandExcerpts, FocusedBlock, GutterDimensions, HalfPageDown,
    HalfPageUp, HandleInput, HoveredCursor, HoveredHunk, LineDown, LineUp, OpenExcerpts, PageDown,
    PageUp, Point, RowExt, RowRangeExt, SelectPhase, Selection, SoftWrap, ToPoint,
    CURSORS_VISIBLE_FOR, FILE_HEADER_HEIGHT, GIT_BLAME_MAX_AUTHOR_CHARS_DISPLAYED, MAX_LINE_LEN,
    MULTI_BUFFER_EXCERPT_HEADER_HEIGHT,
};
use client::ParticipantIndex;
use collections::{BTreeMap, HashMap, HashSet};
use git::{blame::BlameEntry, diff::DiffHunkStatus, Oid};
use gpui::Subscription;
use gpui::{
    anchored, deferred, div, fill, outline, point, px, quad, relative, size, svg,
    transparent_black, Action, AnchorCorner, AnyElement, AvailableSpace, Bounds, ClipboardItem,
    ContentMask, Corners, CursorStyle, DispatchPhase, Edges, Element, ElementInputHandler, Entity,
    FontId, GlobalElementId, Hitbox, Hsla, InteractiveElement, IntoElement, Length,
    ModifiersChangedEvent, MouseButton, MouseDownEvent, MouseMoveEvent, MouseUpEvent, PaintQuad,
    ParentElement, Pixels, ScrollDelta, ScrollWheelEvent, ShapedLine, SharedString, Size,
    StatefulInteractiveElement, Style, Styled, TextRun, TextStyle, TextStyleRefinement, View,
    ViewContext, WeakView, WindowContext,
};
use itertools::Itertools;
use language::{
    language_settings::{
        IndentGuideBackgroundColoring, IndentGuideColoring, IndentGuideSettings,
        ShowWhitespaceSetting,
    },
    ChunkRendererContext,
};
use lsp::DiagnosticSeverity;
use multi_buffer::{Anchor, ExcerptId, ExpandExcerptDirection, MultiBufferPoint, MultiBufferRow};
use project::{
    dap_store::{Breakpoint, BreakpointKind},
    project_settings::{GitGutterSetting, ProjectSettings},
    ProjectPath,
};
use settings::Settings;
use smallvec::{smallvec, SmallVec};
use std::{
    any::TypeId,
    borrow::Cow,
    cmp::{self, Ordering},
    fmt::{self, Write},
    iter, mem,
    ops::{Deref, Range},
    rc::Rc,
    sync::Arc,
};
use sum_tree::Bias;
use theme::{ActiveTheme, Appearance, PlayerColor};
use ui::prelude::*;
use ui::{h_flex, ButtonLike, ButtonStyle, ContextMenu, Tooltip};
use unicode_segmentation::UnicodeSegmentation;
use util::RangeExt;
use util::ResultExt;
use workspace::{item::Item, Workspace};

struct SelectionLayout {
    head: DisplayPoint,
    cursor_shape: CursorShape,
    is_newest: bool,
    is_local: bool,
    range: Range<DisplayPoint>,
    active_rows: Range<DisplayRow>,
    user_name: Option<SharedString>,
}

impl SelectionLayout {
    fn new<T: ToPoint + ToDisplayPoint + Clone>(
        selection: Selection<T>,
        line_mode: bool,
        cursor_shape: CursorShape,
        map: &DisplaySnapshot,
        is_newest: bool,
        is_local: bool,
        user_name: Option<SharedString>,
    ) -> Self {
        let point_selection = selection.map(|p| p.to_point(&map.buffer_snapshot));
        let display_selection = point_selection.map(|p| p.to_display_point(map));
        let mut range = display_selection.range();
        let mut head = display_selection.head();
        let mut active_rows = map.prev_line_boundary(point_selection.start).1.row()
            ..map.next_line_boundary(point_selection.end).1.row();

        // vim visual line mode
        if line_mode {
            let point_range = map.expand_to_line(point_selection.range());
            range = point_range.start.to_display_point(map)..point_range.end.to_display_point(map);
        }

        // any vim visual mode (including line mode)
        if (cursor_shape == CursorShape::Block || cursor_shape == CursorShape::Hollow)
            && !range.is_empty()
            && !selection.reversed
        {
            if head.column() > 0 {
                head = map.clip_point(DisplayPoint::new(head.row(), head.column() - 1), Bias::Left)
            } else if head.row().0 > 0 && head != map.max_point() {
                head = map.clip_point(
                    DisplayPoint::new(
                        head.row().previous_row(),
                        map.line_len(head.row().previous_row()),
                    ),
                    Bias::Left,
                );
                // updating range.end is a no-op unless you're cursor is
                // on the newline containing a multi-buffer divider
                // in which case the clip_point may have moved the head up
                // an additional row.
                range.end = DisplayPoint::new(head.row().next_row(), 0);
                active_rows.end = head.row();
            }
        }

        Self {
            head,
            cursor_shape,
            is_newest,
            is_local,
            range,
            active_rows,
            user_name,
        }
    }
}

pub struct EditorElement {
    editor: View<Editor>,
    style: EditorStyle,
}

type DisplayRowDelta = u32;

impl EditorElement {
    pub(crate) const SCROLLBAR_WIDTH: Pixels = px(13.);

    pub fn new(editor: &View<Editor>, style: EditorStyle) -> Self {
        Self {
            editor: editor.clone(),
            style,
        }
    }

    fn register_actions(&self, cx: &mut WindowContext) {
        let view = &self.editor;
        view.update(cx, |editor, cx| {
            for action in editor.editor_actions.borrow().values() {
                (action)(cx)
            }
        });

        crate::rust_analyzer_ext::apply_related_actions(view, cx);
        crate::clangd_ext::apply_related_actions(view, cx);
        register_action(view, cx, Editor::move_left);
        register_action(view, cx, Editor::move_right);
        register_action(view, cx, Editor::move_down);
        register_action(view, cx, Editor::move_down_by_lines);
        register_action(view, cx, Editor::select_down_by_lines);
        register_action(view, cx, Editor::move_up);
        register_action(view, cx, Editor::move_up_by_lines);
        register_action(view, cx, Editor::select_up_by_lines);
        register_action(view, cx, Editor::select_page_down);
        register_action(view, cx, Editor::select_page_up);
        register_action(view, cx, Editor::cancel);
        register_action(view, cx, Editor::newline);
        register_action(view, cx, Editor::newline_above);
        register_action(view, cx, Editor::newline_below);
        register_action(view, cx, Editor::backspace);
        register_action(view, cx, Editor::delete);
        register_action(view, cx, Editor::tab);
        register_action(view, cx, Editor::tab_prev);
        register_action(view, cx, Editor::indent);
        register_action(view, cx, Editor::outdent);
        register_action(view, cx, Editor::delete_line);
        register_action(view, cx, Editor::join_lines);
        register_action(view, cx, Editor::sort_lines_case_sensitive);
        register_action(view, cx, Editor::sort_lines_case_insensitive);
        register_action(view, cx, Editor::reverse_lines);
        register_action(view, cx, Editor::shuffle_lines);
        register_action(view, cx, Editor::convert_to_upper_case);
        register_action(view, cx, Editor::convert_to_lower_case);
        register_action(view, cx, Editor::convert_to_title_case);
        register_action(view, cx, Editor::convert_to_snake_case);
        register_action(view, cx, Editor::convert_to_kebab_case);
        register_action(view, cx, Editor::convert_to_upper_camel_case);
        register_action(view, cx, Editor::convert_to_lower_camel_case);
        register_action(view, cx, Editor::convert_to_opposite_case);
        register_action(view, cx, Editor::delete_to_previous_word_start);
        register_action(view, cx, Editor::delete_to_previous_subword_start);
        register_action(view, cx, Editor::delete_to_next_word_end);
        register_action(view, cx, Editor::delete_to_next_subword_end);
        register_action(view, cx, Editor::delete_to_beginning_of_line);
        register_action(view, cx, Editor::delete_to_end_of_line);
        register_action(view, cx, Editor::cut_to_end_of_line);
        register_action(view, cx, Editor::duplicate_line_up);
        register_action(view, cx, Editor::duplicate_line_down);
        register_action(view, cx, Editor::move_line_up);
        register_action(view, cx, Editor::move_line_down);
        register_action(view, cx, Editor::transpose);
        register_action(view, cx, Editor::rewrap);
        register_action(view, cx, Editor::cut);
        register_action(view, cx, Editor::copy);
        register_action(view, cx, Editor::paste);
        register_action(view, cx, Editor::undo);
        register_action(view, cx, Editor::redo);
        register_action(view, cx, Editor::move_page_up);
        register_action(view, cx, Editor::move_page_down);
        register_action(view, cx, Editor::next_screen);
        register_action(view, cx, Editor::scroll_cursor_top);
        register_action(view, cx, Editor::scroll_cursor_center);
        register_action(view, cx, Editor::scroll_cursor_bottom);
        register_action(view, cx, Editor::scroll_cursor_center_top_bottom);
        register_action(view, cx, |editor, _: &LineDown, cx| {
            editor.scroll_screen(&ScrollAmount::Line(1.), cx)
        });
        register_action(view, cx, |editor, _: &LineUp, cx| {
            editor.scroll_screen(&ScrollAmount::Line(-1.), cx)
        });
        register_action(view, cx, |editor, _: &HalfPageDown, cx| {
            editor.scroll_screen(&ScrollAmount::Page(0.5), cx)
        });
        register_action(view, cx, |editor, HandleInput(text): &HandleInput, cx| {
            if text.is_empty() {
                return;
            }
            editor.handle_input(text, cx);
        });
        register_action(view, cx, |editor, _: &HalfPageUp, cx| {
            editor.scroll_screen(&ScrollAmount::Page(-0.5), cx)
        });
        register_action(view, cx, |editor, _: &PageDown, cx| {
            editor.scroll_screen(&ScrollAmount::Page(1.), cx)
        });
        register_action(view, cx, |editor, _: &PageUp, cx| {
            editor.scroll_screen(&ScrollAmount::Page(-1.), cx)
        });
        register_action(view, cx, Editor::move_to_previous_word_start);
        register_action(view, cx, Editor::move_to_previous_subword_start);
        register_action(view, cx, Editor::move_to_next_word_end);
        register_action(view, cx, Editor::move_to_next_subword_end);
        register_action(view, cx, Editor::move_to_beginning_of_line);
        register_action(view, cx, Editor::move_to_end_of_line);
        register_action(view, cx, Editor::move_to_start_of_paragraph);
        register_action(view, cx, Editor::move_to_end_of_paragraph);
        register_action(view, cx, Editor::move_to_beginning);
        register_action(view, cx, Editor::move_to_end);
        register_action(view, cx, Editor::select_up);
        register_action(view, cx, Editor::select_down);
        register_action(view, cx, Editor::select_left);
        register_action(view, cx, Editor::select_right);
        register_action(view, cx, Editor::select_to_previous_word_start);
        register_action(view, cx, Editor::select_to_previous_subword_start);
        register_action(view, cx, Editor::select_to_next_word_end);
        register_action(view, cx, Editor::select_to_next_subword_end);
        register_action(view, cx, Editor::select_to_beginning_of_line);
        register_action(view, cx, Editor::select_to_end_of_line);
        register_action(view, cx, Editor::select_to_start_of_paragraph);
        register_action(view, cx, Editor::select_to_end_of_paragraph);
        register_action(view, cx, Editor::select_to_beginning);
        register_action(view, cx, Editor::select_to_end);
        register_action(view, cx, Editor::select_all);
        register_action(view, cx, |editor, action, cx| {
            editor.select_all_matches(action, cx).log_err();
        });
        register_action(view, cx, Editor::select_line);
        register_action(view, cx, Editor::split_selection_into_lines);
        register_action(view, cx, Editor::add_selection_above);
        register_action(view, cx, Editor::add_selection_below);
        register_action(view, cx, |editor, action, cx| {
            editor.select_next(action, cx).log_err();
        });
        register_action(view, cx, |editor, action, cx| {
            editor.select_previous(action, cx).log_err();
        });
        register_action(view, cx, Editor::toggle_comments);
        register_action(view, cx, Editor::select_larger_syntax_node);
        register_action(view, cx, Editor::select_smaller_syntax_node);
        register_action(view, cx, Editor::select_enclosing_symbol);
        register_action(view, cx, Editor::move_to_enclosing_bracket);
        register_action(view, cx, Editor::undo_selection);
        register_action(view, cx, Editor::redo_selection);
        if !view.read(cx).is_singleton(cx) {
            register_action(view, cx, Editor::expand_excerpts);
            register_action(view, cx, Editor::expand_excerpts_up);
            register_action(view, cx, Editor::expand_excerpts_down);
        }
        register_action(view, cx, Editor::go_to_diagnostic);
        register_action(view, cx, Editor::go_to_prev_diagnostic);
        register_action(view, cx, Editor::go_to_next_hunk);
        register_action(view, cx, Editor::go_to_prev_hunk);
        register_action(view, cx, |editor, a, cx| {
            editor.go_to_definition(a, cx).detach_and_log_err(cx);
        });
        register_action(view, cx, |editor, a, cx| {
            editor.go_to_definition_split(a, cx).detach_and_log_err(cx);
        });
        register_action(view, cx, |editor, a, cx| {
            editor.go_to_declaration(a, cx).detach_and_log_err(cx);
        });
        register_action(view, cx, |editor, a, cx| {
            editor.go_to_declaration_split(a, cx).detach_and_log_err(cx);
        });
        register_action(view, cx, |editor, a, cx| {
            editor.go_to_implementation(a, cx).detach_and_log_err(cx);
        });
        register_action(view, cx, |editor, a, cx| {
            editor
                .go_to_implementation_split(a, cx)
                .detach_and_log_err(cx);
        });
        register_action(view, cx, |editor, a, cx| {
            editor.go_to_type_definition(a, cx).detach_and_log_err(cx);
        });
        register_action(view, cx, |editor, a, cx| {
            editor
                .go_to_type_definition_split(a, cx)
                .detach_and_log_err(cx);
        });
        register_action(view, cx, Editor::open_url);
        register_action(view, cx, Editor::open_file);
        register_action(view, cx, Editor::fold);
        register_action(view, cx, Editor::fold_at_level);
        register_action(view, cx, Editor::fold_all);
        register_action(view, cx, Editor::fold_at);
        register_action(view, cx, Editor::fold_recursive);
        register_action(view, cx, Editor::toggle_fold);
        register_action(view, cx, Editor::toggle_fold_recursive);
        register_action(view, cx, Editor::unfold_lines);
        register_action(view, cx, Editor::unfold_recursive);
        register_action(view, cx, Editor::unfold_all);
        register_action(view, cx, Editor::unfold_at);
        register_action(view, cx, Editor::fold_selected_ranges);
        register_action(view, cx, Editor::show_completions);
        register_action(view, cx, Editor::toggle_code_actions);
        register_action(view, cx, Editor::open_excerpts);
        register_action(view, cx, Editor::open_excerpts_in_split);
        register_action(view, cx, Editor::open_proposed_changes_editor);
        register_action(view, cx, Editor::toggle_soft_wrap);
        register_action(view, cx, Editor::toggle_tab_bar);
        register_action(view, cx, Editor::toggle_line_numbers);
        register_action(view, cx, Editor::toggle_relative_line_numbers);
        register_action(view, cx, Editor::toggle_indent_guides);
        register_action(view, cx, Editor::toggle_inlay_hints);
        register_action(view, cx, Editor::toggle_inline_completions);
        register_action(view, cx, hover_popover::hover);
        register_action(view, cx, Editor::reveal_in_finder);
        register_action(view, cx, Editor::copy_path);
        register_action(view, cx, Editor::copy_relative_path);
        register_action(view, cx, Editor::copy_highlight_json);
        register_action(view, cx, Editor::copy_permalink_to_line);
        register_action(view, cx, Editor::open_permalink_to_line);
        register_action(view, cx, Editor::copy_file_location);
        register_action(view, cx, Editor::toggle_git_blame);
        register_action(view, cx, Editor::toggle_git_blame_inline);
        register_action(view, cx, Editor::toggle_hunk_diff);
        register_action(view, cx, Editor::expand_all_hunk_diffs);
        register_action(view, cx, |editor, action, cx| {
            if let Some(task) = editor.format(action, cx) {
                task.detach_and_log_err(cx);
            } else {
                cx.propagate();
            }
        });
        register_action(view, cx, |editor, action, cx| {
            if let Some(task) = editor.format_selections(action, cx) {
                task.detach_and_log_err(cx);
            } else {
                cx.propagate();
            }
        });
        register_action(view, cx, Editor::restart_language_server);
        register_action(view, cx, Editor::cancel_language_server_work);
        register_action(view, cx, Editor::show_character_palette);
        register_action(view, cx, |editor, action, cx| {
            if let Some(task) = editor.confirm_completion(action, cx) {
                task.detach_and_log_err(cx);
            } else {
                cx.propagate();
            }
        });
        register_action(view, cx, |editor, action, cx| {
            if let Some(task) = editor.compose_completion(action, cx) {
                task.detach_and_log_err(cx);
            } else {
                cx.propagate();
            }
        });
        register_action(view, cx, |editor, action, cx| {
            if let Some(task) = editor.confirm_code_action(action, cx) {
                task.detach_and_log_err(cx);
            } else {
                cx.propagate();
            }
        });
        register_action(view, cx, |editor, action, cx| {
            if let Some(task) = editor.rename(action, cx) {
                task.detach_and_log_err(cx);
            } else {
                cx.propagate();
            }
        });
        register_action(view, cx, |editor, action, cx| {
            if let Some(task) = editor.confirm_rename(action, cx) {
                task.detach_and_log_err(cx);
            } else {
                cx.propagate();
            }
        });
        register_action(view, cx, |editor, action, cx| {
            if let Some(task) = editor.find_all_references(action, cx) {
                task.detach_and_log_err(cx);
            } else {
                cx.propagate();
            }
        });
        register_action(view, cx, Editor::show_signature_help);
        register_action(view, cx, Editor::next_inline_completion);
        register_action(view, cx, Editor::previous_inline_completion);
        register_action(view, cx, Editor::show_inline_completion);
        register_action(view, cx, Editor::context_menu_first);
        register_action(view, cx, Editor::context_menu_prev);
        register_action(view, cx, Editor::context_menu_next);
        register_action(view, cx, Editor::context_menu_last);
        register_action(view, cx, Editor::display_cursor_names);
        register_action(view, cx, Editor::unique_lines_case_insensitive);
        register_action(view, cx, Editor::unique_lines_case_sensitive);
        register_action(view, cx, Editor::accept_partial_inline_completion);
        register_action(view, cx, Editor::accept_inline_completion);
        register_action(view, cx, Editor::revert_file);
        register_action(view, cx, Editor::revert_selected_hunks);
        register_action(view, cx, Editor::apply_all_diff_hunks);
        register_action(view, cx, Editor::apply_selected_diff_hunks);
        register_action(view, cx, Editor::open_active_item_in_terminal);
<<<<<<< HEAD
        register_action(view, cx, Editor::toggle_breakpoint);
        register_action(view, cx, Editor::reload_file)
=======
        register_action(view, cx, Editor::reload_file);
        register_action(view, cx, Editor::spawn_nearest_task);
>>>>>>> 773a3b33
    }

    fn register_key_listeners(&self, cx: &mut WindowContext, layout: &EditorLayout) {
        let position_map = layout.position_map.clone();
        cx.on_key_event({
            let editor = self.editor.clone();
            let text_hitbox = layout.text_hitbox.clone();
            move |event: &ModifiersChangedEvent, phase, cx| {
                if phase != DispatchPhase::Bubble {
                    return;
                }
                editor.update(cx, |editor, cx| {
                    if editor.hover_state.focused(cx) {
                        return;
                    }
                    Self::modifiers_changed(editor, event, &position_map, &text_hitbox, cx)
                })
            }
        });
    }

    fn modifiers_changed(
        editor: &mut Editor,
        event: &ModifiersChangedEvent,
        position_map: &PositionMap,
        text_hitbox: &Hitbox,
        cx: &mut ViewContext<Editor>,
    ) {
        let mouse_position = cx.mouse_position();
        if !text_hitbox.is_hovered(cx) {
            return;
        }

        editor.update_hovered_link(
            position_map.point_for_position(text_hitbox.bounds, mouse_position),
            &position_map.snapshot,
            event.modifiers,
            cx,
        )
    }

    fn mouse_left_down(
        editor: &mut Editor,
        event: &MouseDownEvent,
        hovered_hunk: Option<HoveredHunk>,
        position_map: &PositionMap,
        text_hitbox: &Hitbox,
        gutter_hitbox: &Hitbox,
        cx: &mut ViewContext<Editor>,
    ) {
        if cx.default_prevented() {
            return;
        }

        let mut click_count = event.click_count;
        let mut modifiers = event.modifiers;

        if let Some(hovered_hunk) = hovered_hunk {
            editor.toggle_hovered_hunk(&hovered_hunk, cx);
            cx.notify();
            return;
        } else if gutter_hitbox.is_hovered(cx) {
            click_count = 3; // Simulate triple-click when clicking the gutter to select lines
        } else if !text_hitbox.is_hovered(cx) {
            return;
        }

        if click_count == 2 && !editor.buffer().read(cx).is_singleton() {
            match EditorSettings::get_global(cx).double_click_in_multibuffer {
                DoubleClickInMultibuffer::Select => {
                    // do nothing special on double click, all selection logic is below
                }
                DoubleClickInMultibuffer::Open => {
                    if modifiers.alt {
                        // if double click is made with alt, pretend it's a regular double click without opening and alt,
                        // and run the selection logic.
                        modifiers.alt = false;
                    } else {
                        // if double click is made without alt, open the corresponding excerp
                        editor.open_excerpts(&OpenExcerpts, cx);
                        return;
                    }
                }
            }
        }

        let point_for_position =
            position_map.point_for_position(text_hitbox.bounds, event.position);
        let position = point_for_position.previous_valid;
        if modifiers.shift && modifiers.alt {
            editor.select(
                SelectPhase::BeginColumnar {
                    position,
                    reset: false,
                    goal_column: point_for_position.exact_unclipped.column(),
                },
                cx,
            );
        } else if modifiers.shift && !modifiers.control && !modifiers.alt && !modifiers.secondary()
        {
            editor.select(
                SelectPhase::Extend {
                    position,
                    click_count,
                },
                cx,
            );
        } else {
            let multi_cursor_setting = EditorSettings::get_global(cx).multi_cursor_modifier;
            let multi_cursor_modifier = match multi_cursor_setting {
                MultiCursorModifier::Alt => modifiers.alt,
                MultiCursorModifier::CmdOrCtrl => modifiers.secondary(),
            };
            editor.select(
                SelectPhase::Begin {
                    position,
                    add: multi_cursor_modifier,
                    click_count,
                },
                cx,
            );
        }

        cx.stop_propagation();
    }

    fn mouse_right_down(
        editor: &mut Editor,
        event: &MouseDownEvent,
        position_map: &PositionMap,
        text_hitbox: &Hitbox,
        cx: &mut ViewContext<Editor>,
    ) {
        if !text_hitbox.is_hovered(cx) {
            return;
        }
        let point_for_position =
            position_map.point_for_position(text_hitbox.bounds, event.position);
        mouse_context_menu::deploy_context_menu(
            editor,
            event.position,
            point_for_position.previous_valid,
            cx,
        );
        cx.stop_propagation();
    }

    fn mouse_middle_down(
        editor: &mut Editor,
        event: &MouseDownEvent,
        position_map: &PositionMap,
        text_hitbox: &Hitbox,
        cx: &mut ViewContext<Editor>,
    ) {
        if !text_hitbox.is_hovered(cx) || cx.default_prevented() {
            return;
        }

        let point_for_position =
            position_map.point_for_position(text_hitbox.bounds, event.position);
        let position = point_for_position.previous_valid;

        editor.select(
            SelectPhase::BeginColumnar {
                position,
                reset: true,
                goal_column: point_for_position.exact_unclipped.column(),
            },
            cx,
        );
    }

    fn mouse_up(
        editor: &mut Editor,
        event: &MouseUpEvent,
        position_map: &PositionMap,
        text_hitbox: &Hitbox,
        cx: &mut ViewContext<Editor>,
    ) {
        let end_selection = editor.has_pending_selection();
        let pending_nonempty_selections = editor.has_pending_nonempty_selection();

        if end_selection {
            editor.select(SelectPhase::End, cx);
        }

        let multi_cursor_setting = EditorSettings::get_global(cx).multi_cursor_modifier;
        let multi_cursor_modifier = match multi_cursor_setting {
            MultiCursorModifier::Alt => event.modifiers.secondary(),
            MultiCursorModifier::CmdOrCtrl => event.modifiers.alt,
        };

        if !pending_nonempty_selections && multi_cursor_modifier && text_hitbox.is_hovered(cx) {
            let point = position_map.point_for_position(text_hitbox.bounds, event.position);
            editor.handle_click_hovered_link(point, event.modifiers, cx);

            cx.stop_propagation();
        } else if end_selection && pending_nonempty_selections {
            cx.stop_propagation();
        } else if cfg!(target_os = "linux") && event.button == MouseButton::Middle {
            if !text_hitbox.is_hovered(cx) || editor.read_only(cx) {
                return;
            }

            #[cfg(target_os = "linux")]
            if EditorSettings::get_global(cx).middle_click_paste {
                if let Some(text) = cx.read_from_primary().and_then(|item| item.text()) {
                    let point_for_position =
                        position_map.point_for_position(text_hitbox.bounds, event.position);
                    let position = point_for_position.previous_valid;

                    editor.select(
                        SelectPhase::Begin {
                            position,
                            add: false,
                            click_count: 1,
                        },
                        cx,
                    );
                    editor.insert(&text, cx);
                }
                cx.stop_propagation()
            }
        }
    }

    fn mouse_dragged(
        editor: &mut Editor,
        event: &MouseMoveEvent,
        position_map: &PositionMap,
        text_bounds: Bounds<Pixels>,
        cx: &mut ViewContext<Editor>,
    ) {
        if !editor.has_pending_selection() {
            return;
        }

        let point_for_position = position_map.point_for_position(text_bounds, event.position);
        let mut scroll_delta = gpui::Point::<f32>::default();
        let vertical_margin = position_map.line_height.min(text_bounds.size.height / 3.0);
        let top = text_bounds.origin.y + vertical_margin;
        let bottom = text_bounds.lower_left().y - vertical_margin;
        if event.position.y < top {
            scroll_delta.y = -scale_vertical_mouse_autoscroll_delta(top - event.position.y);
        }
        if event.position.y > bottom {
            scroll_delta.y = scale_vertical_mouse_autoscroll_delta(event.position.y - bottom);
        }

        let horizontal_margin = position_map.line_height.min(text_bounds.size.width / 3.0);
        let left = text_bounds.origin.x + horizontal_margin;
        let right = text_bounds.upper_right().x - horizontal_margin;
        if event.position.x < left {
            scroll_delta.x = -scale_horizontal_mouse_autoscroll_delta(left - event.position.x);
        }
        if event.position.x > right {
            scroll_delta.x = scale_horizontal_mouse_autoscroll_delta(event.position.x - right);
        }

        editor.select(
            SelectPhase::Update {
                position: point_for_position.previous_valid,
                goal_column: point_for_position.exact_unclipped.column(),
                scroll_delta,
            },
            cx,
        );
    }

    fn mouse_moved(
        editor: &mut Editor,
        event: &MouseMoveEvent,
        position_map: &PositionMap,
        text_hitbox: &Hitbox,
        gutter_hitbox: &Hitbox,
        cx: &mut ViewContext<Editor>,
    ) {
        let modifiers = event.modifiers;
        let gutter_hovered = gutter_hitbox.is_hovered(cx);
        editor.set_gutter_hovered(gutter_hovered, cx);

        if gutter_hovered {
            let point_for_position =
                position_map.point_for_position(text_hitbox.bounds, event.position);
            let position = point_for_position.previous_valid;
            editor.gutter_breakpoint_indicator = Some(position);
        } else {
            editor.gutter_breakpoint_indicator = None;
        }

        cx.notify();

        // Don't trigger hover popover if mouse is hovering over context menu
        if text_hitbox.is_hovered(cx) {
            let point_for_position =
                position_map.point_for_position(text_hitbox.bounds, event.position);

            editor.update_hovered_link(point_for_position, &position_map.snapshot, modifiers, cx);

            if let Some(point) = point_for_position.as_valid() {
                let anchor = position_map
                    .snapshot
                    .buffer_snapshot
                    .anchor_before(point.to_offset(&position_map.snapshot, Bias::Left));
                hover_at(editor, Some(anchor), cx);
                Self::update_visible_cursor(editor, point, position_map, cx);
            } else {
                hover_at(editor, None, cx);
            }
        } else {
            editor.hide_hovered_link(cx);
            hover_at(editor, None, cx);
            if gutter_hovered {
                cx.stop_propagation();
            }
        }
    }

    fn update_visible_cursor(
        editor: &mut Editor,
        point: DisplayPoint,
        position_map: &PositionMap,
        cx: &mut ViewContext<Editor>,
    ) {
        let snapshot = &position_map.snapshot;
        let Some(hub) = editor.collaboration_hub() else {
            return;
        };
        let start = snapshot.display_snapshot.clip_point(
            DisplayPoint::new(point.row(), point.column().saturating_sub(1)),
            Bias::Left,
        );
        let end = snapshot.display_snapshot.clip_point(
            DisplayPoint::new(
                point.row(),
                (point.column() + 1).min(snapshot.line_len(point.row())),
            ),
            Bias::Right,
        );

        let range = snapshot
            .buffer_snapshot
            .anchor_at(start.to_point(&snapshot.display_snapshot), Bias::Left)
            ..snapshot
                .buffer_snapshot
                .anchor_at(end.to_point(&snapshot.display_snapshot), Bias::Right);

        let Some(selection) = snapshot.remote_selections_in_range(&range, hub, cx).next() else {
            return;
        };
        let key = crate::HoveredCursor {
            replica_id: selection.replica_id,
            selection_id: selection.selection.id,
        };
        editor.hovered_cursors.insert(
            key.clone(),
            cx.spawn(|editor, mut cx| async move {
                cx.background_executor().timer(CURSORS_VISIBLE_FOR).await;
                editor
                    .update(&mut cx, |editor, cx| {
                        editor.hovered_cursors.remove(&key);
                        cx.notify();
                    })
                    .ok();
            }),
        );
        cx.notify()
    }

    #[allow(clippy::too_many_arguments)]
    fn layout_selections(
        &self,
        start_anchor: Anchor,
        end_anchor: Anchor,
        local_selections: &[Selection<Point>],
        snapshot: &EditorSnapshot,
        start_row: DisplayRow,
        end_row: DisplayRow,
        cx: &mut WindowContext,
    ) -> (
        Vec<(PlayerColor, Vec<SelectionLayout>)>,
        BTreeMap<DisplayRow, bool>,
        Option<DisplayPoint>,
    ) {
        let mut selections: Vec<(PlayerColor, Vec<SelectionLayout>)> = Vec::new();
        let mut active_rows = BTreeMap::new();
        let mut newest_selection_head = None;
        self.editor.update(cx, |editor, cx| {
            if editor.show_local_selections {
                let mut layouts = Vec::new();
                let newest = editor.selections.newest(cx);
                for selection in local_selections.iter().cloned() {
                    let is_empty = selection.start == selection.end;
                    let is_newest = selection == newest;

                    let layout = SelectionLayout::new(
                        selection,
                        editor.selections.line_mode,
                        editor.cursor_shape,
                        &snapshot.display_snapshot,
                        is_newest,
                        editor.leader_peer_id.is_none(),
                        None,
                    );
                    if is_newest {
                        newest_selection_head = Some(layout.head);
                    }

                    for row in cmp::max(layout.active_rows.start.0, start_row.0)
                        ..=cmp::min(layout.active_rows.end.0, end_row.0)
                    {
                        let contains_non_empty_selection =
                            active_rows.entry(DisplayRow(row)).or_insert(!is_empty);
                        *contains_non_empty_selection |= !is_empty;
                    }
                    layouts.push(layout);
                }

                let player = if editor.read_only(cx) {
                    cx.theme().players().read_only()
                } else {
                    self.style.local_player
                };

                selections.push((player, layouts));
            }

            if let Some(collaboration_hub) = &editor.collaboration_hub {
                // When following someone, render the local selections in their color.
                if let Some(leader_id) = editor.leader_peer_id {
                    if let Some(collaborator) = collaboration_hub.collaborators(cx).get(&leader_id)
                    {
                        if let Some(participant_index) = collaboration_hub
                            .user_participant_indices(cx)
                            .get(&collaborator.user_id)
                        {
                            if let Some((local_selection_style, _)) = selections.first_mut() {
                                *local_selection_style = cx
                                    .theme()
                                    .players()
                                    .color_for_participant(participant_index.0);
                            }
                        }
                    }
                }

                let mut remote_selections = HashMap::default();
                for selection in snapshot.remote_selections_in_range(
                    &(start_anchor..end_anchor),
                    collaboration_hub.as_ref(),
                    cx,
                ) {
                    let selection_style =
                        Self::get_participant_color(selection.participant_index, cx);

                    // Don't re-render the leader's selections, since the local selections
                    // match theirs.
                    if Some(selection.peer_id) == editor.leader_peer_id {
                        continue;
                    }
                    let key = HoveredCursor {
                        replica_id: selection.replica_id,
                        selection_id: selection.selection.id,
                    };

                    let is_shown =
                        editor.show_cursor_names || editor.hovered_cursors.contains_key(&key);

                    remote_selections
                        .entry(selection.replica_id)
                        .or_insert((selection_style, Vec::new()))
                        .1
                        .push(SelectionLayout::new(
                            selection.selection,
                            selection.line_mode,
                            selection.cursor_shape,
                            &snapshot.display_snapshot,
                            false,
                            false,
                            if is_shown { selection.user_name } else { None },
                        ));
                }

                selections.extend(remote_selections.into_values());
            } else if !editor.is_focused(cx) && editor.show_cursor_when_unfocused {
                let player = if editor.read_only(cx) {
                    cx.theme().players().read_only()
                } else {
                    self.style.local_player
                };
                let layouts = snapshot
                    .buffer_snapshot
                    .selections_in_range(&(start_anchor..end_anchor), true)
                    .map(move |(_, line_mode, cursor_shape, selection)| {
                        SelectionLayout::new(
                            selection,
                            line_mode,
                            cursor_shape,
                            &snapshot.display_snapshot,
                            false,
                            false,
                            None,
                        )
                    })
                    .collect::<Vec<_>>();
                selections.push((player, layouts));
            }
        });
        (selections, active_rows, newest_selection_head)
    }

    fn collect_cursors(
        &self,
        snapshot: &EditorSnapshot,
        cx: &mut WindowContext,
    ) -> Vec<(DisplayPoint, Hsla)> {
        let editor = self.editor.read(cx);
        let mut cursors = Vec::new();
        let mut skip_local = false;
        let mut add_cursor = |anchor: Anchor, color| {
            cursors.push((anchor.to_display_point(&snapshot.display_snapshot), color));
        };
        // Remote cursors
        if let Some(collaboration_hub) = &editor.collaboration_hub {
            for remote_selection in snapshot.remote_selections_in_range(
                &(Anchor::min()..Anchor::max()),
                collaboration_hub.deref(),
                cx,
            ) {
                let color = Self::get_participant_color(remote_selection.participant_index, cx);
                add_cursor(remote_selection.selection.head(), color.cursor);
                if Some(remote_selection.peer_id) == editor.leader_peer_id {
                    skip_local = true;
                }
            }
        }
        // Local cursors
        if !skip_local {
            let color = cx.theme().players().local().cursor;
            editor.selections.disjoint.iter().for_each(|selection| {
                add_cursor(selection.head(), color);
            });
            if let Some(ref selection) = editor.selections.pending_anchor() {
                add_cursor(selection.head(), color);
            }
        }
        cursors
    }

    #[allow(clippy::too_many_arguments)]
    fn layout_visible_cursors(
        &self,
        snapshot: &EditorSnapshot,
        selections: &[(PlayerColor, Vec<SelectionLayout>)],
        block_start_rows: &HashSet<DisplayRow>,
        visible_display_row_range: Range<DisplayRow>,
        line_layouts: &[LineWithInvisibles],
        text_hitbox: &Hitbox,
        content_origin: gpui::Point<Pixels>,
        scroll_position: gpui::Point<f32>,
        scroll_pixel_position: gpui::Point<Pixels>,
        line_height: Pixels,
        em_width: Pixels,
        autoscroll_containing_element: bool,
        cx: &mut WindowContext,
    ) -> Vec<CursorLayout> {
        let mut autoscroll_bounds = None;
        let cursor_layouts = self.editor.update(cx, |editor, cx| {
            let mut cursors = Vec::new();
            for (player_color, selections) in selections {
                for selection in selections {
                    let cursor_position = selection.head;

                    let in_range = visible_display_row_range.contains(&cursor_position.row());
                    if (selection.is_local && !editor.show_local_cursors(cx))
                        || !in_range
                        || block_start_rows.contains(&cursor_position.row())
                    {
                        continue;
                    }

                    let cursor_row_layout = &line_layouts
                        [cursor_position.row().minus(visible_display_row_range.start) as usize];
                    let cursor_column = cursor_position.column() as usize;

                    let cursor_character_x = cursor_row_layout.x_for_index(cursor_column);
                    let mut block_width =
                        cursor_row_layout.x_for_index(cursor_column + 1) - cursor_character_x;
                    if block_width == Pixels::ZERO {
                        block_width = em_width;
                    }
                    let block_text = if let CursorShape::Block = selection.cursor_shape {
                        snapshot
                            .grapheme_at(cursor_position)
                            .or_else(|| {
                                if cursor_column == 0 {
                                    snapshot.placeholder_text().and_then(|s| {
                                        s.graphemes(true).next().map(|s| s.to_string().into())
                                    })
                                } else {
                                    None
                                }
                            })
                            .and_then(|text| {
                                let len = text.len();

                                let font = cursor_row_layout
                                    .font_id_for_index(cursor_column)
                                    .and_then(|cursor_font_id| {
                                        cx.text_system().get_font_for_id(cursor_font_id)
                                    })
                                    .unwrap_or(self.style.text.font());

                                // Invert the text color for the block cursor. Ensure that the text
                                // color is opaque enough to be visible against the background color.
                                //
                                // 0.75 is an arbitrary threshold to determine if the background color is
                                // opaque enough to use as a text color.
                                //
                                // TODO: In the future we should ensure themes have a `text_inverse` color.
                                let color = if cx.theme().colors().editor_background.a < 0.75 {
                                    match cx.theme().appearance {
                                        Appearance::Dark => Hsla::black(),
                                        Appearance::Light => Hsla::white(),
                                    }
                                } else {
                                    cx.theme().colors().editor_background
                                };

                                cx.text_system()
                                    .shape_line(
                                        text,
                                        cursor_row_layout.font_size,
                                        &[TextRun {
                                            len,
                                            font,
                                            color,
                                            background_color: None,
                                            strikethrough: None,
                                            underline: None,
                                        }],
                                    )
                                    .log_err()
                            })
                    } else {
                        None
                    };

                    let x = cursor_character_x - scroll_pixel_position.x;
                    let y = (cursor_position.row().as_f32()
                        - scroll_pixel_position.y / line_height)
                        * line_height;
                    if selection.is_newest {
                        editor.pixel_position_of_newest_cursor = Some(point(
                            text_hitbox.origin.x + x + block_width / 2.,
                            text_hitbox.origin.y + y + line_height / 2.,
                        ));

                        if autoscroll_containing_element {
                            let top = text_hitbox.origin.y
                                + (cursor_position.row().as_f32() - scroll_position.y - 3.).max(0.)
                                    * line_height;
                            let left = text_hitbox.origin.x
                                + (cursor_position.column() as f32 - scroll_position.x - 3.)
                                    .max(0.)
                                    * em_width;

                            let bottom = text_hitbox.origin.y
                                + (cursor_position.row().as_f32() - scroll_position.y + 4.)
                                    * line_height;
                            let right = text_hitbox.origin.x
                                + (cursor_position.column() as f32 - scroll_position.x + 4.)
                                    * em_width;

                            autoscroll_bounds =
                                Some(Bounds::from_corners(point(left, top), point(right, bottom)))
                        }
                    }

                    let mut cursor = CursorLayout {
                        color: player_color.cursor,
                        block_width,
                        origin: point(x, y),
                        line_height,
                        shape: selection.cursor_shape,
                        block_text,
                        cursor_name: None,
                    };
                    let cursor_name = selection.user_name.clone().map(|name| CursorName {
                        string: name,
                        color: self.style.background,
                        is_top_row: cursor_position.row().0 == 0,
                    });
                    cursor.layout(content_origin, cursor_name, cx);
                    cursors.push(cursor);
                }
            }
            cursors
        });

        if let Some(bounds) = autoscroll_bounds {
            cx.request_autoscroll(bounds);
        }

        cursor_layouts
    }

    fn layout_scrollbar(
        &self,
        snapshot: &EditorSnapshot,
        bounds: Bounds<Pixels>,
        scroll_position: gpui::Point<f32>,
        rows_per_page: f32,
        non_visible_cursors: bool,
        cx: &mut WindowContext,
    ) -> Option<ScrollbarLayout> {
        let scrollbar_settings = EditorSettings::get_global(cx).scrollbar;
        let show_scrollbars = match scrollbar_settings.show {
            ShowScrollbar::Auto => {
                let editor = self.editor.read(cx);
                let is_singleton = editor.is_singleton(cx);
                // Git
                (is_singleton && scrollbar_settings.git_diff && snapshot.buffer_snapshot.has_git_diffs())
                    ||
                    // Buffer Search Results
                    (is_singleton && scrollbar_settings.search_results && editor.has_background_highlights::<BufferSearchHighlights>())
                    ||
                    // Selected Symbol Occurrences
                    (is_singleton && scrollbar_settings.selected_symbol && (editor.has_background_highlights::<DocumentHighlightRead>() || editor.has_background_highlights::<DocumentHighlightWrite>()))
                    ||
                    // Diagnostics
                    (is_singleton && scrollbar_settings.diagnostics && snapshot.buffer_snapshot.has_diagnostics())
                    ||
                    // Cursors out of sight
                    non_visible_cursors
                    ||
                    // Scrollmanager
                    editor.scroll_manager.scrollbars_visible()
            }
            ShowScrollbar::System => self.editor.read(cx).scroll_manager.scrollbars_visible(),
            ShowScrollbar::Always => true,
            ShowScrollbar::Never => false,
        };
        if snapshot.mode != EditorMode::Full {
            return None;
        }

        let visible_row_range = scroll_position.y..scroll_position.y + rows_per_page;

        // If a drag took place after we started dragging the scrollbar,
        // cancel the scrollbar drag.
        if cx.has_active_drag() {
            self.editor.update(cx, |editor, cx| {
                editor.scroll_manager.set_is_dragging_scrollbar(false, cx);
            });
        }

        let track_bounds = Bounds::from_corners(
            point(self.scrollbar_left(&bounds), bounds.origin.y),
            point(bounds.lower_right().x, bounds.lower_left().y),
        );

        let settings = EditorSettings::get_global(cx);
        let scroll_beyond_last_line: f32 = match settings.scroll_beyond_last_line {
            ScrollBeyondLastLine::OnePage => rows_per_page,
            ScrollBeyondLastLine::Off => 1.0,
            ScrollBeyondLastLine::VerticalScrollMargin => 1.0 + settings.vertical_scroll_margin,
        };
        let total_rows =
            (snapshot.max_point().row().as_f32() + scroll_beyond_last_line).max(rows_per_page);
        let height = bounds.size.height;
        let px_per_row = height / total_rows;
        let thumb_height = (rows_per_page * px_per_row).max(ScrollbarLayout::MIN_THUMB_HEIGHT);
        let row_height = (height - thumb_height) / (total_rows - rows_per_page).max(0.);

        Some(ScrollbarLayout {
            hitbox: cx.insert_hitbox(track_bounds, false),
            visible_row_range,
            row_height,
            visible: show_scrollbars,
            thumb_height,
        })
    }

    #[allow(clippy::too_many_arguments)]
    fn prepaint_gutter_fold_toggles(
        &self,
        toggles: &mut [Option<AnyElement>],
        line_height: Pixels,
        gutter_dimensions: &GutterDimensions,
        gutter_settings: crate::editor_settings::Gutter,
        scroll_pixel_position: gpui::Point<Pixels>,
        gutter_hitbox: &Hitbox,
        cx: &mut WindowContext,
    ) {
        for (ix, fold_indicator) in toggles.iter_mut().enumerate() {
            if let Some(fold_indicator) = fold_indicator {
                debug_assert!(gutter_settings.folds);
                let available_space = size(
                    AvailableSpace::MinContent,
                    AvailableSpace::Definite(line_height * 0.55),
                );
                let fold_indicator_size = fold_indicator.layout_as_root(available_space, cx);

                let position = point(
                    gutter_dimensions.width - gutter_dimensions.right_padding,
                    ix as f32 * line_height - (scroll_pixel_position.y % line_height),
                );
                let centering_offset = point(
                    (gutter_dimensions.fold_area_width() - fold_indicator_size.width) / 2.,
                    (line_height - fold_indicator_size.height) / 2.,
                );
                let origin = gutter_hitbox.origin + position + centering_offset;
                fold_indicator.prepaint_as_root(origin, available_space, cx);
            }
        }
    }

    #[allow(clippy::too_many_arguments)]
    fn prepaint_crease_trailers(
        &self,
        trailers: Vec<Option<AnyElement>>,
        lines: &[LineWithInvisibles],
        line_height: Pixels,
        content_origin: gpui::Point<Pixels>,
        scroll_pixel_position: gpui::Point<Pixels>,
        em_width: Pixels,
        cx: &mut WindowContext,
    ) -> Vec<Option<CreaseTrailerLayout>> {
        trailers
            .into_iter()
            .enumerate()
            .map(|(ix, element)| {
                let mut element = element?;
                let available_space = size(
                    AvailableSpace::MinContent,
                    AvailableSpace::Definite(line_height),
                );
                let size = element.layout_as_root(available_space, cx);

                let line = &lines[ix];
                let padding = if line.width == Pixels::ZERO {
                    Pixels::ZERO
                } else {
                    4. * em_width
                };
                let position = point(
                    scroll_pixel_position.x + line.width + padding,
                    ix as f32 * line_height - (scroll_pixel_position.y % line_height),
                );
                let centering_offset = point(px(0.), (line_height - size.height) / 2.);
                let origin = content_origin + position + centering_offset;
                element.prepaint_as_root(origin, available_space, cx);
                Some(CreaseTrailerLayout {
                    element,
                    bounds: Bounds::new(origin, size),
                })
            })
            .collect()
    }

    // Folds contained in a hunk are ignored apart from shrinking visual size
    // If a fold contains any hunks then that fold line is marked as modified
    fn layout_gutter_git_hunks(
        &self,
        line_height: Pixels,
        gutter_hitbox: &Hitbox,
        display_rows: Range<DisplayRow>,
        anchor_range: Range<Anchor>,
        snapshot: &EditorSnapshot,
        cx: &mut WindowContext,
    ) -> Vec<(DisplayDiffHunk, Option<Hitbox>)> {
        let buffer_snapshot = &snapshot.buffer_snapshot;

        let buffer_start_row = MultiBufferRow(
            DisplayPoint::new(display_rows.start, 0)
                .to_point(snapshot)
                .row,
        );
        let buffer_end_row = MultiBufferRow(
            DisplayPoint::new(display_rows.end, 0)
                .to_point(snapshot)
                .row,
        );

        let git_gutter_setting = ProjectSettings::get_global(cx)
            .git
            .git_gutter
            .unwrap_or_default();

        self.editor.update(cx, |editor, cx| {
            let expanded_hunks = &editor.expanded_hunks.hunks;
            let expanded_hunks_start_ix = expanded_hunks
                .binary_search_by(|hunk| {
                    hunk.hunk_range
                        .end
                        .cmp(&anchor_range.start, &buffer_snapshot)
                        .then(Ordering::Less)
                })
                .unwrap_err();
            let mut expanded_hunks = expanded_hunks[expanded_hunks_start_ix..].iter().peekable();

            let display_hunks = buffer_snapshot
                .git_diff_hunks_in_range(buffer_start_row..buffer_end_row)
                .filter_map(|hunk| {
                    let display_hunk = diff_hunk_to_display(&hunk, snapshot);

                    if let DisplayDiffHunk::Unfolded {
                        multi_buffer_range,
                        status,
                        ..
                    } = &display_hunk
                    {
                        let mut is_expanded = false;
                        while let Some(expanded_hunk) = expanded_hunks.peek() {
                            match expanded_hunk
                                .hunk_range
                                .start
                                .cmp(&multi_buffer_range.start, &buffer_snapshot)
                            {
                                Ordering::Less => {
                                    expanded_hunks.next();
                                }
                                Ordering::Equal => {
                                    is_expanded = true;
                                    break;
                                }
                                Ordering::Greater => {
                                    break;
                                }
                            }
                        }
                        match status {
                            DiffHunkStatus::Added => {}
                            DiffHunkStatus::Modified => {}
                            DiffHunkStatus::Removed => {
                                if is_expanded {
                                    return None;
                                }
                            }
                        }
                    }

                    Some(display_hunk)
                })
                .dedup()
                .map(|hunk| match git_gutter_setting {
                    GitGutterSetting::TrackedFiles => {
                        let hitbox = match hunk {
                            DisplayDiffHunk::Unfolded { .. } => {
                                let hunk_bounds = Self::diff_hunk_bounds(
                                    snapshot,
                                    line_height,
                                    gutter_hitbox.bounds,
                                    &hunk,
                                );
                                Some(cx.insert_hitbox(hunk_bounds, true))
                            }
                            DisplayDiffHunk::Folded { .. } => None,
                        };
                        (hunk, hitbox)
                    }
                    GitGutterSetting::Hide => (hunk, None),
                })
                .collect();
            display_hunks
        })
    }

    #[allow(clippy::too_many_arguments)]
    fn layout_inline_blame(
        &self,
        display_row: DisplayRow,
        display_snapshot: &DisplaySnapshot,
        line_layout: &LineWithInvisibles,
        crease_trailer: Option<&CreaseTrailerLayout>,
        em_width: Pixels,
        content_origin: gpui::Point<Pixels>,
        scroll_pixel_position: gpui::Point<Pixels>,
        line_height: Pixels,
        cx: &mut WindowContext,
    ) -> Option<AnyElement> {
        if !self
            .editor
            .update(cx, |editor, cx| editor.render_git_blame_inline(cx))
        {
            return None;
        }

        let workspace = self
            .editor
            .read(cx)
            .workspace
            .as_ref()
            .map(|(w, _)| w.clone());

        let display_point = DisplayPoint::new(display_row, 0);
        let buffer_row = MultiBufferRow(display_point.to_point(display_snapshot).row);

        let blame = self.editor.read(cx).blame.clone()?;
        let blame_entry = blame
            .update(cx, |blame, cx| {
                blame.blame_for_rows([Some(buffer_row)], cx).next()
            })
            .flatten()?;

        let mut element =
            render_inline_blame_entry(&blame, blame_entry, &self.style, workspace, cx);

        let start_y = content_origin.y
            + line_height * (display_row.as_f32() - scroll_pixel_position.y / line_height);

        let start_x = {
            const INLINE_BLAME_PADDING_EM_WIDTHS: f32 = 6.;

            let line_end = if let Some(crease_trailer) = crease_trailer {
                crease_trailer.bounds.right()
            } else {
                content_origin.x - scroll_pixel_position.x + line_layout.width
            };
            let padded_line_end = line_end + em_width * INLINE_BLAME_PADDING_EM_WIDTHS;

            let min_column_in_pixels = ProjectSettings::get_global(cx)
                .git
                .inline_blame
                .and_then(|settings| settings.min_column)
                .map(|col| self.column_pixels(col as usize, cx))
                .unwrap_or(px(0.));
            let min_start = content_origin.x - scroll_pixel_position.x + min_column_in_pixels;

            cmp::max(padded_line_end, min_start)
        };

        let absolute_offset = point(start_x, start_y);
        element.prepaint_as_root(absolute_offset, AvailableSpace::min_size(), cx);

        Some(element)
    }

    #[allow(clippy::too_many_arguments)]
    fn layout_blame_entries(
        &self,
        buffer_rows: impl Iterator<Item = Option<MultiBufferRow>>,
        em_width: Pixels,
        scroll_position: gpui::Point<f32>,
        line_height: Pixels,
        gutter_hitbox: &Hitbox,
        max_width: Option<Pixels>,
        cx: &mut WindowContext,
    ) -> Option<Vec<AnyElement>> {
        if !self
            .editor
            .update(cx, |editor, cx| editor.render_git_blame_gutter(cx))
        {
            return None;
        }

        let blame = self.editor.read(cx).blame.clone()?;
        let blamed_rows: Vec<_> = blame.update(cx, |blame, cx| {
            blame.blame_for_rows(buffer_rows, cx).collect()
        });

        let width = if let Some(max_width) = max_width {
            AvailableSpace::Definite(max_width)
        } else {
            AvailableSpace::MaxContent
        };
        let scroll_top = scroll_position.y * line_height;
        let start_x = em_width;

        let mut last_used_color: Option<(PlayerColor, Oid)> = None;

        let shaped_lines = blamed_rows
            .into_iter()
            .enumerate()
            .flat_map(|(ix, blame_entry)| {
                if let Some(blame_entry) = blame_entry {
                    let mut element = render_blame_entry(
                        ix,
                        &blame,
                        blame_entry,
                        &self.style,
                        &mut last_used_color,
                        self.editor.clone(),
                        cx,
                    );

                    let start_y = ix as f32 * line_height - (scroll_top % line_height);
                    let absolute_offset = gutter_hitbox.origin + point(start_x, start_y);

                    element.prepaint_as_root(
                        absolute_offset,
                        size(width, AvailableSpace::MinContent),
                        cx,
                    );

                    Some(element)
                } else {
                    None
                }
            })
            .collect();

        Some(shaped_lines)
    }

    #[allow(clippy::too_many_arguments)]
    fn layout_indent_guides(
        &self,
        content_origin: gpui::Point<Pixels>,
        text_origin: gpui::Point<Pixels>,
        visible_buffer_range: Range<MultiBufferRow>,
        scroll_pixel_position: gpui::Point<Pixels>,
        line_height: Pixels,
        snapshot: &DisplaySnapshot,
        cx: &mut WindowContext,
    ) -> Option<Vec<IndentGuideLayout>> {
        let indent_guides = self.editor.update(cx, |editor, cx| {
            editor.indent_guides(visible_buffer_range, snapshot, cx)
        })?;

        let active_indent_guide_indices = self.editor.update(cx, |editor, cx| {
            editor
                .find_active_indent_guide_indices(&indent_guides, snapshot, cx)
                .unwrap_or_default()
        });

        Some(
            indent_guides
                .into_iter()
                .enumerate()
                .filter_map(|(i, indent_guide)| {
                    let single_indent_width =
                        self.column_pixels(indent_guide.tab_size as usize, cx);
                    let total_width = single_indent_width * indent_guide.depth as f32;
                    let start_x = content_origin.x + total_width - scroll_pixel_position.x;
                    if start_x >= text_origin.x {
                        let (offset_y, length) = Self::calculate_indent_guide_bounds(
                            indent_guide.multibuffer_row_range.clone(),
                            line_height,
                            snapshot,
                        );

                        let start_y = content_origin.y + offset_y - scroll_pixel_position.y;

                        Some(IndentGuideLayout {
                            origin: point(start_x, start_y),
                            length,
                            single_indent_width,
                            depth: indent_guide.depth,
                            active: active_indent_guide_indices.contains(&i),
                            settings: indent_guide.settings,
                        })
                    } else {
                        None
                    }
                })
                .collect(),
        )
    }

    fn calculate_indent_guide_bounds(
        row_range: Range<MultiBufferRow>,
        line_height: Pixels,
        snapshot: &DisplaySnapshot,
    ) -> (gpui::Pixels, gpui::Pixels) {
        let start_point = Point::new(row_range.start.0, 0);
        let end_point = Point::new(row_range.end.0, 0);

        let row_range = start_point.to_display_point(snapshot).row()
            ..end_point.to_display_point(snapshot).row();

        let mut prev_line = start_point;
        prev_line.row = prev_line.row.saturating_sub(1);
        let prev_line = prev_line.to_display_point(snapshot).row();

        let mut cons_line = end_point;
        cons_line.row += 1;
        let cons_line = cons_line.to_display_point(snapshot).row();

        let mut offset_y = row_range.start.0 as f32 * line_height;
        let mut length = (cons_line.0.saturating_sub(row_range.start.0)) as f32 * line_height;

        // If we are at the end of the buffer, ensure that the indent guide extends to the end of the line.
        if row_range.end == cons_line {
            length += line_height;
        }

        // If there is a block (e.g. diagnostic) in between the start of the indent guide and the line above,
        // we want to extend the indent guide to the start of the block.
        let mut block_height = 0;
        let mut block_offset = 0;
        let mut found_excerpt_header = false;
        for (_, block) in snapshot.blocks_in_range(prev_line..row_range.start) {
            if matches!(block, Block::ExcerptBoundary { .. }) {
                found_excerpt_header = true;
                break;
            }
            block_offset += block.height();
            block_height += block.height();
        }
        if !found_excerpt_header {
            offset_y -= block_offset as f32 * line_height;
            length += block_height as f32 * line_height;
        }

        // If there is a block (e.g. diagnostic) at the end of an multibuffer excerpt,
        // we want to ensure that the indent guide stops before the excerpt header.
        let mut block_height = 0;
        let mut found_excerpt_header = false;
        for (_, block) in snapshot.blocks_in_range(row_range.end..cons_line) {
            if matches!(block, Block::ExcerptBoundary { .. }) {
                found_excerpt_header = true;
            }
            block_height += block.height();
        }
        if found_excerpt_header {
            length -= block_height as f32 * line_height;
        }

        (offset_y, length)
    }

    #[allow(clippy::too_many_arguments)]
    fn layout_breakpoints(
        &self,
        line_height: Pixels,
        range: Range<DisplayRow>,
        scroll_pixel_position: gpui::Point<Pixels>,
        gutter_dimensions: &GutterDimensions,
        gutter_hitbox: &Hitbox,
        rows_with_hunk_bounds: &HashMap<DisplayRow, Bounds<Pixels>>,
        snapshot: &EditorSnapshot,
        breakpoints: HashMap<DisplayRow, Breakpoint>,
        cx: &mut WindowContext,
    ) -> Vec<AnyElement> {
        self.editor.update(cx, |editor, cx| {
            if editor.dap_store.is_none() {
                return Vec::new();
            };

            breakpoints
                .iter()
                .filter_map(|(point, bp)| {
                    let row = MultiBufferRow { 0: point.0 };

                    if range.start > *point || range.end < *point {
                        return None;
                    }

                    if snapshot.is_line_folded(row) {
                        return None;
                    }

                    let backup_position = snapshot
                        .display_point_to_breakpoint_anchor(DisplayPoint::new(*point, 0))
                        .text_anchor;

                    let button = editor.render_breakpoint(
                        bp.active_position.unwrap_or(backup_position),
                        *point,
                        &bp.kind,
                        cx,
                    );

                    let button = prepaint_gutter_button(
                        button,
                        *point,
                        line_height,
                        gutter_dimensions,
                        scroll_pixel_position,
                        gutter_hitbox,
                        rows_with_hunk_bounds,
                        cx,
                    );
                    Some(button)
                })
                .collect_vec()
        })
    }

    #[allow(clippy::too_many_arguments)]
    fn layout_run_indicators(
        &self,
        line_height: Pixels,
        range: Range<DisplayRow>,
        scroll_pixel_position: gpui::Point<Pixels>,
        gutter_dimensions: &GutterDimensions,
        gutter_hitbox: &Hitbox,
        rows_with_hunk_bounds: &HashMap<DisplayRow, Bounds<Pixels>>,
        snapshot: &EditorSnapshot,
        breakpoints: &mut HashMap<DisplayRow, Breakpoint>,
        cx: &mut WindowContext,
    ) -> Vec<AnyElement> {
        self.editor.update(cx, |editor, cx| {
            let active_task_indicator_row =
                if let Some(crate::ContextMenu::CodeActions(CodeActionsMenu {
                    deployed_from_indicator,
                    actions,
                    ..
                })) = editor.context_menu.read().as_ref()
                {
                    actions
                        .tasks
                        .as_ref()
                        .map(|tasks| tasks.position.to_display_point(snapshot).row())
                        .or(*deployed_from_indicator)
                } else {
                    None
                };

            editor
                .tasks
                .iter()
                .filter_map(|(_, tasks)| {
                    let multibuffer_point = tasks.offset.0.to_point(&snapshot.buffer_snapshot);
                    let multibuffer_row = MultiBufferRow(multibuffer_point.row);
                    let display_row = multibuffer_point.to_display_point(snapshot).row();
                    if range.start > display_row || range.end < display_row {
                        return None;
                    }
                    if snapshot.is_line_folded(multibuffer_row) {
                        // Skip folded indicators, unless it's the starting line of a fold.
                        if multibuffer_row
                            .0
                            .checked_sub(1)
                            .map_or(false, |previous_row| {
                                snapshot.is_line_folded(MultiBufferRow(previous_row))
                            })
                        {
                            return None;
                        }
                    }

                    let display_row = multibuffer_point.to_display_point(snapshot).row();
                    let button = editor.render_run_indicator(
                        &self.style,
                        Some(display_row) == active_task_indicator_row,
                        display_row,
                        breakpoints.remove(&display_row).is_some(),
                        cx,
                    );

                    let button = prepaint_gutter_button(
                        button,
                        display_row,
                        line_height,
                        gutter_dimensions,
                        scroll_pixel_position,
                        gutter_hitbox,
                        rows_with_hunk_bounds,
                        cx,
                    );
                    Some(button)
                })
                .collect_vec()
        })
    }

    #[allow(clippy::too_many_arguments)]
    fn layout_code_actions_indicator(
        &self,
        line_height: Pixels,
        newest_selection_head: DisplayPoint,
        scroll_pixel_position: gpui::Point<Pixels>,
        gutter_dimensions: &GutterDimensions,
        gutter_hitbox: &Hitbox,
        rows_with_hunk_bounds: &HashMap<DisplayRow, Bounds<Pixels>>,
        breakpoint_points: &mut HashMap<DisplayRow, Breakpoint>,
        cx: &mut WindowContext,
    ) -> Option<AnyElement> {
        let mut active = false;
        let mut button = None;
        let row = newest_selection_head.row();
        self.editor.update(cx, |editor, cx| {
            if let Some(crate::ContextMenu::CodeActions(CodeActionsMenu {
                deployed_from_indicator,
                ..
            })) = editor.context_menu.read().as_ref()
            {
                active = deployed_from_indicator.map_or(true, |indicator_row| indicator_row == row);
            };
            button = editor.render_code_actions_indicator(&self.style, row, active, cx);
        });

        let button = button?;
        let button = if breakpoint_points.remove(&row).is_some() {
            button.icon_color(Color::Debugger)
        } else {
            button
        };

        let button = prepaint_gutter_button(
            button,
            row,
            line_height,
            gutter_dimensions,
            scroll_pixel_position,
            gutter_hitbox,
            rows_with_hunk_bounds,
            cx,
        );

        Some(button)
    }

    fn get_participant_color(
        participant_index: Option<ParticipantIndex>,
        cx: &WindowContext,
    ) -> PlayerColor {
        if let Some(index) = participant_index {
            cx.theme().players().color_for_participant(index.0)
        } else {
            cx.theme().players().absent()
        }
    }

    fn calculate_relative_line_numbers(
        &self,
        snapshot: &EditorSnapshot,
        rows: &Range<DisplayRow>,
        relative_to: Option<DisplayRow>,
    ) -> HashMap<DisplayRow, DisplayRowDelta> {
        let mut relative_rows: HashMap<DisplayRow, DisplayRowDelta> = Default::default();
        let Some(relative_to) = relative_to else {
            return relative_rows;
        };

        let start = rows.start.min(relative_to);
        let end = rows.end.max(relative_to);

        let buffer_rows = snapshot
            .buffer_rows(start)
            .take(1 + end.minus(start) as usize)
            .collect::<Vec<_>>();

        let head_idx = relative_to.minus(start);
        let mut delta = 1;
        let mut i = head_idx + 1;
        while i < buffer_rows.len() as u32 {
            if buffer_rows[i as usize].is_some() {
                if rows.contains(&DisplayRow(i + start.0)) {
                    relative_rows.insert(DisplayRow(i + start.0), delta);
                }
                delta += 1;
            }
            i += 1;
        }
        delta = 1;
        i = head_idx.min(buffer_rows.len() as u32 - 1);
        while i > 0 && buffer_rows[i as usize].is_none() {
            i -= 1;
        }

        while i > 0 {
            i -= 1;
            if buffer_rows[i as usize].is_some() {
                if rows.contains(&DisplayRow(i + start.0)) {
                    relative_rows.insert(DisplayRow(i + start.0), delta);
                }
                delta += 1;
            }
        }

        relative_rows
    }

    #[allow(clippy::too_many_arguments)]
    fn layout_line_numbers(
        &self,
        rows: Range<DisplayRow>,
        buffer_rows: impl Iterator<Item = Option<MultiBufferRow>>,
        active_rows: &BTreeMap<DisplayRow, bool>,
        newest_selection_head: Option<DisplayPoint>,
        snapshot: &EditorSnapshot,
        breakpoint_rows: &HashMap<DisplayRow, Breakpoint>,
        cx: &mut WindowContext,
    ) -> Vec<Option<ShapedLine>> {
        let include_line_numbers = snapshot.show_line_numbers.unwrap_or_else(|| {
            EditorSettings::get_global(cx).gutter.line_numbers && snapshot.mode == EditorMode::Full
        });
        if !include_line_numbers {
            return Vec::new();
        }

        let (newest_selection_head, is_relative) = self.editor.update(cx, |editor, cx| {
            let newest_selection_head = newest_selection_head.unwrap_or_else(|| {
                let newest = editor.selections.newest::<Point>(cx);
                SelectionLayout::new(
                    newest,
                    editor.selections.line_mode,
                    editor.cursor_shape,
                    &snapshot.display_snapshot,
                    true,
                    true,
                    None,
                )
                .head
            });
            let is_relative = editor.should_use_relative_line_numbers(cx);
            (newest_selection_head, is_relative)
        });
        let font_size = self.style.text.font_size.to_pixels(cx.rem_size());

        let relative_to = if is_relative {
            Some(newest_selection_head.row())
        } else {
            None
        };
        let relative_rows = self.calculate_relative_line_numbers(snapshot, &rows, relative_to);
        let mut line_number = String::new();
        buffer_rows
            .into_iter()
            .enumerate()
            .map(|(ix, multibuffer_row)| {
                let multibuffer_row = multibuffer_row?;
                let display_row = DisplayRow(rows.start.0 + ix as u32);
                let color = if breakpoint_rows.contains_key(&display_row) {
                    cx.theme().colors().debugger_accent
                } else if active_rows.contains_key(&display_row) {
                    cx.theme().colors().editor_active_line_number
                } else {
                    cx.theme().colors().editor_line_number
                };
                line_number.clear();
                let default_number = multibuffer_row.0 + 1;
                let number = relative_rows
                    .get(&DisplayRow(ix as u32 + rows.start.0))
                    .unwrap_or(&default_number);
                write!(&mut line_number, "{number}").unwrap();
                let run = TextRun {
                    len: line_number.len(),
                    font: self.style.text.font(),
                    color,
                    background_color: None,
                    underline: None,
                    strikethrough: None,
                };
                let shaped_line = cx
                    .text_system()
                    .shape_line(line_number.clone().into(), font_size, &[run])
                    .unwrap();
                Some(shaped_line)
            })
            .collect()
    }

    fn layout_gutter_fold_toggles(
        &self,
        rows: Range<DisplayRow>,
        buffer_rows: impl IntoIterator<Item = Option<MultiBufferRow>>,
        active_rows: &BTreeMap<DisplayRow, bool>,
        snapshot: &EditorSnapshot,
        cx: &mut WindowContext,
    ) -> Vec<Option<AnyElement>> {
        let include_fold_statuses = EditorSettings::get_global(cx).gutter.folds
            && snapshot.mode == EditorMode::Full
            && self.editor.read(cx).is_singleton(cx);
        if include_fold_statuses {
            buffer_rows
                .into_iter()
                .enumerate()
                .map(|(ix, row)| {
                    if let Some(multibuffer_row) = row {
                        let display_row = DisplayRow(rows.start.0 + ix as u32);
                        let active = active_rows.contains_key(&display_row);
                        snapshot.render_fold_toggle(
                            multibuffer_row,
                            active,
                            self.editor.clone(),
                            cx,
                        )
                    } else {
                        None
                    }
                })
                .collect()
        } else {
            Vec::new()
        }
    }

    fn layout_crease_trailers(
        &self,
        buffer_rows: impl IntoIterator<Item = Option<MultiBufferRow>>,
        snapshot: &EditorSnapshot,
        cx: &mut WindowContext,
    ) -> Vec<Option<AnyElement>> {
        buffer_rows
            .into_iter()
            .map(|row| {
                if let Some(multibuffer_row) = row {
                    snapshot.render_crease_trailer(multibuffer_row, cx)
                } else {
                    None
                }
            })
            .collect()
    }

    fn layout_lines(
        rows: Range<DisplayRow>,
        line_number_layouts: &[Option<ShapedLine>],
        snapshot: &EditorSnapshot,
        style: &EditorStyle,
        editor_width: Pixels,
        cx: &mut WindowContext,
    ) -> Vec<LineWithInvisibles> {
        if rows.start >= rows.end {
            return Vec::new();
        }

        // Show the placeholder when the editor is empty
        if snapshot.is_empty() {
            let font_size = style.text.font_size.to_pixels(cx.rem_size());
            let placeholder_color = cx.theme().colors().text_placeholder;
            let placeholder_text = snapshot.placeholder_text();

            let placeholder_lines = placeholder_text
                .as_ref()
                .map_or("", AsRef::as_ref)
                .split('\n')
                .skip(rows.start.0 as usize)
                .chain(iter::repeat(""))
                .take(rows.len());
            placeholder_lines
                .filter_map(move |line| {
                    let run = TextRun {
                        len: line.len(),
                        font: style.text.font(),
                        color: placeholder_color,
                        background_color: None,
                        underline: Default::default(),
                        strikethrough: None,
                    };
                    cx.text_system()
                        .shape_line(line.to_string().into(), font_size, &[run])
                        .log_err()
                })
                .map(|line| LineWithInvisibles {
                    width: line.width,
                    len: line.len,
                    fragments: smallvec![LineFragment::Text(line)],
                    invisibles: Vec::new(),
                    font_size,
                })
                .collect()
        } else {
            let chunks = snapshot.highlighted_chunks(rows.clone(), true, style);
            LineWithInvisibles::from_chunks(
                chunks,
                &style.text,
                MAX_LINE_LEN,
                rows.len(),
                line_number_layouts,
                snapshot.mode,
                editor_width,
                cx,
            )
        }
    }

    fn prepaint_lines(
        &self,
        start_row: DisplayRow,
        line_layouts: &mut [LineWithInvisibles],
        line_height: Pixels,
        scroll_pixel_position: gpui::Point<Pixels>,
        content_origin: gpui::Point<Pixels>,
        cx: &mut WindowContext,
    ) -> SmallVec<[AnyElement; 1]> {
        let mut line_elements = SmallVec::new();
        for (ix, line) in line_layouts.iter_mut().enumerate() {
            let row = start_row + DisplayRow(ix as u32);
            line.prepaint(
                line_height,
                scroll_pixel_position,
                row,
                content_origin,
                &mut line_elements,
                cx,
            );
        }
        line_elements
    }

    #[allow(clippy::too_many_arguments)]
    fn render_block(
        &self,
        block: &Block,
        available_width: AvailableSpace,
        block_id: BlockId,
        block_row_start: DisplayRow,
        snapshot: &EditorSnapshot,
        text_x: Pixels,
        rows: &Range<DisplayRow>,
        line_layouts: &[LineWithInvisibles],
        gutter_dimensions: &GutterDimensions,
        line_height: Pixels,
        em_width: Pixels,
        text_hitbox: &Hitbox,
        editor_width: Pixels,
        scroll_width: &mut Pixels,
        resized_blocks: &mut HashMap<CustomBlockId, u32>,
        selections: &[Selection<Point>],
        cx: &mut WindowContext,
    ) -> (AnyElement, Size<Pixels>) {
        let mut element = match block {
            Block::Custom(block) => {
                let block_start = block.start().to_point(&snapshot.buffer_snapshot);
                let block_end = block.end().to_point(&snapshot.buffer_snapshot);
                let align_to = block_start.to_display_point(snapshot);
                let anchor_x = text_x
                    + if rows.contains(&align_to.row()) {
                        line_layouts[align_to.row().minus(rows.start) as usize]
                            .x_for_index(align_to.column() as usize)
                    } else {
                        layout_line(align_to.row(), snapshot, &self.style, editor_width, cx)
                            .x_for_index(align_to.column() as usize)
                    };

                let selected = selections
                    .binary_search_by(|selection| {
                        if selection.end <= block_start {
                            Ordering::Less
                        } else if selection.start >= block_end {
                            Ordering::Greater
                        } else {
                            Ordering::Equal
                        }
                    })
                    .is_ok();

                div()
                    .size_full()
                    .child(block.render(&mut BlockContext {
                        context: cx,
                        anchor_x,
                        gutter_dimensions,
                        line_height,
                        em_width,
                        block_id,
                        selected,
                        max_width: text_hitbox.size.width.max(*scroll_width),
                        editor_style: &self.style,
                    }))
                    .cursor(CursorStyle::Arrow)
                    .on_mouse_down(MouseButton::Left, |_, cx| cx.stop_propagation())
                    .into_any_element()
            }

            Block::ExcerptBoundary {
                prev_excerpt,
                next_excerpt,
                show_excerpt_controls,
                starts_new_buffer,
                height,
                ..
            } => {
                #[derive(Clone)]
                struct JumpData {
                    position: Point,
                    anchor: text::Anchor,
                    path: ProjectPath,
                    line_offset_from_top: u32,
                }

                let icon_offset = gutter_dimensions.width
                    - (gutter_dimensions.left_padding + gutter_dimensions.margin);

                let header_padding = px(6.0);

                let mut result = v_flex().id(block_id).w_full();

                if let Some(prev_excerpt) = prev_excerpt {
                    if *show_excerpt_controls {
                        result = result.child(
                            h_flex()
                                .w(icon_offset)
                                .h(MULTI_BUFFER_EXCERPT_HEADER_HEIGHT as f32 * cx.line_height())
                                .flex_none()
                                .justify_end()
                                .child(self.render_expand_excerpt_button(
                                    prev_excerpt.id,
                                    ExpandExcerptDirection::Down,
                                    IconName::ArrowDownFromLine,
                                    cx,
                                )),
                        );
                    }
                }

                if let Some(next_excerpt) = next_excerpt {
                    let buffer = &next_excerpt.buffer;
                    let range = &next_excerpt.range;
                    let jump_data = project::File::from_dyn(buffer.file()).map(|file| {
                        let jump_path = ProjectPath {
                            worktree_id: file.worktree_id(cx),
                            path: file.path.clone(),
                        };
                        let jump_anchor = range
                            .primary
                            .as_ref()
                            .map_or(range.context.start, |primary| primary.start);

                        let excerpt_start = range.context.start;
                        let jump_position = language::ToPoint::to_point(&jump_anchor, buffer);
                        let offset_from_excerpt_start = if jump_anchor == excerpt_start {
                            0
                        } else {
                            let excerpt_start_row =
                                language::ToPoint::to_point(&jump_anchor, buffer).row;
                            jump_position.row - excerpt_start_row
                        };

                        let line_offset_from_top =
                            block_row_start.0 + *height + offset_from_excerpt_start
                                - snapshot
                                    .scroll_anchor
                                    .scroll_position(&snapshot.display_snapshot)
                                    .y as u32;

                        JumpData {
                            position: jump_position,
                            anchor: jump_anchor,
                            path: jump_path,
                            line_offset_from_top,
                        }
                    });

                    if *starts_new_buffer {
                        let include_root = self
                            .editor
                            .read(cx)
                            .project
                            .as_ref()
                            .map(|project| project.read(cx).visible_worktrees(cx).count() > 1)
                            .unwrap_or_default();
                        let path = buffer.resolve_file_path(cx, include_root);
                        let filename = path
                            .as_ref()
                            .and_then(|path| Some(path.file_name()?.to_string_lossy().to_string()));
                        let parent_path = path.as_ref().and_then(|path| {
                            Some(path.parent()?.to_string_lossy().to_string() + "/")
                        });

                        result = result.child(
                            div()
                                .px(header_padding)
                                .pt(header_padding)
                                .w_full()
                                .h(FILE_HEADER_HEIGHT as f32 * cx.line_height())
                                .child(
                                    h_flex()
                                        .id("path header block")
                                        .size_full()
                                        .flex_basis(Length::Definite(DefiniteLength::Fraction(
                                            0.667,
                                        )))
                                        .px(gpui::px(12.))
                                        .rounded_md()
                                        .shadow_md()
                                        .border_1()
                                        .border_color(cx.theme().colors().border)
                                        .bg(cx.theme().colors().editor_subheader_background)
                                        .justify_between()
                                        .hover(|style| style.bg(cx.theme().colors().element_hover))
                                        .child(
                                            h_flex().gap_3().child(
                                                h_flex()
                                                    .gap_2()
                                                    .child(
                                                        filename
                                                            .map(SharedString::from)
                                                            .unwrap_or_else(|| "untitled".into()),
                                                    )
                                                    .when_some(parent_path, |then, path| {
                                                        then.child(div().child(path).text_color(
                                                            cx.theme().colors().text_muted,
                                                        ))
                                                    }),
                                            ),
                                        )
                                        .when_some(jump_data, |el, jump_data| {
                                            el.child(Icon::new(IconName::ArrowUpRight))
                                                .cursor_pointer()
                                                .tooltip(|cx| {
                                                    Tooltip::for_action(
                                                        "Jump to File",
                                                        &OpenExcerpts,
                                                        cx,
                                                    )
                                                })
                                                .on_mouse_down(MouseButton::Left, |_, cx| {
                                                    cx.stop_propagation()
                                                })
                                                .on_click(cx.listener_for(&self.editor, {
                                                    move |editor, _, cx| {
                                                        editor.jump(
                                                            jump_data.path.clone(),
                                                            jump_data.position,
                                                            jump_data.anchor,
                                                            jump_data.line_offset_from_top,
                                                            cx,
                                                        );
                                                    }
                                                }))
                                        }),
                                ),
                        );
                        if *show_excerpt_controls {
                            result = result.child(
                                h_flex()
                                    .w(icon_offset)
                                    .h(MULTI_BUFFER_EXCERPT_HEADER_HEIGHT as f32 * cx.line_height())
                                    .flex_none()
                                    .justify_end()
                                    .child(self.render_expand_excerpt_button(
                                        next_excerpt.id,
                                        ExpandExcerptDirection::Up,
                                        IconName::ArrowUpFromLine,
                                        cx,
                                    )),
                            );
                        }
                    } else {
                        result = result.child(
                            h_flex()
                                .id("excerpt header block")
                                .group("excerpt-jump-action")
                                .justify_start()
                                .w_full()
                                .h(MULTI_BUFFER_EXCERPT_HEADER_HEIGHT as f32 * cx.line_height())
                                .relative()
                                .child(
                                    div()
                                        .top(px(0.))
                                        .absolute()
                                        .w_full()
                                        .h_px()
                                        .bg(cx.theme().colors().border_variant)
                                        .group_hover("excerpt-jump-action", |style| {
                                            style.bg(cx.theme().colors().border)
                                        }),
                                )
                                .cursor_pointer()
                                .when_some(jump_data.clone(), |this, jump_data| {
                                    this.on_click(cx.listener_for(&self.editor, {
                                        let path = jump_data.path.clone();
                                        move |editor, _, cx| {
                                            cx.stop_propagation();

                                            editor.jump(
                                                path.clone(),
                                                jump_data.position,
                                                jump_data.anchor,
                                                jump_data.line_offset_from_top,
                                                cx,
                                            );
                                        }
                                    }))
                                    .tooltip(move |cx| {
                                        Tooltip::for_action(
                                            format!(
                                                "Jump to {}:L{}",
                                                jump_data.path.path.display(),
                                                jump_data.position.row + 1
                                            ),
                                            &OpenExcerpts,
                                            cx,
                                        )
                                    })
                                })
                                .child(
                                    h_flex()
                                        .w(icon_offset)
                                        .h(MULTI_BUFFER_EXCERPT_HEADER_HEIGHT as f32
                                            * cx.line_height())
                                        .flex_none()
                                        .justify_end()
                                        .child(if *show_excerpt_controls {
                                            self.render_expand_excerpt_button(
                                                next_excerpt.id,
                                                ExpandExcerptDirection::Up,
                                                IconName::ArrowUpFromLine,
                                                cx,
                                            )
                                        } else {
                                            ButtonLike::new("jump-icon")
                                                .style(ButtonStyle::Transparent)
                                                .child(
                                                    svg()
                                                        .path(IconName::ArrowUpRight.path())
                                                        .size(IconSize::XSmall.rems())
                                                        .text_color(
                                                            cx.theme().colors().border_variant,
                                                        )
                                                        .group_hover(
                                                            "excerpt-jump-action",
                                                            |style| {
                                                                style.text_color(
                                                                    cx.theme().colors().border,
                                                                )
                                                            },
                                                        ),
                                                )
                                        }),
                                ),
                        );
                    }
                }

                result.into_any()
            }
        };

        // Discover the element's content height, then round up to the nearest multiple of line height.
        let preliminary_size =
            element.layout_as_root(size(available_width, AvailableSpace::MinContent), cx);
        let quantized_height = (preliminary_size.height / line_height).ceil() * line_height;
        let final_size = if preliminary_size.height == quantized_height {
            preliminary_size
        } else {
            element.layout_as_root(size(available_width, quantized_height.into()), cx)
        };

        if let BlockId::Custom(custom_block_id) = block_id {
            if block.height() > 0 {
                let element_height_in_lines =
                    ((final_size.height / line_height).ceil() as u32).max(1);
                if element_height_in_lines != block.height() {
                    resized_blocks.insert(custom_block_id, element_height_in_lines);
                }
            }
        }

        (element, final_size)
    }

    fn render_expand_excerpt_button(
        &self,
        excerpt_id: ExcerptId,
        direction: ExpandExcerptDirection,
        icon: IconName,
        cx: &mut WindowContext,
    ) -> ButtonLike {
        ButtonLike::new("expand-icon")
            .style(ButtonStyle::Transparent)
            .child(
                svg()
                    .path(icon.path())
                    .size(IconSize::XSmall.rems())
                    .text_color(cx.theme().colors().editor_line_number)
                    .group("")
                    .hover(|style| style.text_color(cx.theme().colors().editor_active_line_number)),
            )
            .on_click(cx.listener_for(&self.editor, {
                move |editor, _, cx| {
                    editor.expand_excerpt(excerpt_id, direction, cx);
                }
            }))
            .tooltip({
                move |cx| Tooltip::for_action("Expand Excerpt", &ExpandExcerpts { lines: 0 }, cx)
            })
    }

    #[allow(clippy::too_many_arguments)]
    fn render_blocks(
        &self,
        rows: Range<DisplayRow>,
        snapshot: &EditorSnapshot,
        hitbox: &Hitbox,
        text_hitbox: &Hitbox,
        editor_width: Pixels,
        scroll_width: &mut Pixels,
        gutter_dimensions: &GutterDimensions,
        em_width: Pixels,
        text_x: Pixels,
        line_height: Pixels,
        line_layouts: &[LineWithInvisibles],
        selections: &[Selection<Point>],
        cx: &mut WindowContext,
    ) -> Result<Vec<BlockLayout>, HashMap<CustomBlockId, u32>> {
        let (fixed_blocks, non_fixed_blocks) = snapshot
            .blocks_in_range(rows.clone())
            .partition::<Vec<_>, _>(|(_, block)| block.style() == BlockStyle::Fixed);

        let mut focused_block = self
            .editor
            .update(cx, |editor, _| editor.take_focused_block());
        let mut fixed_block_max_width = Pixels::ZERO;
        let mut blocks = Vec::new();
        let mut resized_blocks = HashMap::default();

        for (row, block) in fixed_blocks {
            let block_id = block.id();

            if focused_block.as_ref().map_or(false, |b| b.id == block_id) {
                focused_block = None;
            }

            let (element, element_size) = self.render_block(
                block,
                AvailableSpace::MinContent,
                block_id,
                row,
                snapshot,
                text_x,
                &rows,
                line_layouts,
                gutter_dimensions,
                line_height,
                em_width,
                text_hitbox,
                editor_width,
                scroll_width,
                &mut resized_blocks,
                selections,
                cx,
            );
            fixed_block_max_width = fixed_block_max_width.max(element_size.width + em_width);
            blocks.push(BlockLayout {
                id: block_id,
                row: Some(row),
                element,
                available_space: size(AvailableSpace::MinContent, element_size.height.into()),
                style: BlockStyle::Fixed,
            });
        }
        for (row, block) in non_fixed_blocks {
            let style = block.style();
            let width = match style {
                BlockStyle::Sticky => hitbox.size.width,
                BlockStyle::Flex => hitbox
                    .size
                    .width
                    .max(fixed_block_max_width)
                    .max(gutter_dimensions.width + *scroll_width),
                BlockStyle::Fixed => unreachable!(),
            };
            let block_id = block.id();

            if focused_block.as_ref().map_or(false, |b| b.id == block_id) {
                focused_block = None;
            }

            let (element, element_size) = self.render_block(
                block,
                width.into(),
                block_id,
                row,
                snapshot,
                text_x,
                &rows,
                line_layouts,
                gutter_dimensions,
                line_height,
                em_width,
                text_hitbox,
                editor_width,
                scroll_width,
                &mut resized_blocks,
                selections,
                cx,
            );

            blocks.push(BlockLayout {
                id: block_id,
                row: Some(row),
                element,
                available_space: size(width.into(), element_size.height.into()),
                style,
            });
        }

        if let Some(focused_block) = focused_block {
            if let Some(focus_handle) = focused_block.focus_handle.upgrade() {
                if focus_handle.is_focused(cx) {
                    if let Some(block) = snapshot.block_for_id(focused_block.id) {
                        let style = block.style();
                        let width = match style {
                            BlockStyle::Fixed => AvailableSpace::MinContent,
                            BlockStyle::Flex => AvailableSpace::Definite(
                                hitbox
                                    .size
                                    .width
                                    .max(fixed_block_max_width)
                                    .max(gutter_dimensions.width + *scroll_width),
                            ),
                            BlockStyle::Sticky => AvailableSpace::Definite(hitbox.size.width),
                        };

                        let (element, element_size) = self.render_block(
                            &block,
                            width,
                            focused_block.id,
                            rows.end,
                            snapshot,
                            text_x,
                            &rows,
                            line_layouts,
                            gutter_dimensions,
                            line_height,
                            em_width,
                            text_hitbox,
                            editor_width,
                            scroll_width,
                            &mut resized_blocks,
                            selections,
                            cx,
                        );

                        blocks.push(BlockLayout {
                            id: block.id(),
                            row: None,
                            element,
                            available_space: size(width, element_size.height.into()),
                            style,
                        });
                    }
                }
            }
        }

        if resized_blocks.is_empty() {
            *scroll_width = (*scroll_width).max(fixed_block_max_width - gutter_dimensions.width);
            Ok(blocks)
        } else {
            Err(resized_blocks)
        }
    }

    /// Returns true if any of the blocks changed size since the previous frame. This will trigger
    /// a restart of rendering for the editor based on the new sizes.
    fn layout_blocks(
        &self,
        blocks: &mut Vec<BlockLayout>,
        block_starts: &mut HashSet<DisplayRow>,
        hitbox: &Hitbox,
        line_height: Pixels,
        scroll_pixel_position: gpui::Point<Pixels>,
        cx: &mut WindowContext,
    ) {
        for block in blocks {
            let mut origin = if let Some(row) = block.row {
                block_starts.insert(row);
                hitbox.origin
                    + point(
                        Pixels::ZERO,
                        row.as_f32() * line_height - scroll_pixel_position.y,
                    )
            } else {
                // Position the block outside the visible area
                hitbox.origin + point(Pixels::ZERO, hitbox.size.height)
            };

            if !matches!(block.style, BlockStyle::Sticky) {
                origin += point(-scroll_pixel_position.x, Pixels::ZERO);
            }

            let focus_handle = block
                .element
                .prepaint_as_root(origin, block.available_space, cx);

            if let Some(focus_handle) = focus_handle {
                self.editor.update(cx, |editor, _cx| {
                    editor.set_focused_block(FocusedBlock {
                        id: block.id,
                        focus_handle: focus_handle.downgrade(),
                    });
                });
            }
        }
    }

    #[allow(clippy::too_many_arguments)]
    fn layout_context_menu(
        &self,
        line_height: Pixels,
        hitbox: &Hitbox,
        text_hitbox: &Hitbox,
        content_origin: gpui::Point<Pixels>,
        start_row: DisplayRow,
        scroll_pixel_position: gpui::Point<Pixels>,
        line_layouts: &[LineWithInvisibles],
        newest_selection_head: DisplayPoint,
        gutter_overshoot: Pixels,
        cx: &mut WindowContext,
    ) -> bool {
        let max_height = cmp::min(
            12. * line_height,
            cmp::max(3. * line_height, (hitbox.size.height - line_height) / 2.),
        );
        let Some((position, mut context_menu)) = self.editor.update(cx, |editor, cx| {
            if editor.context_menu_visible() {
                editor.render_context_menu(newest_selection_head, &self.style, max_height, cx)
            } else {
                None
            }
        }) else {
            return false;
        };

        let context_menu_size = context_menu.layout_as_root(AvailableSpace::min_size(), cx);

        let (x, y) = match position {
            crate::ContextMenuOrigin::EditorPoint(point) => {
                let cursor_row_layout = &line_layouts[point.row().minus(start_row) as usize];
                let x = cursor_row_layout.x_for_index(point.column() as usize)
                    - scroll_pixel_position.x;
                let y = point.row().next_row().as_f32() * line_height - scroll_pixel_position.y;
                (x, y)
            }
            crate::ContextMenuOrigin::GutterIndicator(row) => {
                // Context menu was spawned via a click on a gutter. Ensure it's a bit closer to the indicator than just a plain first column of the
                // text field.
                let x = -gutter_overshoot;
                let y = row.next_row().as_f32() * line_height - scroll_pixel_position.y;
                (x, y)
            }
        };

        let mut list_origin = content_origin + point(x, y);
        let list_width = context_menu_size.width;
        let list_height = context_menu_size.height;

        // Snap the right edge of the list to the right edge of the window if
        // its horizontal bounds overflow.
        if list_origin.x + list_width > cx.viewport_size().width {
            list_origin.x = (cx.viewport_size().width - list_width).max(Pixels::ZERO);
        }

        if list_origin.y + list_height > text_hitbox.lower_right().y {
            list_origin.y -= line_height + list_height;
        }

        cx.defer_draw(context_menu, list_origin, 1);
        true
    }

    fn layout_mouse_context_menu(
        &self,
        editor_snapshot: &EditorSnapshot,
        visible_range: Range<DisplayRow>,
        cx: &mut WindowContext,
    ) -> Option<AnyElement> {
        let position = self.editor.update(cx, |editor, cx| {
            let visible_start_point = editor.display_to_pixel_point(
                DisplayPoint::new(visible_range.start, 0),
                editor_snapshot,
                cx,
            )?;
            let visible_end_point = editor.display_to_pixel_point(
                DisplayPoint::new(visible_range.end, 0),
                editor_snapshot,
                cx,
            )?;

            let mouse_context_menu = editor.mouse_context_menu.as_ref()?;
            let (source_display_point, position) = match mouse_context_menu.position {
                MenuPosition::PinnedToScreen(point) => (None, point),
                MenuPosition::PinnedToEditor {
                    source,
                    offset_x,
                    offset_y,
                } => {
                    let source_display_point = source.to_display_point(editor_snapshot);
                    let mut source_point = editor.to_pixel_point(source, editor_snapshot, cx)?;
                    source_point.x += offset_x;
                    source_point.y += offset_y;
                    (Some(source_display_point), source_point)
                }
            };

            let source_included = source_display_point.map_or(true, |source_display_point| {
                visible_range
                    .to_inclusive()
                    .contains(&source_display_point.row())
            });
            let position_included =
                visible_start_point.y <= position.y && position.y <= visible_end_point.y;
            if !source_included && !position_included {
                None
            } else {
                Some(position)
            }
        })?;

        let mut element = self.editor.update(cx, |editor, _| {
            let mouse_context_menu = editor.mouse_context_menu.as_ref()?;
            let context_menu = mouse_context_menu.context_menu.clone();

            Some(
                deferred(
                    anchored()
                        .position(position)
                        .child(context_menu)
                        .anchor(AnchorCorner::TopLeft)
                        .snap_to_window_with_margin(px(8.)),
                )
                .with_priority(1)
                .into_any(),
            )
        })?;

        element.prepaint_as_root(position, AvailableSpace::min_size(), cx);
        Some(element)
    }

    #[allow(clippy::too_many_arguments)]
    fn layout_hover_popovers(
        &self,
        snapshot: &EditorSnapshot,
        hitbox: &Hitbox,
        text_hitbox: &Hitbox,
        visible_display_row_range: Range<DisplayRow>,
        content_origin: gpui::Point<Pixels>,
        scroll_pixel_position: gpui::Point<Pixels>,
        line_layouts: &[LineWithInvisibles],
        line_height: Pixels,
        em_width: Pixels,
        cx: &mut WindowContext,
    ) {
        struct MeasuredHoverPopover {
            element: AnyElement,
            size: Size<Pixels>,
            horizontal_offset: Pixels,
        }

        let max_size = size(
            (120. * em_width) // Default size
                .min(hitbox.size.width / 2.) // Shrink to half of the editor width
                .max(MIN_POPOVER_CHARACTER_WIDTH * em_width), // Apply minimum width of 20 characters
            (16. * line_height) // Default size
                .min(hitbox.size.height / 2.) // Shrink to half of the editor height
                .max(MIN_POPOVER_LINE_HEIGHT * line_height), // Apply minimum height of 4 lines
        );

        let hover_popovers = self.editor.update(cx, |editor, cx| {
            editor
                .hover_state
                .render(snapshot, visible_display_row_range.clone(), max_size, cx)
        });
        let Some((position, hover_popovers)) = hover_popovers else {
            return;
        };

        // This is safe because we check on layout whether the required row is available
        let hovered_row_layout =
            &line_layouts[position.row().minus(visible_display_row_range.start) as usize];

        // Compute Hovered Point
        let x =
            hovered_row_layout.x_for_index(position.column() as usize) - scroll_pixel_position.x;
        let y = position.row().as_f32() * line_height - scroll_pixel_position.y;
        let hovered_point = content_origin + point(x, y);

        let mut overall_height = Pixels::ZERO;
        let mut measured_hover_popovers = Vec::new();
        for mut hover_popover in hover_popovers {
            let size = hover_popover.layout_as_root(AvailableSpace::min_size(), cx);
            let horizontal_offset =
                (text_hitbox.upper_right().x - (hovered_point.x + size.width)).min(Pixels::ZERO);

            overall_height += HOVER_POPOVER_GAP + size.height;

            measured_hover_popovers.push(MeasuredHoverPopover {
                element: hover_popover,
                size,
                horizontal_offset,
            });
        }
        overall_height += HOVER_POPOVER_GAP;

        fn draw_occluder(width: Pixels, origin: gpui::Point<Pixels>, cx: &mut WindowContext) {
            let mut occlusion = div()
                .size_full()
                .occlude()
                .on_mouse_move(|_, cx| cx.stop_propagation())
                .into_any_element();
            occlusion.layout_as_root(size(width, HOVER_POPOVER_GAP).into(), cx);
            cx.defer_draw(occlusion, origin, 2);
        }

        if hovered_point.y > overall_height {
            // There is enough space above. Render popovers above the hovered point
            let mut current_y = hovered_point.y;
            for (position, popover) in measured_hover_popovers.into_iter().with_position() {
                let size = popover.size;
                let popover_origin = point(
                    hovered_point.x + popover.horizontal_offset,
                    current_y - size.height,
                );

                cx.defer_draw(popover.element, popover_origin, 2);
                if position != itertools::Position::Last {
                    let origin = point(popover_origin.x, popover_origin.y - HOVER_POPOVER_GAP);
                    draw_occluder(size.width, origin, cx);
                }

                current_y = popover_origin.y - HOVER_POPOVER_GAP;
            }
        } else {
            // There is not enough space above. Render popovers below the hovered point
            let mut current_y = hovered_point.y + line_height;
            for (position, popover) in measured_hover_popovers.into_iter().with_position() {
                let size = popover.size;
                let popover_origin = point(hovered_point.x + popover.horizontal_offset, current_y);

                cx.defer_draw(popover.element, popover_origin, 2);
                if position != itertools::Position::Last {
                    let origin = point(popover_origin.x, popover_origin.y + size.height);
                    draw_occluder(size.width, origin, cx);
                }

                current_y = popover_origin.y + size.height + HOVER_POPOVER_GAP;
            }
        }
    }

    #[allow(clippy::too_many_arguments)]
    fn layout_signature_help(
        &self,
        hitbox: &Hitbox,
        content_origin: gpui::Point<Pixels>,
        scroll_pixel_position: gpui::Point<Pixels>,
        newest_selection_head: Option<DisplayPoint>,
        start_row: DisplayRow,
        line_layouts: &[LineWithInvisibles],
        line_height: Pixels,
        em_width: Pixels,
        cx: &mut WindowContext,
    ) {
        if !self.editor.focus_handle(cx).is_focused(cx) {
            return;
        }
        let Some(newest_selection_head) = newest_selection_head else {
            return;
        };
        let selection_row = newest_selection_head.row();
        if selection_row < start_row {
            return;
        }
        let Some(cursor_row_layout) = line_layouts.get(selection_row.minus(start_row) as usize)
        else {
            return;
        };

        let start_x = cursor_row_layout.x_for_index(newest_selection_head.column() as usize)
            - scroll_pixel_position.x
            + content_origin.x;
        let start_y =
            selection_row.as_f32() * line_height + content_origin.y - scroll_pixel_position.y;

        let max_size = size(
            (120. * em_width) // Default size
                .min(hitbox.size.width / 2.) // Shrink to half of the editor width
                .max(MIN_POPOVER_CHARACTER_WIDTH * em_width), // Apply minimum width of 20 characters
            (16. * line_height) // Default size
                .min(hitbox.size.height / 2.) // Shrink to half of the editor height
                .max(MIN_POPOVER_LINE_HEIGHT * line_height), // Apply minimum height of 4 lines
        );

        let maybe_element = self.editor.update(cx, |editor, cx| {
            if let Some(popover) = editor.signature_help_state.popover_mut() {
                let element = popover.render(
                    &self.style,
                    max_size,
                    editor.workspace.as_ref().map(|(w, _)| w.clone()),
                    cx,
                );
                Some(element)
            } else {
                None
            }
        });
        if let Some(mut element) = maybe_element {
            let window_size = cx.viewport_size();
            let size = element.layout_as_root(Size::<AvailableSpace>::default(), cx);
            let mut point = point(start_x, start_y - size.height);

            // Adjusting to ensure the popover does not overflow in the X-axis direction.
            if point.x + size.width >= window_size.width {
                point.x = window_size.width - size.width;
            }

            cx.defer_draw(element, point, 1)
        }
    }

    fn paint_background(&self, layout: &EditorLayout, cx: &mut WindowContext) {
        cx.paint_layer(layout.hitbox.bounds, |cx| {
            let scroll_top = layout.position_map.snapshot.scroll_position().y;
            let gutter_bg = cx.theme().colors().editor_gutter_background;
            cx.paint_quad(fill(layout.gutter_hitbox.bounds, gutter_bg));
            cx.paint_quad(fill(layout.text_hitbox.bounds, self.style.background));

            if let EditorMode::Full = layout.mode {
                let mut active_rows = layout.active_rows.iter().peekable();
                while let Some((start_row, contains_non_empty_selection)) = active_rows.next() {
                    let mut end_row = start_row.0;
                    while active_rows
                        .peek()
                        .map_or(false, |(active_row, has_selection)| {
                            active_row.0 == end_row + 1
                                && *has_selection == contains_non_empty_selection
                        })
                    {
                        active_rows.next().unwrap();
                        end_row += 1;
                    }

                    if !contains_non_empty_selection {
                        let highlight_h_range =
                            match layout.position_map.snapshot.current_line_highlight {
                                CurrentLineHighlight::Gutter => Some(Range {
                                    start: layout.hitbox.left(),
                                    end: layout.gutter_hitbox.right(),
                                }),
                                CurrentLineHighlight::Line => Some(Range {
                                    start: layout.text_hitbox.bounds.left(),
                                    end: layout.text_hitbox.bounds.right(),
                                }),
                                CurrentLineHighlight::All => Some(Range {
                                    start: layout.hitbox.left(),
                                    end: layout.hitbox.right(),
                                }),
                                CurrentLineHighlight::None => None,
                            };
                        if let Some(range) = highlight_h_range {
                            let active_line_bg = cx.theme().colors().editor_active_line_background;
                            let bounds = Bounds {
                                origin: point(
                                    range.start,
                                    layout.hitbox.origin.y
                                        + (start_row.as_f32() - scroll_top)
                                            * layout.position_map.line_height,
                                ),
                                size: size(
                                    range.end - range.start,
                                    layout.position_map.line_height
                                        * (end_row - start_row.0 + 1) as f32,
                                ),
                            };
                            cx.paint_quad(fill(bounds, active_line_bg));
                        }
                    }
                }

                let mut paint_highlight =
                    |highlight_row_start: DisplayRow, highlight_row_end: DisplayRow, color| {
                        let origin = point(
                            layout.hitbox.origin.x,
                            layout.hitbox.origin.y
                                + (highlight_row_start.as_f32() - scroll_top)
                                    * layout.position_map.line_height,
                        );
                        let size = size(
                            layout.hitbox.size.width,
                            layout.position_map.line_height
                                * highlight_row_end.next_row().minus(highlight_row_start) as f32,
                        );
                        cx.paint_quad(fill(Bounds { origin, size }, color));
                    };

                let mut current_paint: Option<(Hsla, Range<DisplayRow>)> = None;
                for (&new_row, &new_color) in &layout.highlighted_rows {
                    match &mut current_paint {
                        Some((current_color, current_range)) => {
                            let current_color = *current_color;
                            let new_range_started = current_color != new_color
                                || current_range.end.next_row() != new_row;
                            if new_range_started {
                                paint_highlight(
                                    current_range.start,
                                    current_range.end,
                                    current_color,
                                );
                                current_paint = Some((new_color, new_row..new_row));
                                continue;
                            } else {
                                current_range.end = current_range.end.next_row();
                            }
                        }
                        None => current_paint = Some((new_color, new_row..new_row)),
                    };
                }
                if let Some((color, range)) = current_paint {
                    paint_highlight(range.start, range.end, color);
                }

                let scroll_left =
                    layout.position_map.snapshot.scroll_position().x * layout.position_map.em_width;

                for (wrap_position, active) in layout.wrap_guides.iter() {
                    let x = (layout.text_hitbox.origin.x
                        + *wrap_position
                        + layout.position_map.em_width / 2.)
                        - scroll_left;

                    let show_scrollbars = layout
                        .scrollbar_layout
                        .as_ref()
                        .map_or(false, |scrollbar| scrollbar.visible);
                    if x < layout.text_hitbox.origin.x
                        || (show_scrollbars && x > self.scrollbar_left(&layout.hitbox.bounds))
                    {
                        continue;
                    }

                    let color = if *active {
                        cx.theme().colors().editor_active_wrap_guide
                    } else {
                        cx.theme().colors().editor_wrap_guide
                    };
                    cx.paint_quad(fill(
                        Bounds {
                            origin: point(x, layout.text_hitbox.origin.y),
                            size: size(px(1.), layout.text_hitbox.size.height),
                        },
                        color,
                    ));
                }
            }
        })
    }

    fn paint_indent_guides(&mut self, layout: &mut EditorLayout, cx: &mut WindowContext) {
        let Some(indent_guides) = &layout.indent_guides else {
            return;
        };

        let faded_color = |color: Hsla, alpha: f32| {
            let mut faded = color;
            faded.a = alpha;
            faded
        };

        for indent_guide in indent_guides {
            let indent_accent_colors = cx.theme().accents().color_for_index(indent_guide.depth);
            let settings = indent_guide.settings;

            // TODO fixed for now, expose them through themes later
            const INDENT_AWARE_ALPHA: f32 = 0.2;
            const INDENT_AWARE_ACTIVE_ALPHA: f32 = 0.4;
            const INDENT_AWARE_BACKGROUND_ALPHA: f32 = 0.1;
            const INDENT_AWARE_BACKGROUND_ACTIVE_ALPHA: f32 = 0.2;

            let line_color = match (settings.coloring, indent_guide.active) {
                (IndentGuideColoring::Disabled, _) => None,
                (IndentGuideColoring::Fixed, false) => {
                    Some(cx.theme().colors().editor_indent_guide)
                }
                (IndentGuideColoring::Fixed, true) => {
                    Some(cx.theme().colors().editor_indent_guide_active)
                }
                (IndentGuideColoring::IndentAware, false) => {
                    Some(faded_color(indent_accent_colors, INDENT_AWARE_ALPHA))
                }
                (IndentGuideColoring::IndentAware, true) => {
                    Some(faded_color(indent_accent_colors, INDENT_AWARE_ACTIVE_ALPHA))
                }
            };

            let background_color = match (settings.background_coloring, indent_guide.active) {
                (IndentGuideBackgroundColoring::Disabled, _) => None,
                (IndentGuideBackgroundColoring::IndentAware, false) => Some(faded_color(
                    indent_accent_colors,
                    INDENT_AWARE_BACKGROUND_ALPHA,
                )),
                (IndentGuideBackgroundColoring::IndentAware, true) => Some(faded_color(
                    indent_accent_colors,
                    INDENT_AWARE_BACKGROUND_ACTIVE_ALPHA,
                )),
            };

            let requested_line_width = if indent_guide.active {
                settings.active_line_width
            } else {
                settings.line_width
            }
            .clamp(1, 10);
            let mut line_indicator_width = 0.;
            if let Some(color) = line_color {
                cx.paint_quad(fill(
                    Bounds {
                        origin: indent_guide.origin,
                        size: size(px(requested_line_width as f32), indent_guide.length),
                    },
                    color,
                ));
                line_indicator_width = requested_line_width as f32;
            }

            if let Some(color) = background_color {
                let width = indent_guide.single_indent_width - px(line_indicator_width);
                cx.paint_quad(fill(
                    Bounds {
                        origin: point(
                            indent_guide.origin.x + px(line_indicator_width),
                            indent_guide.origin.y,
                        ),
                        size: size(width, indent_guide.length),
                    },
                    color,
                ));
            }
        }
    }

    fn paint_line_numbers(&mut self, layout: &mut EditorLayout, cx: &mut WindowContext) {
        let line_height = layout.position_map.line_height;
        let scroll_position = layout.position_map.snapshot.scroll_position();
        let scroll_top = scroll_position.y * line_height;

        cx.set_cursor_style(CursorStyle::Arrow, &layout.gutter_hitbox);

        for (ix, line) in layout.line_numbers.iter().enumerate() {
            if let Some(line) = line {
                let line_origin = layout.gutter_hitbox.origin
                    + point(
                        layout.gutter_hitbox.size.width
                            - line.width
                            - layout.gutter_dimensions.right_padding,
                        ix as f32 * line_height - (scroll_top % line_height),
                    );

                line.paint(line_origin, line_height, cx).log_err();
            }
        }
    }

    fn paint_diff_hunks(layout: &mut EditorLayout, cx: &mut WindowContext) {
        if layout.display_hunks.is_empty() {
            return;
        }

        let line_height = layout.position_map.line_height;
        cx.paint_layer(layout.gutter_hitbox.bounds, |cx| {
            for (hunk, hitbox) in &layout.display_hunks {
                let hunk_to_paint = match hunk {
                    DisplayDiffHunk::Folded { .. } => {
                        let hunk_bounds = Self::diff_hunk_bounds(
                            &layout.position_map.snapshot,
                            line_height,
                            layout.gutter_hitbox.bounds,
                            hunk,
                        );
                        Some((
                            hunk_bounds,
                            cx.theme().status().modified,
                            Corners::all(px(0.)),
                        ))
                    }
                    DisplayDiffHunk::Unfolded { status, .. } => {
                        hitbox.as_ref().map(|hunk_hitbox| match status {
                            DiffHunkStatus::Added => (
                                hunk_hitbox.bounds,
                                cx.theme().status().created,
                                Corners::all(px(0.)),
                            ),
                            DiffHunkStatus::Modified => (
                                hunk_hitbox.bounds,
                                cx.theme().status().modified,
                                Corners::all(px(0.)),
                            ),
                            DiffHunkStatus::Removed => (
                                Bounds::new(
                                    point(
                                        hunk_hitbox.origin.x - hunk_hitbox.size.width,
                                        hunk_hitbox.origin.y,
                                    ),
                                    size(hunk_hitbox.size.width * px(2.), hunk_hitbox.size.height),
                                ),
                                cx.theme().status().deleted,
                                Corners::all(1. * line_height),
                            ),
                        })
                    }
                };

                if let Some((hunk_bounds, background_color, corner_radii)) = hunk_to_paint {
                    cx.paint_quad(quad(
                        hunk_bounds,
                        corner_radii,
                        background_color,
                        Edges::default(),
                        transparent_black(),
                    ));
                }
            }
        });
    }

    pub(super) fn diff_hunk_bounds(
        snapshot: &EditorSnapshot,
        line_height: Pixels,
        gutter_bounds: Bounds<Pixels>,
        hunk: &DisplayDiffHunk,
    ) -> Bounds<Pixels> {
        let scroll_position = snapshot.scroll_position();
        let scroll_top = scroll_position.y * line_height;

        match hunk {
            DisplayDiffHunk::Folded { display_row, .. } => {
                let start_y = display_row.as_f32() * line_height - scroll_top;
                let end_y = start_y + line_height;

                let width = Self::diff_hunk_strip_width(line_height);
                let highlight_origin = gutter_bounds.origin + point(px(0.), start_y);
                let highlight_size = size(width, end_y - start_y);
                Bounds::new(highlight_origin, highlight_size)
            }
            DisplayDiffHunk::Unfolded {
                display_row_range,
                status,
                ..
            } => match status {
                DiffHunkStatus::Added | DiffHunkStatus::Modified => {
                    let start_row = display_row_range.start;
                    let end_row = display_row_range.end;
                    // If we're in a multibuffer, row range span might include an
                    // excerpt header, so if we were to draw the marker straight away,
                    // the hunk might include the rows of that header.
                    // Making the range inclusive doesn't quite cut it, as we rely on the exclusivity for the soft wrap.
                    // Instead, we simply check whether the range we're dealing with includes
                    // any excerpt headers and if so, we stop painting the diff hunk on the first row of that header.
                    let end_row_in_current_excerpt = snapshot
                        .blocks_in_range(start_row..end_row)
                        .find_map(|(start_row, block)| {
                            if matches!(block, Block::ExcerptBoundary { .. }) {
                                Some(start_row)
                            } else {
                                None
                            }
                        })
                        .unwrap_or(end_row);

                    let start_y = start_row.as_f32() * line_height - scroll_top;
                    let end_y = end_row_in_current_excerpt.as_f32() * line_height - scroll_top;

                    let width = Self::diff_hunk_strip_width(line_height);
                    let highlight_origin = gutter_bounds.origin + point(px(0.), start_y);
                    let highlight_size = size(width, end_y - start_y);
                    Bounds::new(highlight_origin, highlight_size)
                }
                DiffHunkStatus::Removed => {
                    let row = display_row_range.start;

                    let offset = line_height / 2.;
                    let start_y = row.as_f32() * line_height - offset - scroll_top;
                    let end_y = start_y + line_height;

                    let width = (0.35 * line_height).floor();
                    let highlight_origin = gutter_bounds.origin + point(px(0.), start_y);
                    let highlight_size = size(width, end_y - start_y);
                    Bounds::new(highlight_origin, highlight_size)
                }
            },
        }
    }

    /// Returns the width of the diff strip that will be displayed in the gutter.
    pub(super) fn diff_hunk_strip_width(line_height: Pixels) -> Pixels {
        // We floor the value to prevent pixel rounding.
        (0.275 * line_height).floor()
    }

    fn paint_gutter_indicators(&self, layout: &mut EditorLayout, cx: &mut WindowContext) {
        cx.paint_layer(layout.gutter_hitbox.bounds, |cx| {
            cx.with_element_namespace("gutter_fold_toggles", |cx| {
                for fold_indicator in layout.gutter_fold_toggles.iter_mut().flatten() {
                    fold_indicator.paint(cx);
                }
            });

            for breakpoint in layout.breakpoints.iter_mut() {
                breakpoint.paint(cx);
            }
            for test_indicator in layout.test_indicators.iter_mut() {
                test_indicator.paint(cx);
            }

            if let Some(indicator) = layout.code_actions_indicator.as_mut() {
                indicator.paint(cx);
            }
        });
    }

    fn paint_gutter_highlights(&self, layout: &mut EditorLayout, cx: &mut WindowContext) {
        for (_, hunk_hitbox) in &layout.display_hunks {
            if let Some(hunk_hitbox) = hunk_hitbox {
                cx.set_cursor_style(CursorStyle::PointingHand, hunk_hitbox);
            }
        }

        let show_git_gutter = layout
            .position_map
            .snapshot
            .show_git_diff_gutter
            .unwrap_or_else(|| {
                matches!(
                    ProjectSettings::get_global(cx).git.git_gutter,
                    Some(GitGutterSetting::TrackedFiles)
                )
            });
        if show_git_gutter {
            Self::paint_diff_hunks(layout, cx)
        }

        let highlight_width = 0.275 * layout.position_map.line_height;
        let highlight_corner_radii = Corners::all(0.05 * layout.position_map.line_height);
        cx.paint_layer(layout.gutter_hitbox.bounds, |cx| {
            for (range, color) in &layout.highlighted_gutter_ranges {
                let start_row = if range.start.row() < layout.visible_display_row_range.start {
                    layout.visible_display_row_range.start - DisplayRow(1)
                } else {
                    range.start.row()
                };
                let end_row = if range.end.row() > layout.visible_display_row_range.end {
                    layout.visible_display_row_range.end + DisplayRow(1)
                } else {
                    range.end.row()
                };

                let start_y = layout.gutter_hitbox.top()
                    + start_row.0 as f32 * layout.position_map.line_height
                    - layout.position_map.scroll_pixel_position.y;
                let end_y = layout.gutter_hitbox.top()
                    + (end_row.0 + 1) as f32 * layout.position_map.line_height
                    - layout.position_map.scroll_pixel_position.y;
                let bounds = Bounds::from_corners(
                    point(layout.gutter_hitbox.left(), start_y),
                    point(layout.gutter_hitbox.left() + highlight_width, end_y),
                );
                cx.paint_quad(fill(bounds, *color).corner_radii(highlight_corner_radii));
            }
        });
    }

    fn paint_blamed_display_rows(&self, layout: &mut EditorLayout, cx: &mut WindowContext) {
        let Some(blamed_display_rows) = layout.blamed_display_rows.take() else {
            return;
        };

        cx.paint_layer(layout.gutter_hitbox.bounds, |cx| {
            for mut blame_element in blamed_display_rows.into_iter() {
                blame_element.paint(cx);
            }
        })
    }

    fn paint_text(&mut self, layout: &mut EditorLayout, cx: &mut WindowContext) {
        cx.with_content_mask(
            Some(ContentMask {
                bounds: layout.text_hitbox.bounds,
            }),
            |cx| {
                let cursor_style = if self
                    .editor
                    .read(cx)
                    .hovered_link_state
                    .as_ref()
                    .is_some_and(|hovered_link_state| !hovered_link_state.links.is_empty())
                {
                    CursorStyle::PointingHand
                } else {
                    CursorStyle::IBeam
                };
                cx.set_cursor_style(cursor_style, &layout.text_hitbox);

                let invisible_display_ranges = self.paint_highlights(layout, cx);
                self.paint_lines(&invisible_display_ranges, layout, cx);
                self.paint_redactions(layout, cx);
                self.paint_cursors(layout, cx);
                self.paint_inline_blame(layout, cx);
                cx.with_element_namespace("crease_trailers", |cx| {
                    for trailer in layout.crease_trailers.iter_mut().flatten() {
                        trailer.element.paint(cx);
                    }
                });
            },
        )
    }

    fn paint_highlights(
        &mut self,
        layout: &mut EditorLayout,
        cx: &mut WindowContext,
    ) -> SmallVec<[Range<DisplayPoint>; 32]> {
        cx.paint_layer(layout.text_hitbox.bounds, |cx| {
            let mut invisible_display_ranges = SmallVec::<[Range<DisplayPoint>; 32]>::new();
            let line_end_overshoot = 0.15 * layout.position_map.line_height;
            for (range, color) in &layout.highlighted_ranges {
                self.paint_highlighted_range(
                    range.clone(),
                    *color,
                    Pixels::ZERO,
                    line_end_overshoot,
                    layout,
                    cx,
                );
            }

            let corner_radius = 0.15 * layout.position_map.line_height;

            for (player_color, selections) in &layout.selections {
                for selection in selections.iter() {
                    self.paint_highlighted_range(
                        selection.range.clone(),
                        player_color.selection,
                        corner_radius,
                        corner_radius * 2.,
                        layout,
                        cx,
                    );

                    if selection.is_local && !selection.range.is_empty() {
                        invisible_display_ranges.push(selection.range.clone());
                    }
                }
            }
            invisible_display_ranges
        })
    }

    fn paint_lines(
        &mut self,
        invisible_display_ranges: &[Range<DisplayPoint>],
        layout: &mut EditorLayout,
        cx: &mut WindowContext,
    ) {
        let whitespace_setting = self
            .editor
            .read(cx)
            .buffer
            .read(cx)
            .settings_at(0, cx)
            .show_whitespaces;

        for (ix, line_with_invisibles) in layout.position_map.line_layouts.iter().enumerate() {
            let row = DisplayRow(layout.visible_display_row_range.start.0 + ix as u32);
            line_with_invisibles.draw(
                layout,
                row,
                layout.content_origin,
                whitespace_setting,
                invisible_display_ranges,
                cx,
            )
        }

        for line_element in &mut layout.line_elements {
            line_element.paint(cx);
        }
    }

    fn paint_redactions(&mut self, layout: &EditorLayout, cx: &mut WindowContext) {
        if layout.redacted_ranges.is_empty() {
            return;
        }

        let line_end_overshoot = layout.line_end_overshoot();

        // A softer than perfect black
        let redaction_color = gpui::rgb(0x0e1111);

        cx.paint_layer(layout.text_hitbox.bounds, |cx| {
            for range in layout.redacted_ranges.iter() {
                self.paint_highlighted_range(
                    range.clone(),
                    redaction_color.into(),
                    Pixels::ZERO,
                    line_end_overshoot,
                    layout,
                    cx,
                );
            }
        });
    }

    fn paint_cursors(&mut self, layout: &mut EditorLayout, cx: &mut WindowContext) {
        for cursor in &mut layout.visible_cursors {
            cursor.paint(layout.content_origin, cx);
        }
    }

    fn paint_scrollbar(&mut self, layout: &mut EditorLayout, cx: &mut WindowContext) {
        let Some(scrollbar_layout) = layout.scrollbar_layout.as_ref() else {
            return;
        };

        let thumb_bounds = scrollbar_layout.thumb_bounds();
        if scrollbar_layout.visible {
            cx.paint_layer(scrollbar_layout.hitbox.bounds, |cx| {
                cx.paint_quad(quad(
                    scrollbar_layout.hitbox.bounds,
                    Corners::default(),
                    cx.theme().colors().scrollbar_track_background,
                    Edges {
                        top: Pixels::ZERO,
                        right: Pixels::ZERO,
                        bottom: Pixels::ZERO,
                        left: ScrollbarLayout::BORDER_WIDTH,
                    },
                    cx.theme().colors().scrollbar_track_border,
                ));

                let fast_markers =
                    self.collect_fast_scrollbar_markers(layout, scrollbar_layout, cx);
                // Refresh slow scrollbar markers in the background. Below, we paint whatever markers have already been computed.
                self.refresh_slow_scrollbar_markers(layout, scrollbar_layout, cx);

                let markers = self.editor.read(cx).scrollbar_marker_state.markers.clone();
                for marker in markers.iter().chain(&fast_markers) {
                    let mut marker = marker.clone();
                    marker.bounds.origin += scrollbar_layout.hitbox.origin;
                    cx.paint_quad(marker);
                }

                cx.paint_quad(quad(
                    thumb_bounds,
                    Corners::default(),
                    cx.theme().colors().scrollbar_thumb_background,
                    Edges {
                        top: Pixels::ZERO,
                        right: Pixels::ZERO,
                        bottom: Pixels::ZERO,
                        left: ScrollbarLayout::BORDER_WIDTH,
                    },
                    cx.theme().colors().scrollbar_thumb_border,
                ));
            });
        }

        cx.set_cursor_style(CursorStyle::Arrow, &scrollbar_layout.hitbox);

        let row_height = scrollbar_layout.row_height;
        let row_range = scrollbar_layout.visible_row_range.clone();

        cx.on_mouse_event({
            let editor = self.editor.clone();
            let hitbox = scrollbar_layout.hitbox.clone();
            let mut mouse_position = cx.mouse_position();
            move |event: &MouseMoveEvent, phase, cx| {
                if phase == DispatchPhase::Capture {
                    return;
                }

                editor.update(cx, |editor, cx| {
                    if event.pressed_button == Some(MouseButton::Left)
                        && editor.scroll_manager.is_dragging_scrollbar()
                    {
                        let y = mouse_position.y;
                        let new_y = event.position.y;
                        if (hitbox.top()..hitbox.bottom()).contains(&y) {
                            let mut position = editor.scroll_position(cx);
                            position.y += (new_y - y) / row_height;
                            if position.y < 0.0 {
                                position.y = 0.0;
                            }
                            editor.set_scroll_position(position, cx);
                        }

                        cx.stop_propagation();
                    } else {
                        editor.scroll_manager.set_is_dragging_scrollbar(false, cx);
                        if hitbox.is_hovered(cx) {
                            editor.scroll_manager.show_scrollbar(cx);
                        }
                    }
                    mouse_position = event.position;
                })
            }
        });

        if self.editor.read(cx).scroll_manager.is_dragging_scrollbar() {
            cx.on_mouse_event({
                let editor = self.editor.clone();
                move |_: &MouseUpEvent, phase, cx| {
                    if phase == DispatchPhase::Capture {
                        return;
                    }

                    editor.update(cx, |editor, cx| {
                        editor.scroll_manager.set_is_dragging_scrollbar(false, cx);
                        cx.stop_propagation();
                    });
                }
            });
        } else {
            cx.on_mouse_event({
                let editor = self.editor.clone();
                let hitbox = scrollbar_layout.hitbox.clone();
                move |event: &MouseDownEvent, phase, cx| {
                    if phase == DispatchPhase::Capture || !hitbox.is_hovered(cx) {
                        return;
                    }

                    editor.update(cx, |editor, cx| {
                        editor.scroll_manager.set_is_dragging_scrollbar(true, cx);

                        let y = event.position.y;
                        if y < thumb_bounds.top() || thumb_bounds.bottom() < y {
                            let center_row = ((y - hitbox.top()) / row_height).round() as u32;
                            let top_row = center_row
                                .saturating_sub((row_range.end - row_range.start) as u32 / 2);
                            let mut position = editor.scroll_position(cx);
                            position.y = top_row as f32;
                            editor.set_scroll_position(position, cx);
                        } else {
                            editor.scroll_manager.show_scrollbar(cx);
                        }

                        cx.stop_propagation();
                    });
                }
            });
        }
    }

    fn collect_fast_scrollbar_markers(
        &self,
        layout: &EditorLayout,
        scrollbar_layout: &ScrollbarLayout,
        cx: &mut WindowContext,
    ) -> Vec<PaintQuad> {
        const LIMIT: usize = 100;
        if !EditorSettings::get_global(cx).scrollbar.cursors || layout.cursors.len() > LIMIT {
            return vec![];
        }
        let cursor_ranges = layout
            .cursors
            .iter()
            .map(|(point, color)| ColoredRange {
                start: point.row(),
                end: point.row(),
                color: *color,
            })
            .collect_vec();
        scrollbar_layout.marker_quads_for_ranges(cursor_ranges, None)
    }

    fn refresh_slow_scrollbar_markers(
        &self,
        layout: &EditorLayout,
        scrollbar_layout: &ScrollbarLayout,
        cx: &mut WindowContext,
    ) {
        self.editor.update(cx, |editor, cx| {
            if !editor.is_singleton(cx)
                || !editor
                    .scrollbar_marker_state
                    .should_refresh(scrollbar_layout.hitbox.size)
            {
                return;
            }

            let scrollbar_layout = scrollbar_layout.clone();
            let background_highlights = editor.background_highlights.clone();
            let snapshot = layout.position_map.snapshot.clone();
            let theme = cx.theme().clone();
            let scrollbar_settings = EditorSettings::get_global(cx).scrollbar;

            editor.scrollbar_marker_state.dirty = false;
            editor.scrollbar_marker_state.pending_refresh =
                Some(cx.spawn(|editor, mut cx| async move {
                    let scrollbar_size = scrollbar_layout.hitbox.size;
                    let scrollbar_markers = cx
                        .background_executor()
                        .spawn(async move {
                            let max_point = snapshot.display_snapshot.buffer_snapshot.max_point();
                            let mut marker_quads = Vec::new();
                            if scrollbar_settings.git_diff {
                                let marker_row_ranges = snapshot
                                    .buffer_snapshot
                                    .git_diff_hunks_in_range(
                                        MultiBufferRow::MIN..MultiBufferRow::MAX,
                                    )
                                    .map(|hunk| {
                                        let start_display_row =
                                            MultiBufferPoint::new(hunk.row_range.start.0, 0)
                                                .to_display_point(&snapshot.display_snapshot)
                                                .row();
                                        let mut end_display_row =
                                            MultiBufferPoint::new(hunk.row_range.end.0, 0)
                                                .to_display_point(&snapshot.display_snapshot)
                                                .row();
                                        if end_display_row != start_display_row {
                                            end_display_row.0 -= 1;
                                        }
                                        let color = match hunk_status(&hunk) {
                                            DiffHunkStatus::Added => theme.status().created,
                                            DiffHunkStatus::Modified => theme.status().modified,
                                            DiffHunkStatus::Removed => theme.status().deleted,
                                        };
                                        ColoredRange {
                                            start: start_display_row,
                                            end: end_display_row,
                                            color,
                                        }
                                    });

                                marker_quads.extend(
                                    scrollbar_layout
                                        .marker_quads_for_ranges(marker_row_ranges, Some(0)),
                                );
                            }

                            for (background_highlight_id, (_, background_ranges)) in
                                background_highlights.iter()
                            {
                                let is_search_highlights = *background_highlight_id
                                    == TypeId::of::<BufferSearchHighlights>();
                                let is_symbol_occurrences = *background_highlight_id
                                    == TypeId::of::<DocumentHighlightRead>()
                                    || *background_highlight_id
                                        == TypeId::of::<DocumentHighlightWrite>();
                                if (is_search_highlights && scrollbar_settings.search_results)
                                    || (is_symbol_occurrences && scrollbar_settings.selected_symbol)
                                {
                                    let mut color = theme.status().info;
                                    if is_symbol_occurrences {
                                        color.fade_out(0.5);
                                    }
                                    let marker_row_ranges = background_ranges.iter().map(|range| {
                                        let display_start = range
                                            .start
                                            .to_display_point(&snapshot.display_snapshot);
                                        let display_end =
                                            range.end.to_display_point(&snapshot.display_snapshot);
                                        ColoredRange {
                                            start: display_start.row(),
                                            end: display_end.row(),
                                            color,
                                        }
                                    });
                                    marker_quads.extend(
                                        scrollbar_layout
                                            .marker_quads_for_ranges(marker_row_ranges, Some(1)),
                                    );
                                }
                            }

                            if scrollbar_settings.diagnostics {
                                let diagnostics = snapshot
                                    .buffer_snapshot
                                    .diagnostics_in_range::<_, Point>(
                                        Point::zero()..max_point,
                                        false,
                                    )
                                    // We want to sort by severity, in order to paint the most severe diagnostics last.
                                    .sorted_by_key(|diagnostic| {
                                        std::cmp::Reverse(diagnostic.diagnostic.severity)
                                    });

                                let marker_row_ranges = diagnostics.into_iter().map(|diagnostic| {
                                    let start_display = diagnostic
                                        .range
                                        .start
                                        .to_display_point(&snapshot.display_snapshot);
                                    let end_display = diagnostic
                                        .range
                                        .end
                                        .to_display_point(&snapshot.display_snapshot);
                                    let color = match diagnostic.diagnostic.severity {
                                        DiagnosticSeverity::ERROR => theme.status().error,
                                        DiagnosticSeverity::WARNING => theme.status().warning,
                                        DiagnosticSeverity::INFORMATION => theme.status().info,
                                        _ => theme.status().hint,
                                    };
                                    ColoredRange {
                                        start: start_display.row(),
                                        end: end_display.row(),
                                        color,
                                    }
                                });
                                marker_quads.extend(
                                    scrollbar_layout
                                        .marker_quads_for_ranges(marker_row_ranges, Some(2)),
                                );
                            }

                            Arc::from(marker_quads)
                        })
                        .await;

                    editor.update(&mut cx, |editor, cx| {
                        editor.scrollbar_marker_state.markers = scrollbar_markers;
                        editor.scrollbar_marker_state.scrollbar_size = scrollbar_size;
                        editor.scrollbar_marker_state.pending_refresh = None;
                        cx.notify();
                    })?;

                    Ok(())
                }));
        });
    }

    #[allow(clippy::too_many_arguments)]
    fn paint_highlighted_range(
        &self,
        range: Range<DisplayPoint>,
        color: Hsla,
        corner_radius: Pixels,
        line_end_overshoot: Pixels,
        layout: &EditorLayout,
        cx: &mut WindowContext,
    ) {
        let start_row = layout.visible_display_row_range.start;
        let end_row = layout.visible_display_row_range.end;
        if range.start != range.end {
            let row_range = if range.end.column() == 0 {
                cmp::max(range.start.row(), start_row)..cmp::min(range.end.row(), end_row)
            } else {
                cmp::max(range.start.row(), start_row)
                    ..cmp::min(range.end.row().next_row(), end_row)
            };

            let highlighted_range = HighlightedRange {
                color,
                line_height: layout.position_map.line_height,
                corner_radius,
                start_y: layout.content_origin.y
                    + row_range.start.as_f32() * layout.position_map.line_height
                    - layout.position_map.scroll_pixel_position.y,
                lines: row_range
                    .iter_rows()
                    .map(|row| {
                        let line_layout =
                            &layout.position_map.line_layouts[row.minus(start_row) as usize];
                        HighlightedRangeLine {
                            start_x: if row == range.start.row() {
                                layout.content_origin.x
                                    + line_layout.x_for_index(range.start.column() as usize)
                                    - layout.position_map.scroll_pixel_position.x
                            } else {
                                layout.content_origin.x
                                    - layout.position_map.scroll_pixel_position.x
                            },
                            end_x: if row == range.end.row() {
                                layout.content_origin.x
                                    + line_layout.x_for_index(range.end.column() as usize)
                                    - layout.position_map.scroll_pixel_position.x
                            } else {
                                layout.content_origin.x + line_layout.width + line_end_overshoot
                                    - layout.position_map.scroll_pixel_position.x
                            },
                        }
                    })
                    .collect(),
            };

            highlighted_range.paint(layout.text_hitbox.bounds, cx);
        }
    }

    fn paint_inline_blame(&mut self, layout: &mut EditorLayout, cx: &mut WindowContext) {
        if let Some(mut inline_blame) = layout.inline_blame.take() {
            cx.paint_layer(layout.text_hitbox.bounds, |cx| {
                inline_blame.paint(cx);
            })
        }
    }

    fn paint_blocks(&mut self, layout: &mut EditorLayout, cx: &mut WindowContext) {
        for mut block in layout.blocks.drain(..) {
            block.element.paint(cx);
        }
    }

    fn paint_mouse_context_menu(&mut self, layout: &mut EditorLayout, cx: &mut WindowContext) {
        if let Some(mouse_context_menu) = layout.mouse_context_menu.as_mut() {
            mouse_context_menu.paint(cx);
        }
    }

    fn paint_scroll_wheel_listener(&mut self, layout: &EditorLayout, cx: &mut WindowContext) {
        cx.on_mouse_event({
            let position_map = layout.position_map.clone();
            let editor = self.editor.clone();
            let hitbox = layout.hitbox.clone();
            let mut delta = ScrollDelta::default();

            // Set a minimum scroll_sensitivity of 0.01 to make sure the user doesn't
            // accidentally turn off their scrolling.
            let scroll_sensitivity = EditorSettings::get_global(cx).scroll_sensitivity.max(0.01);

            move |event: &ScrollWheelEvent, phase, cx| {
                if phase == DispatchPhase::Bubble && hitbox.is_hovered(cx) {
                    delta = delta.coalesce(event.delta);
                    editor.update(cx, |editor, cx| {
                        let position_map: &PositionMap = &position_map;

                        let line_height = position_map.line_height;
                        let max_glyph_width = position_map.em_width;
                        let (delta, axis) = match delta {
                            gpui::ScrollDelta::Pixels(mut pixels) => {
                                //Trackpad
                                let axis = position_map.snapshot.ongoing_scroll.filter(&mut pixels);
                                (pixels, axis)
                            }

                            gpui::ScrollDelta::Lines(lines) => {
                                //Not trackpad
                                let pixels =
                                    point(lines.x * max_glyph_width, lines.y * line_height);
                                (pixels, None)
                            }
                        };

                        let current_scroll_position = position_map.snapshot.scroll_position();
                        let x = (current_scroll_position.x * max_glyph_width
                            - (delta.x * scroll_sensitivity))
                            / max_glyph_width;
                        let y = (current_scroll_position.y * line_height
                            - (delta.y * scroll_sensitivity))
                            / line_height;
                        let mut scroll_position =
                            point(x, y).clamp(&point(0., 0.), &position_map.scroll_max);
                        let forbid_vertical_scroll = editor.scroll_manager.forbid_vertical_scroll();
                        if forbid_vertical_scroll {
                            scroll_position.y = current_scroll_position.y;
                        }

                        if scroll_position != current_scroll_position {
                            editor.scroll(scroll_position, axis, cx);
                            cx.stop_propagation();
                        } else if y < 0. {
                            // Due to clamping, we may fail to detect cases of overscroll to the top;
                            // We want the scroll manager to get an update in such cases and detect the change of direction
                            // on the next frame.
                            cx.notify();
                        }
                    });
                }
            }
        });
    }

    fn paint_mouse_listeners(
        &mut self,
        layout: &EditorLayout,
        hovered_hunk: Option<HoveredHunk>,
        cx: &mut WindowContext,
    ) {
        self.paint_scroll_wheel_listener(layout, cx);

        cx.on_mouse_event({
            let position_map = layout.position_map.clone();
            let editor = self.editor.clone();
            let text_hitbox = layout.text_hitbox.clone();
            let gutter_hitbox = layout.gutter_hitbox.clone();

            move |event: &MouseDownEvent, phase, cx| {
                if phase == DispatchPhase::Bubble {
                    match event.button {
                        MouseButton::Left => editor.update(cx, |editor, cx| {
                            Self::mouse_left_down(
                                editor,
                                event,
                                hovered_hunk.clone(),
                                &position_map,
                                &text_hitbox,
                                &gutter_hitbox,
                                cx,
                            );
                        }),
                        MouseButton::Right => editor.update(cx, |editor, cx| {
                            Self::mouse_right_down(editor, event, &position_map, &text_hitbox, cx);
                        }),
                        MouseButton::Middle => editor.update(cx, |editor, cx| {
                            Self::mouse_middle_down(editor, event, &position_map, &text_hitbox, cx);
                        }),
                        _ => {}
                    };
                }
            }
        });

        cx.on_mouse_event({
            let editor = self.editor.clone();
            let position_map = layout.position_map.clone();
            let text_hitbox = layout.text_hitbox.clone();

            move |event: &MouseUpEvent, phase, cx| {
                if phase == DispatchPhase::Bubble {
                    editor.update(cx, |editor, cx| {
                        Self::mouse_up(editor, event, &position_map, &text_hitbox, cx)
                    });
                }
            }
        });
        cx.on_mouse_event({
            let position_map = layout.position_map.clone();
            let editor = self.editor.clone();
            let text_hitbox = layout.text_hitbox.clone();
            let gutter_hitbox = layout.gutter_hitbox.clone();

            move |event: &MouseMoveEvent, phase, cx| {
                if phase == DispatchPhase::Bubble {
                    editor.update(cx, |editor, cx| {
                        if editor.hover_state.focused(cx) {
                            return;
                        }
                        if event.pressed_button == Some(MouseButton::Left)
                            || event.pressed_button == Some(MouseButton::Middle)
                        {
                            Self::mouse_dragged(
                                editor,
                                event,
                                &position_map,
                                text_hitbox.bounds,
                                cx,
                            )
                        }

                        Self::mouse_moved(
                            editor,
                            event,
                            &position_map,
                            &text_hitbox,
                            &gutter_hitbox,
                            cx,
                        )
                    });
                }
            }
        });
    }

    fn scrollbar_left(&self, bounds: &Bounds<Pixels>) -> Pixels {
        bounds.upper_right().x - self.style.scrollbar_width
    }

    fn column_pixels(&self, column: usize, cx: &WindowContext) -> Pixels {
        let style = &self.style;
        let font_size = style.text.font_size.to_pixels(cx.rem_size());
        let layout = cx
            .text_system()
            .shape_line(
                SharedString::from(" ".repeat(column)),
                font_size,
                &[TextRun {
                    len: column,
                    font: style.text.font(),
                    color: Hsla::default(),
                    background_color: None,
                    underline: None,
                    strikethrough: None,
                }],
            )
            .unwrap();

        layout.width
    }

    fn max_line_number_width(&self, snapshot: &EditorSnapshot, cx: &WindowContext) -> Pixels {
        let digit_count = snapshot
            .max_buffer_row()
            .next_row()
            .as_f32()
            .log10()
            .floor() as usize
            + 1;
        self.column_pixels(digit_count, cx)
    }
}

#[allow(clippy::too_many_arguments)]
fn prepaint_gutter_button(
    button: IconButton,
    row: DisplayRow,
    line_height: Pixels,
    gutter_dimensions: &GutterDimensions,
    scroll_pixel_position: gpui::Point<Pixels>,
    gutter_hitbox: &Hitbox,
    rows_with_hunk_bounds: &HashMap<DisplayRow, Bounds<Pixels>>,
    cx: &mut WindowContext<'_>,
) -> AnyElement {
    let mut button = button.into_any_element();

    let available_space = size(
        AvailableSpace::MinContent,
        AvailableSpace::Definite(line_height),
    );
    let indicator_size = button.layout_as_root(available_space, cx);

    let blame_width = gutter_dimensions.git_blame_entries_width;
    let gutter_width = rows_with_hunk_bounds
        .get(&row)
        .map(|bounds| bounds.size.width);
    let left_offset = blame_width.max(gutter_width).unwrap_or_default();

    let mut x = left_offset;
    let available_width = gutter_dimensions.margin + gutter_dimensions.left_padding
        - indicator_size.width
        - left_offset;
    x += available_width / 2.;

    let mut y = row.as_f32() * line_height - scroll_pixel_position.y;
    y += (line_height - indicator_size.height) / 2.;

    button.prepaint_as_root(gutter_hitbox.origin + point(x, y), available_space, cx);
    button
}

fn render_inline_blame_entry(
    blame: &gpui::Model<GitBlame>,
    blame_entry: BlameEntry,
    style: &EditorStyle,
    workspace: Option<WeakView<Workspace>>,
    cx: &mut WindowContext<'_>,
) -> AnyElement {
    let relative_timestamp = blame_entry_relative_timestamp(&blame_entry);

    let author = blame_entry.author.as_deref().unwrap_or_default();
    let summary_enabled = ProjectSettings::get_global(cx)
        .git
        .show_inline_commit_summary();

    let text = match blame_entry.summary.as_ref() {
        Some(summary) if summary_enabled => {
            format!("{}, {} - {}", author, relative_timestamp, summary)
        }
        _ => format!("{}, {}", author, relative_timestamp),
    };

    let details = blame.read(cx).details_for_entry(&blame_entry);

    let tooltip = cx.new_view(|_| BlameEntryTooltip::new(blame_entry, details, style, workspace));

    h_flex()
        .id("inline-blame")
        .w_full()
        .font_family(style.text.font().family)
        .text_color(cx.theme().status().hint)
        .line_height(style.text.line_height)
        .child(Icon::new(IconName::FileGit).color(Color::Hint))
        .child(text)
        .gap_2()
        .hoverable_tooltip(move |_| tooltip.clone().into())
        .into_any()
}

fn render_blame_entry(
    ix: usize,
    blame: &gpui::Model<GitBlame>,
    blame_entry: BlameEntry,
    style: &EditorStyle,
    last_used_color: &mut Option<(PlayerColor, Oid)>,
    editor: View<Editor>,
    cx: &mut WindowContext<'_>,
) -> AnyElement {
    let mut sha_color = cx
        .theme()
        .players()
        .color_for_participant(blame_entry.sha.into());
    // If the last color we used is the same as the one we get for this line, but
    // the commit SHAs are different, then we try again to get a different color.
    match *last_used_color {
        Some((color, sha)) if sha != blame_entry.sha && color.cursor == sha_color.cursor => {
            let index: u32 = blame_entry.sha.into();
            sha_color = cx.theme().players().color_for_participant(index + 1);
        }
        _ => {}
    };
    last_used_color.replace((sha_color, blame_entry.sha));

    let relative_timestamp = blame_entry_relative_timestamp(&blame_entry);

    let short_commit_id = blame_entry.sha.display_short();

    let author_name = blame_entry.author.as_deref().unwrap_or("<no name>");
    let name = util::truncate_and_trailoff(author_name, GIT_BLAME_MAX_AUTHOR_CHARS_DISPLAYED);

    let details = blame.read(cx).details_for_entry(&blame_entry);

    let workspace = editor.read(cx).workspace.as_ref().map(|(w, _)| w.clone());

    let tooltip = cx.new_view(|_| {
        BlameEntryTooltip::new(blame_entry.clone(), details.clone(), style, workspace)
    });

    h_flex()
        .w_full()
        .justify_between()
        .font_family(style.text.font().family)
        .line_height(style.text.line_height)
        .id(("blame", ix))
        .text_color(cx.theme().status().hint)
        .pr_2()
        .gap_2()
        .child(
            h_flex()
                .items_center()
                .gap_2()
                .child(div().text_color(sha_color.cursor).child(short_commit_id))
                .child(name),
        )
        .child(relative_timestamp)
        .on_mouse_down(MouseButton::Right, {
            let blame_entry = blame_entry.clone();
            let details = details.clone();
            move |event, cx| {
                deploy_blame_entry_context_menu(
                    &blame_entry,
                    details.as_ref(),
                    editor.clone(),
                    event.position,
                    cx,
                );
            }
        })
        .hover(|style| style.bg(cx.theme().colors().element_hover))
        .when_some(
            details.and_then(|details| details.permalink),
            |this, url| {
                let url = url.clone();
                this.cursor_pointer().on_click(move |_, cx| {
                    cx.stop_propagation();
                    cx.open_url(url.as_str())
                })
            },
        )
        .hoverable_tooltip(move |_| tooltip.clone().into())
        .into_any()
}

fn deploy_blame_entry_context_menu(
    blame_entry: &BlameEntry,
    details: Option<&CommitDetails>,
    editor: View<Editor>,
    position: gpui::Point<Pixels>,
    cx: &mut WindowContext<'_>,
) {
    let context_menu = ContextMenu::build(cx, move |menu, _| {
        let sha = format!("{}", blame_entry.sha);
        menu.on_blur_subscription(Subscription::new(|| {}))
            .entry("Copy commit SHA", None, move |cx| {
                cx.write_to_clipboard(ClipboardItem::new_string(sha.clone()));
            })
            .when_some(
                details.and_then(|details| details.permalink.clone()),
                |this, url| this.entry("Open permalink", None, move |cx| cx.open_url(url.as_str())),
            )
    });

    editor.update(cx, move |editor, cx| {
        editor.mouse_context_menu = Some(MouseContextMenu::pinned_to_screen(
            position,
            context_menu,
            cx,
        ));
        cx.notify();
    });
}

#[derive(Debug)]
pub(crate) struct LineWithInvisibles {
    fragments: SmallVec<[LineFragment; 1]>,
    invisibles: Vec<Invisible>,
    len: usize,
    width: Pixels,
    font_size: Pixels,
}

#[allow(clippy::large_enum_variant)]
enum LineFragment {
    Text(ShapedLine),
    Element {
        element: Option<AnyElement>,
        size: Size<Pixels>,
        len: usize,
    },
}

impl fmt::Debug for LineFragment {
    fn fmt(&self, f: &mut fmt::Formatter) -> fmt::Result {
        match self {
            LineFragment::Text(shaped_line) => f.debug_tuple("Text").field(shaped_line).finish(),
            LineFragment::Element { size, len, .. } => f
                .debug_struct("Element")
                .field("size", size)
                .field("len", len)
                .finish(),
        }
    }
}

impl LineWithInvisibles {
    #[allow(clippy::too_many_arguments)]
    fn from_chunks<'a>(
        chunks: impl Iterator<Item = HighlightedChunk<'a>>,
        text_style: &TextStyle,
        max_line_len: usize,
        max_line_count: usize,
        line_number_layouts: &[Option<ShapedLine>],
        editor_mode: EditorMode,
        text_width: Pixels,
        cx: &mut WindowContext,
    ) -> Vec<Self> {
        let mut layouts = Vec::with_capacity(max_line_count);
        let mut fragments: SmallVec<[LineFragment; 1]> = SmallVec::new();
        let mut line = String::new();
        let mut invisibles = Vec::new();
        let mut width = Pixels::ZERO;
        let mut len = 0;
        let mut styles = Vec::new();
        let mut non_whitespace_added = false;
        let mut row = 0;
        let mut line_exceeded_max_len = false;
        let font_size = text_style.font_size.to_pixels(cx.rem_size());

        let ellipsis = SharedString::from("⋯");

        for highlighted_chunk in chunks.chain([HighlightedChunk {
            text: "\n",
            style: None,
            is_tab: false,
            renderer: None,
        }]) {
            if let Some(renderer) = highlighted_chunk.renderer {
                if !line.is_empty() {
                    let shaped_line = cx
                        .text_system()
                        .shape_line(line.clone().into(), font_size, &styles)
                        .unwrap();
                    width += shaped_line.width;
                    len += shaped_line.len;
                    fragments.push(LineFragment::Text(shaped_line));
                    line.clear();
                    styles.clear();
                }

                let available_width = if renderer.constrain_width {
                    let chunk = if highlighted_chunk.text == ellipsis.as_ref() {
                        ellipsis.clone()
                    } else {
                        SharedString::from(Arc::from(highlighted_chunk.text))
                    };
                    let shaped_line = cx
                        .text_system()
                        .shape_line(
                            chunk,
                            font_size,
                            &[text_style.to_run(highlighted_chunk.text.len())],
                        )
                        .unwrap();
                    AvailableSpace::Definite(shaped_line.width)
                } else {
                    AvailableSpace::MinContent
                };

                let mut element = (renderer.render)(&mut ChunkRendererContext {
                    context: cx,
                    max_width: text_width,
                });
                let line_height = text_style.line_height_in_pixels(cx.rem_size());
                let size = element.layout_as_root(
                    size(available_width, AvailableSpace::Definite(line_height)),
                    cx,
                );

                width += size.width;
                len += highlighted_chunk.text.len();
                fragments.push(LineFragment::Element {
                    element: Some(element),
                    size,
                    len: highlighted_chunk.text.len(),
                });
            } else {
                for (ix, mut line_chunk) in highlighted_chunk.text.split('\n').enumerate() {
                    if ix > 0 {
                        let shaped_line = cx
                            .text_system()
                            .shape_line(line.clone().into(), font_size, &styles)
                            .unwrap();
                        width += shaped_line.width;
                        len += shaped_line.len;
                        fragments.push(LineFragment::Text(shaped_line));
                        layouts.push(Self {
                            width: mem::take(&mut width),
                            len: mem::take(&mut len),
                            fragments: mem::take(&mut fragments),
                            invisibles: std::mem::take(&mut invisibles),
                            font_size,
                        });

                        line.clear();
                        styles.clear();
                        row += 1;
                        line_exceeded_max_len = false;
                        non_whitespace_added = false;
                        if row == max_line_count {
                            return layouts;
                        }
                    }

                    if !line_chunk.is_empty() && !line_exceeded_max_len {
                        let text_style = if let Some(style) = highlighted_chunk.style {
                            Cow::Owned(text_style.clone().highlight(style))
                        } else {
                            Cow::Borrowed(text_style)
                        };

                        if line.len() + line_chunk.len() > max_line_len {
                            let mut chunk_len = max_line_len - line.len();
                            while !line_chunk.is_char_boundary(chunk_len) {
                                chunk_len -= 1;
                            }
                            line_chunk = &line_chunk[..chunk_len];
                            line_exceeded_max_len = true;
                        }

                        styles.push(TextRun {
                            len: line_chunk.len(),
                            font: text_style.font(),
                            color: text_style.color,
                            background_color: text_style.background_color,
                            underline: text_style.underline,
                            strikethrough: text_style.strikethrough,
                        });

                        if editor_mode == EditorMode::Full {
                            // Line wrap pads its contents with fake whitespaces,
                            // avoid printing them
                            let inside_wrapped_string = line_number_layouts
                                .get(row)
                                .and_then(|layout| layout.as_ref())
                                .is_none();
                            if highlighted_chunk.is_tab {
                                if non_whitespace_added || !inside_wrapped_string {
                                    invisibles.push(Invisible::Tab {
                                        line_start_offset: line.len(),
                                        line_end_offset: line.len() + line_chunk.len(),
                                    });
                                }
                            } else {
                                invisibles.extend(
                                    line_chunk
                                        .bytes()
                                        .enumerate()
                                        .filter(|(_, line_byte)| {
                                            let is_whitespace =
                                                (*line_byte as char).is_whitespace();
                                            non_whitespace_added |= !is_whitespace;
                                            is_whitespace
                                                && (non_whitespace_added || !inside_wrapped_string)
                                        })
                                        .map(|(whitespace_index, _)| Invisible::Whitespace {
                                            line_offset: line.len() + whitespace_index,
                                        }),
                                )
                            }
                        }

                        line.push_str(line_chunk);
                    }
                }
            }
        }

        layouts
    }

    fn prepaint(
        &mut self,
        line_height: Pixels,
        scroll_pixel_position: gpui::Point<Pixels>,
        row: DisplayRow,
        content_origin: gpui::Point<Pixels>,
        line_elements: &mut SmallVec<[AnyElement; 1]>,
        cx: &mut WindowContext,
    ) {
        let line_y = line_height * (row.as_f32() - scroll_pixel_position.y / line_height);
        let mut fragment_origin = content_origin + gpui::point(-scroll_pixel_position.x, line_y);
        for fragment in &mut self.fragments {
            match fragment {
                LineFragment::Text(line) => {
                    fragment_origin.x += line.width;
                }
                LineFragment::Element { element, size, .. } => {
                    let mut element = element
                        .take()
                        .expect("you can't prepaint LineWithInvisibles twice");

                    // Center the element vertically within the line.
                    let mut element_origin = fragment_origin;
                    element_origin.y += (line_height - size.height) / 2.;
                    element.prepaint_at(element_origin, cx);
                    line_elements.push(element);

                    fragment_origin.x += size.width;
                }
            }
        }
    }

    fn draw(
        &self,
        layout: &EditorLayout,
        row: DisplayRow,
        content_origin: gpui::Point<Pixels>,
        whitespace_setting: ShowWhitespaceSetting,
        selection_ranges: &[Range<DisplayPoint>],
        cx: &mut WindowContext,
    ) {
        let line_height = layout.position_map.line_height;
        let line_y = line_height
            * (row.as_f32() - layout.position_map.scroll_pixel_position.y / line_height);

        let mut fragment_origin =
            content_origin + gpui::point(-layout.position_map.scroll_pixel_position.x, line_y);

        for fragment in &self.fragments {
            match fragment {
                LineFragment::Text(line) => {
                    line.paint(fragment_origin, line_height, cx).log_err();
                    fragment_origin.x += line.width;
                }
                LineFragment::Element { size, .. } => {
                    fragment_origin.x += size.width;
                }
            }
        }

        self.draw_invisibles(
            selection_ranges,
            layout,
            content_origin,
            line_y,
            row,
            line_height,
            whitespace_setting,
            cx,
        );
    }

    #[allow(clippy::too_many_arguments)]
    fn draw_invisibles(
        &self,
        selection_ranges: &[Range<DisplayPoint>],
        layout: &EditorLayout,
        content_origin: gpui::Point<Pixels>,
        line_y: Pixels,
        row: DisplayRow,
        line_height: Pixels,
        whitespace_setting: ShowWhitespaceSetting,
        cx: &mut WindowContext,
    ) {
        let extract_whitespace_info = |invisible: &Invisible| {
            let (token_offset, token_end_offset, invisible_symbol) = match invisible {
                Invisible::Tab {
                    line_start_offset,
                    line_end_offset,
                } => (*line_start_offset, *line_end_offset, &layout.tab_invisible),
                Invisible::Whitespace { line_offset } => {
                    (*line_offset, line_offset + 1, &layout.space_invisible)
                }
            };

            let x_offset = self.x_for_index(token_offset);
            let invisible_offset =
                (layout.position_map.em_width - invisible_symbol.width).max(Pixels::ZERO) / 2.0;
            let origin = content_origin
                + gpui::point(
                    x_offset + invisible_offset - layout.position_map.scroll_pixel_position.x,
                    line_y,
                );

            (
                [token_offset, token_end_offset],
                Box::new(move |cx: &mut WindowContext| {
                    invisible_symbol.paint(origin, line_height, cx).log_err();
                }),
            )
        };

        let invisible_iter = self.invisibles.iter().map(extract_whitespace_info);
        match whitespace_setting {
            ShowWhitespaceSetting::None => (),
            ShowWhitespaceSetting::All => invisible_iter.for_each(|(_, paint)| paint(cx)),
            ShowWhitespaceSetting::Selection => invisible_iter.for_each(|([start, _], paint)| {
                let invisible_point = DisplayPoint::new(row, start as u32);
                if !selection_ranges
                    .iter()
                    .any(|region| region.start <= invisible_point && invisible_point < region.end)
                {
                    return;
                }

                paint(cx);
            }),

            // For a whitespace to be on a boundary, any of the following conditions need to be met:
            // - It is a tab
            // - It is adjacent to an edge (start or end)
            // - It is adjacent to a whitespace (left or right)
            ShowWhitespaceSetting::Boundary => {
                // We'll need to keep track of the last invisible we've seen and then check if we are adjacent to it for some of
                // the above cases.
                // Note: We zip in the original `invisibles` to check for tab equality
                let mut last_seen: Option<(bool, usize, Box<dyn Fn(&mut WindowContext)>)> = None;
                for (([start, end], paint), invisible) in
                    invisible_iter.zip_eq(self.invisibles.iter())
                {
                    let should_render = match (&last_seen, invisible) {
                        (_, Invisible::Tab { .. }) => true,
                        (Some((_, last_end, _)), _) => *last_end == start,
                        _ => false,
                    };

                    if should_render || start == 0 || end == self.len {
                        paint(cx);

                        // Since we are scanning from the left, we will skip over the first available whitespace that is part
                        // of a boundary between non-whitespace segments, so we correct by manually redrawing it if needed.
                        if let Some((should_render_last, last_end, paint_last)) = last_seen {
                            // Note that we need to make sure that the last one is actually adjacent
                            if !should_render_last && last_end == start {
                                paint_last(cx);
                            }
                        }
                    }

                    // Manually render anything within a selection
                    let invisible_point = DisplayPoint::new(row, start as u32);
                    if selection_ranges.iter().any(|region| {
                        region.start <= invisible_point && invisible_point < region.end
                    }) {
                        paint(cx);
                    }

                    last_seen = Some((should_render, end, paint));
                }
            }
        }
    }

    pub fn x_for_index(&self, index: usize) -> Pixels {
        let mut fragment_start_x = Pixels::ZERO;
        let mut fragment_start_index = 0;

        for fragment in &self.fragments {
            match fragment {
                LineFragment::Text(shaped_line) => {
                    let fragment_end_index = fragment_start_index + shaped_line.len;
                    if index < fragment_end_index {
                        return fragment_start_x
                            + shaped_line.x_for_index(index - fragment_start_index);
                    }
                    fragment_start_x += shaped_line.width;
                    fragment_start_index = fragment_end_index;
                }
                LineFragment::Element { len, size, .. } => {
                    let fragment_end_index = fragment_start_index + len;
                    if index < fragment_end_index {
                        return fragment_start_x;
                    }
                    fragment_start_x += size.width;
                    fragment_start_index = fragment_end_index;
                }
            }
        }

        fragment_start_x
    }

    pub fn index_for_x(&self, x: Pixels) -> Option<usize> {
        let mut fragment_start_x = Pixels::ZERO;
        let mut fragment_start_index = 0;

        for fragment in &self.fragments {
            match fragment {
                LineFragment::Text(shaped_line) => {
                    let fragment_end_x = fragment_start_x + shaped_line.width;
                    if x < fragment_end_x {
                        return Some(
                            fragment_start_index + shaped_line.index_for_x(x - fragment_start_x)?,
                        );
                    }
                    fragment_start_x = fragment_end_x;
                    fragment_start_index += shaped_line.len;
                }
                LineFragment::Element { len, size, .. } => {
                    let fragment_end_x = fragment_start_x + size.width;
                    if x < fragment_end_x {
                        return Some(fragment_start_index);
                    }
                    fragment_start_index += len;
                    fragment_start_x = fragment_end_x;
                }
            }
        }

        None
    }

    pub fn font_id_for_index(&self, index: usize) -> Option<FontId> {
        let mut fragment_start_index = 0;

        for fragment in &self.fragments {
            match fragment {
                LineFragment::Text(shaped_line) => {
                    let fragment_end_index = fragment_start_index + shaped_line.len;
                    if index < fragment_end_index {
                        return shaped_line.font_id_for_index(index - fragment_start_index);
                    }
                    fragment_start_index = fragment_end_index;
                }
                LineFragment::Element { len, .. } => {
                    let fragment_end_index = fragment_start_index + len;
                    if index < fragment_end_index {
                        return None;
                    }
                    fragment_start_index = fragment_end_index;
                }
            }
        }

        None
    }
}

#[derive(Debug, Clone, Copy, PartialEq, Eq)]
enum Invisible {
    /// A tab character
    ///
    /// A tab character is internally represented by spaces (configured by the user's tab width)
    /// aligned to the nearest column, so it's necessary to store the start and end offset for
    /// adjacency checks.
    Tab {
        line_start_offset: usize,
        line_end_offset: usize,
    },
    Whitespace {
        line_offset: usize,
    },
}

impl EditorElement {
    /// Returns the rem size to use when rendering the [`EditorElement`].
    ///
    /// This allows UI elements to scale based on the `buffer_font_size`.
    fn rem_size(&self, cx: &WindowContext) -> Option<Pixels> {
        match self.editor.read(cx).mode {
            EditorMode::Full => {
                let buffer_font_size = self.style.text.font_size;
                match buffer_font_size {
                    AbsoluteLength::Pixels(pixels) => {
                        let rem_size_scale = {
                            // Our default UI font size is 14px on a 16px base scale.
                            // This means the default UI font size is 0.875rems.
                            let default_font_size_scale = 14. / ui::BASE_REM_SIZE_IN_PX;

                            // We then determine the delta between a single rem and the default font
                            // size scale.
                            let default_font_size_delta = 1. - default_font_size_scale;

                            // Finally, we add this delta to 1rem to get the scale factor that
                            // should be used to scale up the UI.
                            1. + default_font_size_delta
                        };

                        Some(pixels * rem_size_scale)
                    }
                    AbsoluteLength::Rems(rems) => {
                        Some(rems.to_pixels(ui::BASE_REM_SIZE_IN_PX.into()))
                    }
                }
            }
            // We currently use single-line and auto-height editors in UI contexts,
            // so we don't want to scale everything with the buffer font size, as it
            // ends up looking off.
            EditorMode::SingleLine { .. } | EditorMode::AutoHeight { .. } => None,
        }
    }
}

impl Element for EditorElement {
    type RequestLayoutState = ();
    type PrepaintState = EditorLayout;

    fn id(&self) -> Option<ElementId> {
        None
    }

    fn request_layout(
        &mut self,
        _: Option<&GlobalElementId>,
        cx: &mut WindowContext,
    ) -> (gpui::LayoutId, ()) {
        let rem_size = self.rem_size(cx);
        cx.with_rem_size(rem_size, |cx| {
            self.editor.update(cx, |editor, cx| {
                editor.set_style(self.style.clone(), cx);

                let layout_id = match editor.mode {
                    EditorMode::SingleLine { auto_width } => {
                        let rem_size = cx.rem_size();

                        let height = self.style.text.line_height_in_pixels(rem_size);
                        if auto_width {
                            let editor_handle = cx.view().clone();
                            let style = self.style.clone();
                            cx.request_measured_layout(Style::default(), move |_, _, cx| {
                                let editor_snapshot =
                                    editor_handle.update(cx, |editor, cx| editor.snapshot(cx));
                                let line = Self::layout_lines(
                                    DisplayRow(0)..DisplayRow(1),
                                    &[],
                                    &editor_snapshot,
                                    &style,
                                    px(f32::MAX),
                                    cx,
                                )
                                .pop()
                                .unwrap();

                                let font_id = cx.text_system().resolve_font(&style.text.font());
                                let font_size = style.text.font_size.to_pixels(cx.rem_size());
                                let em_width = cx
                                    .text_system()
                                    .typographic_bounds(font_id, font_size, 'm')
                                    .unwrap()
                                    .size
                                    .width;

                                size(line.width + em_width, height)
                            })
                        } else {
                            let mut style = Style::default();
                            style.size.height = height.into();
                            style.size.width = relative(1.).into();
                            cx.request_layout(style, None)
                        }
                    }
                    EditorMode::AutoHeight { max_lines } => {
                        let editor_handle = cx.view().clone();
                        let max_line_number_width =
                            self.max_line_number_width(&editor.snapshot(cx), cx);
                        cx.request_measured_layout(
                            Style::default(),
                            move |known_dimensions, available_space, cx| {
                                editor_handle
                                    .update(cx, |editor, cx| {
                                        compute_auto_height_layout(
                                            editor,
                                            max_lines,
                                            max_line_number_width,
                                            known_dimensions,
                                            available_space.width,
                                            cx,
                                        )
                                    })
                                    .unwrap_or_default()
                            },
                        )
                    }
                    EditorMode::Full => {
                        let mut style = Style::default();
                        style.size.width = relative(1.).into();
                        style.size.height = relative(1.).into();
                        cx.request_layout(style, None)
                    }
                };

                (layout_id, ())
            })
        })
    }

    fn prepaint(
        &mut self,
        _: Option<&GlobalElementId>,
        bounds: Bounds<Pixels>,
        _: &mut Self::RequestLayoutState,
        cx: &mut WindowContext,
    ) -> Self::PrepaintState {
        let text_style = TextStyleRefinement {
            font_size: Some(self.style.text.font_size),
            line_height: Some(self.style.text.line_height),
            ..Default::default()
        };
        let focus_handle = self.editor.focus_handle(cx);
        cx.set_view_id(self.editor.entity_id());
        cx.set_focus_handle(&focus_handle);

        let mut breakpoint_rows = self
            .editor
            .update(cx, |editor, cx| editor.active_breakpoint_points(cx));

        let rem_size = self.rem_size(cx);
        cx.with_rem_size(rem_size, |cx| {
            cx.with_text_style(Some(text_style), |cx| {
                cx.with_content_mask(Some(ContentMask { bounds }), |cx| {
                    let mut snapshot = self.editor.update(cx, |editor, cx| editor.snapshot(cx));
                    let style = self.style.clone();

                    let font_id = cx.text_system().resolve_font(&style.text.font());
                    let font_size = style.text.font_size.to_pixels(cx.rem_size());
                    let line_height = style.text.line_height_in_pixels(cx.rem_size());
                    let em_width = cx
                        .text_system()
                        .typographic_bounds(font_id, font_size, 'm')
                        .unwrap()
                        .size
                        .width;
                    let em_advance = cx
                        .text_system()
                        .advance(font_id, font_size, 'm')
                        .unwrap()
                        .width;

                    let gutter_dimensions = snapshot.gutter_dimensions(
                        font_id,
                        font_size,
                        em_width,
                        em_advance,
                        self.max_line_number_width(&snapshot, cx),
                        cx,
                    );
                    let text_width = bounds.size.width - gutter_dimensions.width;

                    let right_margin = if snapshot.mode == EditorMode::Full {
                        EditorElement::SCROLLBAR_WIDTH
                    } else {
                        px(0.)
                    };
                    let overscroll = size(em_width + right_margin, px(0.));

                    let editor_width =
                        text_width - gutter_dimensions.margin - overscroll.width - em_width;

                    snapshot = self.editor.update(cx, |editor, cx| {
                        editor.last_bounds = Some(bounds);
                        editor.gutter_dimensions = gutter_dimensions;
                        editor.set_visible_line_count(bounds.size.height / line_height, cx);

                        if matches!(editor.mode, EditorMode::AutoHeight { .. }) {
                            snapshot
                        } else {
                            let wrap_width = match editor.soft_wrap_mode(cx) {
                                SoftWrap::GitDiff => None,
                                SoftWrap::None => Some((MAX_LINE_LEN / 2) as f32 * em_advance),
                                SoftWrap::EditorWidth => Some(editor_width),
                                SoftWrap::Column(column) => Some(column as f32 * em_advance),
                                SoftWrap::Bounded(column) => {
                                    Some(editor_width.min(column as f32 * em_advance))
                                }
                            };

                            if editor.set_wrap_width(wrap_width, cx) {
                                editor.snapshot(cx)
                            } else {
                                snapshot
                            }
                        }
                    });

                    let wrap_guides = self
                        .editor
                        .read(cx)
                        .wrap_guides(cx)
                        .iter()
                        .map(|(guide, active)| (self.column_pixels(*guide, cx), *active))
                        .collect::<SmallVec<[_; 2]>>();

                    let hitbox = cx.insert_hitbox(bounds, false);
                    let gutter_hitbox =
                        cx.insert_hitbox(gutter_bounds(bounds, gutter_dimensions), false);
                    let text_hitbox = cx.insert_hitbox(
                        Bounds {
                            origin: gutter_hitbox.upper_right(),
                            size: size(text_width, bounds.size.height),
                        },
                        false,
                    );
                    // Offset the content_bounds from the text_bounds by the gutter margin (which
                    // is roughly half a character wide) to make hit testing work more like how we want.
                    let content_origin =
                        text_hitbox.origin + point(gutter_dimensions.margin, Pixels::ZERO);

                    let height_in_lines = bounds.size.height / line_height;
                    let max_row = snapshot.max_point().row().as_f32();
                    let max_scroll_top = if matches!(snapshot.mode, EditorMode::AutoHeight { .. }) {
                        (max_row - height_in_lines + 1.).max(0.)
                    } else {
                        let settings = EditorSettings::get_global(cx);
                        match settings.scroll_beyond_last_line {
                            ScrollBeyondLastLine::OnePage => max_row,
                            ScrollBeyondLastLine::Off => (max_row - height_in_lines + 1.).max(0.),
                            ScrollBeyondLastLine::VerticalScrollMargin => {
                                (max_row - height_in_lines + 1. + settings.vertical_scroll_margin)
                                    .max(0.)
                            }
                        }
                    };

                    let mut autoscroll_request = None;
                    let mut autoscroll_containing_element = false;
                    let mut autoscroll_horizontally = false;
                    self.editor.update(cx, |editor, cx| {
                        autoscroll_request = editor.autoscroll_request();
                        autoscroll_containing_element =
                            autoscroll_request.is_some() || editor.has_pending_selection();
                        autoscroll_horizontally =
                            editor.autoscroll_vertically(bounds, line_height, max_scroll_top, cx);
                        snapshot = editor.snapshot(cx);
                    });

                    let mut scroll_position = snapshot.scroll_position();
                    // The scroll position is a fractional point, the whole number of which represents
                    // the top of the window in terms of display rows.
                    let start_row = DisplayRow(scroll_position.y as u32);
                    let max_row = snapshot.max_point().row();
                    let end_row = cmp::min(
                        (scroll_position.y + height_in_lines).ceil() as u32,
                        max_row.next_row().0,
                    );
                    let end_row = DisplayRow(end_row);

                    let buffer_rows = snapshot
                        .buffer_rows(start_row)
                        .take((start_row..end_row).len())
                        .collect::<Vec<_>>();

                    let start_anchor = if start_row == Default::default() {
                        Anchor::min()
                    } else {
                        snapshot.buffer_snapshot.anchor_before(
                            DisplayPoint::new(start_row, 0).to_offset(&snapshot, Bias::Left),
                        )
                    };
                    let end_anchor = if end_row > max_row {
                        Anchor::max()
                    } else {
                        snapshot.buffer_snapshot.anchor_before(
                            DisplayPoint::new(end_row, 0).to_offset(&snapshot, Bias::Right),
                        )
                    };

                    let highlighted_rows = self
                        .editor
                        .update(cx, |editor, cx| editor.highlighted_display_rows(cx));
                    let highlighted_ranges = self.editor.read(cx).background_highlights_in_range(
                        start_anchor..end_anchor,
                        &snapshot.display_snapshot,
                        cx.theme().colors(),
                    );
                    let highlighted_gutter_ranges =
                        self.editor.read(cx).gutter_highlights_in_range(
                            start_anchor..end_anchor,
                            &snapshot.display_snapshot,
                            cx,
                        );

                    let redacted_ranges = self.editor.read(cx).redacted_ranges(
                        start_anchor..end_anchor,
                        &snapshot.display_snapshot,
                        cx,
                    );

                    let local_selections: Vec<Selection<Point>> =
                        self.editor.update(cx, |editor, cx| {
                            let mut selections = editor
                                .selections
                                .disjoint_in_range(start_anchor..end_anchor, cx);
                            selections.extend(editor.selections.pending(cx));
                            selections
                        });

                    let (selections, active_rows, newest_selection_head) = self.layout_selections(
                        start_anchor,
                        end_anchor,
                        &local_selections,
                        &snapshot,
                        start_row,
                        end_row,
                        cx,
                    );

                    let line_numbers = self.layout_line_numbers(
                        start_row..end_row,
                        buffer_rows.iter().copied(),
                        &active_rows,
                        newest_selection_head,
                        &snapshot,
                        &breakpoint_rows,
                        cx,
                    );

                    // We add the gutter breakpoint indicator to breakpoint_rows after painting
                    // line numbers so we don't paint a line number debug accent color if a user
                    // has their mouse over that line when a breakpoint isn't there
                    let gutter_breakpoint_indicator =
                        self.editor.read(cx).gutter_breakpoint_indicator;
                    if let Some(gutter_breakpoint_point) = gutter_breakpoint_indicator {
                        breakpoint_rows
                            .entry(gutter_breakpoint_point.row())
                            .or_insert(Breakpoint {
                                active_position: Some(
                                    snapshot
                                        .display_point_to_breakpoint_anchor(gutter_breakpoint_point)
                                        .text_anchor,
                                ),
                                cache_position: 0,
                                kind: BreakpointKind::Standard,
                            });
                    }

                    let mut gutter_fold_toggles =
                        cx.with_element_namespace("gutter_fold_toggles", |cx| {
                            self.layout_gutter_fold_toggles(
                                start_row..end_row,
                                buffer_rows.iter().copied(),
                                &active_rows,
                                &snapshot,
                                cx,
                            )
                        });
                    let crease_trailers = cx.with_element_namespace("crease_trailers", |cx| {
                        self.layout_crease_trailers(buffer_rows.iter().copied(), &snapshot, cx)
                    });

                    let display_hunks = self.layout_gutter_git_hunks(
                        line_height,
                        &gutter_hitbox,
                        start_row..end_row,
                        start_anchor..end_anchor,
                        &snapshot,
                        cx,
                    );

                    let mut max_visible_line_width = Pixels::ZERO;
                    let mut line_layouts = Self::layout_lines(
                        start_row..end_row,
                        &line_numbers,
                        &snapshot,
                        &self.style,
                        editor_width,
                        cx,
                    );
                    for line_with_invisibles in &line_layouts {
                        if line_with_invisibles.width > max_visible_line_width {
                            max_visible_line_width = line_with_invisibles.width;
                        }
                    }

                    let longest_line_width =
                        layout_line(snapshot.longest_row(), &snapshot, &style, editor_width, cx)
                            .width;
                    let mut scroll_width =
                        longest_line_width.max(max_visible_line_width) + overscroll.width;

                    let blocks = cx.with_element_namespace("blocks", |cx| {
                        self.render_blocks(
                            start_row..end_row,
                            &snapshot,
                            &hitbox,
                            &text_hitbox,
                            editor_width,
                            &mut scroll_width,
                            &gutter_dimensions,
                            em_width,
                            gutter_dimensions.full_width(),
                            line_height,
                            &line_layouts,
                            &local_selections,
                            cx,
                        )
                    });
                    let mut blocks = match blocks {
                        Ok(blocks) => blocks,
                        Err(resized_blocks) => {
                            self.editor.update(cx, |editor, cx| {
                                editor.resize_blocks(resized_blocks, autoscroll_request, cx)
                            });
                            return self.prepaint(None, bounds, &mut (), cx);
                        }
                    };

                    let start_buffer_row =
                        MultiBufferRow(start_anchor.to_point(&snapshot.buffer_snapshot).row);
                    let end_buffer_row =
                        MultiBufferRow(end_anchor.to_point(&snapshot.buffer_snapshot).row);

                    let scroll_max = point(
                        ((scroll_width - text_hitbox.size.width) / em_width).max(0.0),
                        max_row.as_f32(),
                    );

                    self.editor.update(cx, |editor, cx| {
                        let clamped = editor.scroll_manager.clamp_scroll_left(scroll_max.x);

                        let autoscrolled = if autoscroll_horizontally {
                            editor.autoscroll_horizontally(
                                start_row,
                                text_hitbox.size.width,
                                scroll_width,
                                em_width,
                                &line_layouts,
                                cx,
                            )
                        } else {
                            false
                        };

                        if clamped || autoscrolled {
                            snapshot = editor.snapshot(cx);
                            scroll_position = snapshot.scroll_position();
                        }
                    });

                    let scroll_pixel_position = point(
                        scroll_position.x * em_width,
                        scroll_position.y * line_height,
                    );

                    let indent_guides = self.layout_indent_guides(
                        content_origin,
                        text_hitbox.origin,
                        start_buffer_row..end_buffer_row,
                        scroll_pixel_position,
                        line_height,
                        &snapshot,
                        cx,
                    );

                    let crease_trailers = cx.with_element_namespace("crease_trailers", |cx| {
                        self.prepaint_crease_trailers(
                            crease_trailers,
                            &line_layouts,
                            line_height,
                            content_origin,
                            scroll_pixel_position,
                            em_width,
                            cx,
                        )
                    });

                    let mut inline_blame = None;
                    if let Some(newest_selection_head) = newest_selection_head {
                        let display_row = newest_selection_head.row();
                        if (start_row..end_row).contains(&display_row) {
                            let line_ix = display_row.minus(start_row) as usize;
                            let line_layout = &line_layouts[line_ix];
                            let crease_trailer_layout = crease_trailers[line_ix].as_ref();
                            inline_blame = self.layout_inline_blame(
                                display_row,
                                &snapshot.display_snapshot,
                                line_layout,
                                crease_trailer_layout,
                                em_width,
                                content_origin,
                                scroll_pixel_position,
                                line_height,
                                cx,
                            );
                        }
                    }

                    let blamed_display_rows = self.layout_blame_entries(
                        buffer_rows.into_iter(),
                        em_width,
                        scroll_position,
                        line_height,
                        &gutter_hitbox,
                        gutter_dimensions.git_blame_entries_width,
                        cx,
                    );

                    let scroll_max = point(
                        ((scroll_width - text_hitbox.size.width) / em_width).max(0.0),
                        max_scroll_top,
                    );

                    self.editor.update(cx, |editor, cx| {
                        let clamped = editor.scroll_manager.clamp_scroll_left(scroll_max.x);

                        let autoscrolled = if autoscroll_horizontally {
                            editor.autoscroll_horizontally(
                                start_row,
                                text_hitbox.size.width,
                                scroll_width,
                                em_width,
                                &line_layouts,
                                cx,
                            )
                        } else {
                            false
                        };

                        if clamped || autoscrolled {
                            snapshot = editor.snapshot(cx);
                            scroll_position = snapshot.scroll_position();
                        }
                    });

                    let line_elements = self.prepaint_lines(
                        start_row,
                        &mut line_layouts,
                        line_height,
                        scroll_pixel_position,
                        content_origin,
                        cx,
                    );

                    let mut block_start_rows = HashSet::default();
                    cx.with_element_namespace("blocks", |cx| {
                        self.layout_blocks(
                            &mut blocks,
                            &mut block_start_rows,
                            &hitbox,
                            line_height,
                            scroll_pixel_position,
                            cx,
                        );
                    });

                    let cursors = self.collect_cursors(&snapshot, cx);
                    let visible_row_range = start_row..end_row;
                    let non_visible_cursors = cursors
                        .iter()
                        .any(move |c| !visible_row_range.contains(&c.0.row()));

                    let visible_cursors = self.layout_visible_cursors(
                        &snapshot,
                        &selections,
                        &block_start_rows,
                        start_row..end_row,
                        &line_layouts,
                        &text_hitbox,
                        content_origin,
                        scroll_position,
                        scroll_pixel_position,
                        line_height,
                        em_width,
                        autoscroll_containing_element,
                        cx,
                    );

                    let scrollbar_layout = self.layout_scrollbar(
                        &snapshot,
                        bounds,
                        scroll_position,
                        height_in_lines,
                        non_visible_cursors,
                        cx,
                    );

                    let gutter_settings = EditorSettings::get_global(cx).gutter;

                    let expanded_add_hunks_by_rows = self.editor.update(cx, |editor, _| {
                        editor
                            .expanded_hunks
                            .hunks(false)
                            .filter(|hunk| hunk.status == DiffHunkStatus::Added)
                            .map(|expanded_hunk| {
                                let start_row = expanded_hunk
                                    .hunk_range
                                    .start
                                    .to_display_point(&snapshot)
                                    .row();
                                (start_row, expanded_hunk.clone())
                            })
                            .collect::<HashMap<_, _>>()
                    });

                    let rows_with_hunk_bounds = display_hunks
                        .iter()
                        .filter_map(|(hunk, hitbox)| Some((hunk, hitbox.as_ref()?.bounds)))
                        .fold(
                            HashMap::default(),
                            |mut rows_with_hunk_bounds, (hunk, bounds)| {
                                match hunk {
                                    DisplayDiffHunk::Folded { display_row } => {
                                        rows_with_hunk_bounds.insert(*display_row, bounds);
                                    }
                                    DisplayDiffHunk::Unfolded {
                                        display_row_range, ..
                                    } => {
                                        for display_row in display_row_range.iter_rows() {
                                            rows_with_hunk_bounds.insert(display_row, bounds);
                                        }
                                    }
                                }
                                rows_with_hunk_bounds
                            },
                        );
                    let mut _context_menu_visible = false;
                    let mut code_actions_indicator = None;
                    if let Some(newest_selection_head) = newest_selection_head {
                        if (start_row..end_row).contains(&newest_selection_head.row()) {
                            _context_menu_visible = self.layout_context_menu(
                                line_height,
                                &hitbox,
                                &text_hitbox,
                                content_origin,
                                start_row,
                                scroll_pixel_position,
                                &line_layouts,
                                newest_selection_head,
                                gutter_dimensions.width - gutter_dimensions.left_padding,
                                cx,
                            );

                            let show_code_actions = snapshot
                                .show_code_actions
                                .unwrap_or(gutter_settings.code_actions);
                            if show_code_actions {
                                let newest_selection_point =
                                    newest_selection_head.to_point(&snapshot.display_snapshot);
                                let newest_selection_display_row =
                                    newest_selection_point.to_display_point(&snapshot).row();
                                if !expanded_add_hunks_by_rows
                                    .contains_key(&newest_selection_display_row)
                                {
                                    let buffer = snapshot.buffer_snapshot.buffer_line_for_row(
                                        MultiBufferRow(newest_selection_point.row),
                                    );
                                    if let Some((buffer, range)) = buffer {
                                        let buffer_id = buffer.remote_id();
                                        let row = range.start.row;
                                        let has_test_indicator = self
                                            .editor
                                            .read(cx)
                                            .tasks
                                            .contains_key(&(buffer_id, row));

                                        if !has_test_indicator {
                                            code_actions_indicator = self
                                                .layout_code_actions_indicator(
                                                    line_height,
                                                    newest_selection_head,
                                                    scroll_pixel_position,
                                                    &gutter_dimensions,
                                                    &gutter_hitbox,
                                                    &rows_with_hunk_bounds,
                                                    &mut breakpoint_rows,
                                                    cx,
                                                );
                                        }
                                    }
                                }
                            }
                        }
                    }

                    let test_indicators = if gutter_settings.runnables {
                        self.layout_run_indicators(
                            line_height,
                            start_row..end_row,
                            scroll_pixel_position,
                            &gutter_dimensions,
                            &gutter_hitbox,
                            &rows_with_hunk_bounds,
                            &snapshot,
                            &mut breakpoint_rows,
                            cx,
                        )
                    } else {
                        Vec::new()
                    };

                    let breakpoints = self.layout_breakpoints(
                        line_height,
                        start_row..end_row,
                        scroll_pixel_position,
                        &gutter_dimensions,
                        &gutter_hitbox,
                        &rows_with_hunk_bounds,
                        &snapshot,
                        breakpoint_rows,
                        cx,
                    );

                    self.layout_signature_help(
                        &hitbox,
                        content_origin,
                        scroll_pixel_position,
                        newest_selection_head,
                        start_row,
                        &line_layouts,
                        line_height,
                        em_width,
                        cx,
                    );

                    if !cx.has_active_drag() {
                        self.layout_hover_popovers(
                            &snapshot,
                            &hitbox,
                            &text_hitbox,
                            start_row..end_row,
                            content_origin,
                            scroll_pixel_position,
                            &line_layouts,
                            line_height,
                            em_width,
                            cx,
                        );
                    }

                    let mouse_context_menu =
                        self.layout_mouse_context_menu(&snapshot, start_row..end_row, cx);

                    cx.with_element_namespace("gutter_fold_toggles", |cx| {
                        self.prepaint_gutter_fold_toggles(
                            &mut gutter_fold_toggles,
                            line_height,
                            &gutter_dimensions,
                            gutter_settings,
                            scroll_pixel_position,
                            &gutter_hitbox,
                            cx,
                        )
                    });

                    let invisible_symbol_font_size = font_size / 2.;
                    let tab_invisible = cx
                        .text_system()
                        .shape_line(
                            "→".into(),
                            invisible_symbol_font_size,
                            &[TextRun {
                                len: "→".len(),
                                font: self.style.text.font(),
                                color: cx.theme().colors().editor_invisible,
                                background_color: None,
                                underline: None,
                                strikethrough: None,
                            }],
                        )
                        .unwrap();
                    let space_invisible = cx
                        .text_system()
                        .shape_line(
                            "•".into(),
                            invisible_symbol_font_size,
                            &[TextRun {
                                len: "•".len(),
                                font: self.style.text.font(),
                                color: cx.theme().colors().editor_invisible,
                                background_color: None,
                                underline: None,
                                strikethrough: None,
                            }],
                        )
                        .unwrap();

                    EditorLayout {
                        mode: snapshot.mode,
                        position_map: Rc::new(PositionMap {
                            size: bounds.size,
                            scroll_pixel_position,
                            scroll_max,
                            line_layouts,
                            line_height,
                            em_width,
                            em_advance,
                            snapshot,
                        }),
                        visible_display_row_range: start_row..end_row,
                        wrap_guides,
                        indent_guides,
                        hitbox,
                        text_hitbox,
                        gutter_hitbox,
                        gutter_dimensions,
                        display_hunks,
                        content_origin,
                        scrollbar_layout,
                        active_rows,
                        highlighted_rows,
                        highlighted_ranges,
                        highlighted_gutter_ranges,
                        redacted_ranges,
                        line_elements,
                        line_numbers,
                        blamed_display_rows,
                        inline_blame,
                        blocks,
                        cursors,
                        visible_cursors,
                        selections,
                        mouse_context_menu,
                        test_indicators,
                        breakpoints,
                        code_actions_indicator,
                        gutter_fold_toggles,
                        crease_trailers,
                        tab_invisible,
                        space_invisible,
                    }
                })
            })
        })
    }

    fn paint(
        &mut self,
        _: Option<&GlobalElementId>,
        bounds: Bounds<gpui::Pixels>,
        _: &mut Self::RequestLayoutState,
        layout: &mut Self::PrepaintState,
        cx: &mut WindowContext,
    ) {
        let focus_handle = self.editor.focus_handle(cx);
        let key_context = self.editor.update(cx, |editor, cx| editor.key_context(cx));
        cx.set_key_context(key_context);
        cx.handle_input(
            &focus_handle,
            ElementInputHandler::new(bounds, self.editor.clone()),
        );
        self.register_actions(cx);
        self.register_key_listeners(cx, layout);

        let text_style = TextStyleRefinement {
            font_size: Some(self.style.text.font_size),
            line_height: Some(self.style.text.line_height),
            ..Default::default()
        };
        let mouse_position = cx.mouse_position();
        let hovered_hunk = layout
            .display_hunks
            .iter()
            .find_map(|(hunk, hunk_hitbox)| match hunk {
                DisplayDiffHunk::Folded { .. } => None,
                DisplayDiffHunk::Unfolded {
                    diff_base_byte_range,
                    multi_buffer_range,
                    status,
                    ..
                } => {
                    if hunk_hitbox
                        .as_ref()
                        .map(|hitbox| hitbox.contains(&mouse_position))
                        .unwrap_or(false)
                    {
                        Some(HoveredHunk {
                            status: *status,
                            multi_buffer_range: multi_buffer_range.clone(),
                            diff_base_byte_range: diff_base_byte_range.clone(),
                        })
                    } else {
                        None
                    }
                }
            });
        let rem_size = self.rem_size(cx);
        cx.with_rem_size(rem_size, |cx| {
            cx.with_text_style(Some(text_style), |cx| {
                cx.with_content_mask(Some(ContentMask { bounds }), |cx| {
                    self.paint_mouse_listeners(layout, hovered_hunk, cx);
                    self.paint_background(layout, cx);
                    self.paint_indent_guides(layout, cx);

                    if layout.gutter_hitbox.size.width > Pixels::ZERO {
                        self.paint_blamed_display_rows(layout, cx);
                        self.paint_line_numbers(layout, cx);
                    }

                    self.paint_text(layout, cx);

                    if layout.gutter_hitbox.size.width > Pixels::ZERO {
                        self.paint_gutter_highlights(layout, cx);
                        self.paint_gutter_indicators(layout, cx);
                    }

                    if !layout.blocks.is_empty() {
                        cx.with_element_namespace("blocks", |cx| {
                            self.paint_blocks(layout, cx);
                        });
                    }

                    self.paint_scrollbar(layout, cx);
                    self.paint_mouse_context_menu(layout, cx);
                });
            })
        })
    }
}

pub(super) fn gutter_bounds(
    editor_bounds: Bounds<Pixels>,
    gutter_dimensions: GutterDimensions,
) -> Bounds<Pixels> {
    Bounds {
        origin: editor_bounds.origin,
        size: size(gutter_dimensions.width, editor_bounds.size.height),
    }
}

impl IntoElement for EditorElement {
    type Element = Self;

    fn into_element(self) -> Self::Element {
        self
    }
}

pub struct EditorLayout {
    position_map: Rc<PositionMap>,
    hitbox: Hitbox,
    text_hitbox: Hitbox,
    gutter_hitbox: Hitbox,
    gutter_dimensions: GutterDimensions,
    content_origin: gpui::Point<Pixels>,
    scrollbar_layout: Option<ScrollbarLayout>,
    mode: EditorMode,
    wrap_guides: SmallVec<[(Pixels, bool); 2]>,
    indent_guides: Option<Vec<IndentGuideLayout>>,
    visible_display_row_range: Range<DisplayRow>,
    active_rows: BTreeMap<DisplayRow, bool>,
    highlighted_rows: BTreeMap<DisplayRow, Hsla>,
    line_elements: SmallVec<[AnyElement; 1]>,
    line_numbers: Vec<Option<ShapedLine>>,
    display_hunks: Vec<(DisplayDiffHunk, Option<Hitbox>)>,
    blamed_display_rows: Option<Vec<AnyElement>>,
    inline_blame: Option<AnyElement>,
    blocks: Vec<BlockLayout>,
    highlighted_ranges: Vec<(Range<DisplayPoint>, Hsla)>,
    highlighted_gutter_ranges: Vec<(Range<DisplayPoint>, Hsla)>,
    redacted_ranges: Vec<Range<DisplayPoint>>,
    cursors: Vec<(DisplayPoint, Hsla)>,
    visible_cursors: Vec<CursorLayout>,
    selections: Vec<(PlayerColor, Vec<SelectionLayout>)>,
    code_actions_indicator: Option<AnyElement>,
    test_indicators: Vec<AnyElement>,
    breakpoints: Vec<AnyElement>,
    gutter_fold_toggles: Vec<Option<AnyElement>>,
    crease_trailers: Vec<Option<CreaseTrailerLayout>>,
    mouse_context_menu: Option<AnyElement>,
    tab_invisible: ShapedLine,
    space_invisible: ShapedLine,
}

impl EditorLayout {
    fn line_end_overshoot(&self) -> Pixels {
        0.15 * self.position_map.line_height
    }
}

struct ColoredRange<T> {
    start: T,
    end: T,
    color: Hsla,
}

#[derive(Clone)]
struct ScrollbarLayout {
    hitbox: Hitbox,
    visible_row_range: Range<f32>,
    visible: bool,
    row_height: Pixels,
    thumb_height: Pixels,
}

impl ScrollbarLayout {
    const BORDER_WIDTH: Pixels = px(1.0);
    const LINE_MARKER_HEIGHT: Pixels = px(2.0);
    const MIN_MARKER_HEIGHT: Pixels = px(5.0);
    const MIN_THUMB_HEIGHT: Pixels = px(20.0);

    fn thumb_bounds(&self) -> Bounds<Pixels> {
        let thumb_top = self.y_for_row(self.visible_row_range.start);
        let thumb_bottom = thumb_top + self.thumb_height;
        Bounds::from_corners(
            point(self.hitbox.left(), thumb_top),
            point(self.hitbox.right(), thumb_bottom),
        )
    }

    fn y_for_row(&self, row: f32) -> Pixels {
        self.hitbox.top() + row * self.row_height
    }

    fn marker_quads_for_ranges(
        &self,
        row_ranges: impl IntoIterator<Item = ColoredRange<DisplayRow>>,
        column: Option<usize>,
    ) -> Vec<PaintQuad> {
        struct MinMax {
            min: Pixels,
            max: Pixels,
        }
        let (x_range, height_limit) = if let Some(column) = column {
            let column_width = px(((self.hitbox.size.width - Self::BORDER_WIDTH).0 / 3.0).floor());
            let start = Self::BORDER_WIDTH + (column as f32 * column_width);
            let end = start + column_width;
            (
                Range { start, end },
                MinMax {
                    min: Self::MIN_MARKER_HEIGHT,
                    max: px(f32::MAX),
                },
            )
        } else {
            (
                Range {
                    start: Self::BORDER_WIDTH,
                    end: self.hitbox.size.width,
                },
                MinMax {
                    min: Self::LINE_MARKER_HEIGHT,
                    max: Self::LINE_MARKER_HEIGHT,
                },
            )
        };

        let row_to_y = |row: DisplayRow| row.as_f32() * self.row_height;
        let mut pixel_ranges = row_ranges
            .into_iter()
            .map(|range| {
                let start_y = row_to_y(range.start);
                let end_y = row_to_y(range.end)
                    + self.row_height.max(height_limit.min).min(height_limit.max);
                ColoredRange {
                    start: start_y,
                    end: end_y,
                    color: range.color,
                }
            })
            .peekable();

        let mut quads = Vec::new();
        while let Some(mut pixel_range) = pixel_ranges.next() {
            while let Some(next_pixel_range) = pixel_ranges.peek() {
                if pixel_range.end >= next_pixel_range.start - px(1.0)
                    && pixel_range.color == next_pixel_range.color
                {
                    pixel_range.end = next_pixel_range.end.max(pixel_range.end);
                    pixel_ranges.next();
                } else {
                    break;
                }
            }

            let bounds = Bounds::from_corners(
                point(x_range.start, pixel_range.start),
                point(x_range.end, pixel_range.end),
            );
            quads.push(quad(
                bounds,
                Corners::default(),
                pixel_range.color,
                Edges::default(),
                Hsla::transparent_black(),
            ));
        }

        quads
    }
}

struct CreaseTrailerLayout {
    element: AnyElement,
    bounds: Bounds<Pixels>,
}

struct PositionMap {
    size: Size<Pixels>,
    line_height: Pixels,
    scroll_pixel_position: gpui::Point<Pixels>,
    scroll_max: gpui::Point<f32>,
    em_width: Pixels,
    em_advance: Pixels,
    line_layouts: Vec<LineWithInvisibles>,
    snapshot: EditorSnapshot,
}

#[derive(Debug, Copy, Clone)]
pub struct PointForPosition {
    pub previous_valid: DisplayPoint,
    pub next_valid: DisplayPoint,
    pub exact_unclipped: DisplayPoint,
    pub column_overshoot_after_line_end: u32,
}

impl PointForPosition {
    pub fn as_valid(&self) -> Option<DisplayPoint> {
        if self.previous_valid == self.exact_unclipped && self.next_valid == self.exact_unclipped {
            Some(self.previous_valid)
        } else {
            None
        }
    }
}

impl PositionMap {
    fn point_for_position(
        &self,
        text_bounds: Bounds<Pixels>,
        position: gpui::Point<Pixels>,
    ) -> PointForPosition {
        let scroll_position = self.snapshot.scroll_position();
        let position = position - text_bounds.origin;
        let y = position.y.max(px(0.)).min(self.size.height);
        let x = position.x + (scroll_position.x * self.em_width);
        let row = ((y / self.line_height) + scroll_position.y) as u32;

        let (column, x_overshoot_after_line_end) = if let Some(line) = self
            .line_layouts
            .get(row as usize - scroll_position.y as usize)
        {
            if let Some(ix) = line.index_for_x(x) {
                (ix as u32, px(0.))
            } else {
                (line.len as u32, px(0.).max(x - line.width))
            }
        } else {
            (0, x)
        };

        let mut exact_unclipped = DisplayPoint::new(DisplayRow(row), column);
        let previous_valid = self.snapshot.clip_point(exact_unclipped, Bias::Left);
        let next_valid = self.snapshot.clip_point(exact_unclipped, Bias::Right);

        let column_overshoot_after_line_end = (x_overshoot_after_line_end / self.em_advance) as u32;
        *exact_unclipped.column_mut() += column_overshoot_after_line_end;
        PointForPosition {
            previous_valid,
            next_valid,
            exact_unclipped,
            column_overshoot_after_line_end,
        }
    }
}

struct BlockLayout {
    id: BlockId,
    row: Option<DisplayRow>,
    element: AnyElement,
    available_space: Size<AvailableSpace>,
    style: BlockStyle,
}

fn layout_line(
    row: DisplayRow,
    snapshot: &EditorSnapshot,
    style: &EditorStyle,
    text_width: Pixels,
    cx: &mut WindowContext,
) -> LineWithInvisibles {
    let chunks = snapshot.highlighted_chunks(row..row + DisplayRow(1), true, style);
    LineWithInvisibles::from_chunks(
        chunks,
        &style.text,
        MAX_LINE_LEN,
        1,
        &[],
        snapshot.mode,
        text_width,
        cx,
    )
    .pop()
    .unwrap()
}

#[derive(Debug)]
pub struct IndentGuideLayout {
    origin: gpui::Point<Pixels>,
    length: Pixels,
    single_indent_width: Pixels,
    depth: u32,
    active: bool,
    settings: IndentGuideSettings,
}

pub struct CursorLayout {
    origin: gpui::Point<Pixels>,
    block_width: Pixels,
    line_height: Pixels,
    color: Hsla,
    shape: CursorShape,
    block_text: Option<ShapedLine>,
    cursor_name: Option<AnyElement>,
}

#[derive(Debug)]
pub struct CursorName {
    string: SharedString,
    color: Hsla,
    is_top_row: bool,
}

impl CursorLayout {
    pub fn new(
        origin: gpui::Point<Pixels>,
        block_width: Pixels,
        line_height: Pixels,
        color: Hsla,
        shape: CursorShape,
        block_text: Option<ShapedLine>,
    ) -> CursorLayout {
        CursorLayout {
            origin,
            block_width,
            line_height,
            color,
            shape,
            block_text,
            cursor_name: None,
        }
    }

    pub fn bounding_rect(&self, origin: gpui::Point<Pixels>) -> Bounds<Pixels> {
        Bounds {
            origin: self.origin + origin,
            size: size(self.block_width, self.line_height),
        }
    }

    fn bounds(&self, origin: gpui::Point<Pixels>) -> Bounds<Pixels> {
        match self.shape {
            CursorShape::Bar => Bounds {
                origin: self.origin + origin,
                size: size(px(2.0), self.line_height),
            },
            CursorShape::Block | CursorShape::Hollow => Bounds {
                origin: self.origin + origin,
                size: size(self.block_width, self.line_height),
            },
            CursorShape::Underline => Bounds {
                origin: self.origin
                    + origin
                    + gpui::Point::new(Pixels::ZERO, self.line_height - px(2.0)),
                size: size(self.block_width, px(2.0)),
            },
        }
    }

    pub fn layout(
        &mut self,
        origin: gpui::Point<Pixels>,
        cursor_name: Option<CursorName>,
        cx: &mut WindowContext,
    ) {
        if let Some(cursor_name) = cursor_name {
            let bounds = self.bounds(origin);
            let text_size = self.line_height / 1.5;

            let name_origin = if cursor_name.is_top_row {
                point(bounds.right() - px(1.), bounds.top())
            } else {
                point(bounds.left(), bounds.top() - text_size / 2. - px(1.))
            };
            let mut name_element = div()
                .bg(self.color)
                .text_size(text_size)
                .px_0p5()
                .line_height(text_size + px(2.))
                .text_color(cursor_name.color)
                .child(cursor_name.string.clone())
                .into_any_element();

            name_element.prepaint_as_root(name_origin, AvailableSpace::min_size(), cx);

            self.cursor_name = Some(name_element);
        }
    }

    pub fn paint(&mut self, origin: gpui::Point<Pixels>, cx: &mut WindowContext) {
        let bounds = self.bounds(origin);

        //Draw background or border quad
        let cursor = if matches!(self.shape, CursorShape::Hollow) {
            outline(bounds, self.color)
        } else {
            fill(bounds, self.color)
        };

        if let Some(name) = &mut self.cursor_name {
            name.paint(cx);
        }

        cx.paint_quad(cursor);

        if let Some(block_text) = &self.block_text {
            block_text
                .paint(self.origin + origin, self.line_height, cx)
                .log_err();
        }
    }

    pub fn shape(&self) -> CursorShape {
        self.shape
    }
}

#[derive(Debug)]
pub struct HighlightedRange {
    pub start_y: Pixels,
    pub line_height: Pixels,
    pub lines: Vec<HighlightedRangeLine>,
    pub color: Hsla,
    pub corner_radius: Pixels,
}

#[derive(Debug)]
pub struct HighlightedRangeLine {
    pub start_x: Pixels,
    pub end_x: Pixels,
}

impl HighlightedRange {
    pub fn paint(&self, bounds: Bounds<Pixels>, cx: &mut WindowContext) {
        if self.lines.len() >= 2 && self.lines[0].start_x > self.lines[1].end_x {
            self.paint_lines(self.start_y, &self.lines[0..1], bounds, cx);
            self.paint_lines(
                self.start_y + self.line_height,
                &self.lines[1..],
                bounds,
                cx,
            );
        } else {
            self.paint_lines(self.start_y, &self.lines, bounds, cx);
        }
    }

    fn paint_lines(
        &self,
        start_y: Pixels,
        lines: &[HighlightedRangeLine],
        _bounds: Bounds<Pixels>,
        cx: &mut WindowContext,
    ) {
        if lines.is_empty() {
            return;
        }

        let first_line = lines.first().unwrap();
        let last_line = lines.last().unwrap();

        let first_top_left = point(first_line.start_x, start_y);
        let first_top_right = point(first_line.end_x, start_y);

        let curve_height = point(Pixels::ZERO, self.corner_radius);
        let curve_width = |start_x: Pixels, end_x: Pixels| {
            let max = (end_x - start_x) / 2.;
            let width = if max < self.corner_radius {
                max
            } else {
                self.corner_radius
            };

            point(width, Pixels::ZERO)
        };

        let top_curve_width = curve_width(first_line.start_x, first_line.end_x);
        let mut path = gpui::Path::new(first_top_right - top_curve_width);
        path.curve_to(first_top_right + curve_height, first_top_right);

        let mut iter = lines.iter().enumerate().peekable();
        while let Some((ix, line)) = iter.next() {
            let bottom_right = point(line.end_x, start_y + (ix + 1) as f32 * self.line_height);

            if let Some((_, next_line)) = iter.peek() {
                let next_top_right = point(next_line.end_x, bottom_right.y);

                match next_top_right.x.partial_cmp(&bottom_right.x).unwrap() {
                    Ordering::Equal => {
                        path.line_to(bottom_right);
                    }
                    Ordering::Less => {
                        let curve_width = curve_width(next_top_right.x, bottom_right.x);
                        path.line_to(bottom_right - curve_height);
                        if self.corner_radius > Pixels::ZERO {
                            path.curve_to(bottom_right - curve_width, bottom_right);
                        }
                        path.line_to(next_top_right + curve_width);
                        if self.corner_radius > Pixels::ZERO {
                            path.curve_to(next_top_right + curve_height, next_top_right);
                        }
                    }
                    Ordering::Greater => {
                        let curve_width = curve_width(bottom_right.x, next_top_right.x);
                        path.line_to(bottom_right - curve_height);
                        if self.corner_radius > Pixels::ZERO {
                            path.curve_to(bottom_right + curve_width, bottom_right);
                        }
                        path.line_to(next_top_right - curve_width);
                        if self.corner_radius > Pixels::ZERO {
                            path.curve_to(next_top_right + curve_height, next_top_right);
                        }
                    }
                }
            } else {
                let curve_width = curve_width(line.start_x, line.end_x);
                path.line_to(bottom_right - curve_height);
                if self.corner_radius > Pixels::ZERO {
                    path.curve_to(bottom_right - curve_width, bottom_right);
                }

                let bottom_left = point(line.start_x, bottom_right.y);
                path.line_to(bottom_left + curve_width);
                if self.corner_radius > Pixels::ZERO {
                    path.curve_to(bottom_left - curve_height, bottom_left);
                }
            }
        }

        if first_line.start_x > last_line.start_x {
            let curve_width = curve_width(last_line.start_x, first_line.start_x);
            let second_top_left = point(last_line.start_x, start_y + self.line_height);
            path.line_to(second_top_left + curve_height);
            if self.corner_radius > Pixels::ZERO {
                path.curve_to(second_top_left + curve_width, second_top_left);
            }
            let first_bottom_left = point(first_line.start_x, second_top_left.y);
            path.line_to(first_bottom_left - curve_width);
            if self.corner_radius > Pixels::ZERO {
                path.curve_to(first_bottom_left - curve_height, first_bottom_left);
            }
        }

        path.line_to(first_top_left + curve_height);
        if self.corner_radius > Pixels::ZERO {
            path.curve_to(first_top_left + top_curve_width, first_top_left);
        }
        path.line_to(first_top_right - top_curve_width);

        cx.paint_path(path, self.color);
    }
}

pub fn scale_vertical_mouse_autoscroll_delta(delta: Pixels) -> f32 {
    (delta.pow(1.5) / 100.0).into()
}

fn scale_horizontal_mouse_autoscroll_delta(delta: Pixels) -> f32 {
    (delta.pow(1.2) / 300.0).into()
}

pub fn register_action<T: Action>(
    view: &View<Editor>,
    cx: &mut WindowContext,
    listener: impl Fn(&mut Editor, &T, &mut ViewContext<Editor>) + 'static,
) {
    let view = view.clone();
    cx.on_action(TypeId::of::<T>(), move |action, phase, cx| {
        let action = action.downcast_ref().unwrap();
        if phase == DispatchPhase::Bubble {
            view.update(cx, |editor, cx| {
                listener(editor, action, cx);
            })
        }
    })
}

fn compute_auto_height_layout(
    editor: &mut Editor,
    max_lines: usize,
    max_line_number_width: Pixels,
    known_dimensions: Size<Option<Pixels>>,
    available_width: AvailableSpace,
    cx: &mut ViewContext<Editor>,
) -> Option<Size<Pixels>> {
    let width = known_dimensions.width.or({
        if let AvailableSpace::Definite(available_width) = available_width {
            Some(available_width)
        } else {
            None
        }
    })?;
    if let Some(height) = known_dimensions.height {
        return Some(size(width, height));
    }

    let style = editor.style.as_ref().unwrap();
    let font_id = cx.text_system().resolve_font(&style.text.font());
    let font_size = style.text.font_size.to_pixels(cx.rem_size());
    let line_height = style.text.line_height_in_pixels(cx.rem_size());
    let em_width = cx
        .text_system()
        .typographic_bounds(font_id, font_size, 'm')
        .unwrap()
        .size
        .width;
    let em_advance = cx
        .text_system()
        .advance(font_id, font_size, 'm')
        .unwrap()
        .width;

    let mut snapshot = editor.snapshot(cx);
    let gutter_dimensions = snapshot.gutter_dimensions(
        font_id,
        font_size,
        em_width,
        em_advance,
        max_line_number_width,
        cx,
    );

    editor.gutter_dimensions = gutter_dimensions;
    let text_width = width - gutter_dimensions.width;
    let overscroll = size(em_width, px(0.));

    let editor_width = text_width - gutter_dimensions.margin - overscroll.width - em_width;
    if editor.set_wrap_width(Some(editor_width), cx) {
        snapshot = editor.snapshot(cx);
    }

    let scroll_height = Pixels::from(snapshot.max_point().row().next_row().0) * line_height;
    let height = scroll_height
        .max(line_height)
        .min(line_height * max_lines as f32);

    Some(size(width, height))
}

#[cfg(test)]
mod tests {
    use super::*;
    use crate::{
        display_map::{BlockPlacement, BlockProperties},
        editor_tests::{init_test, update_test_language_settings},
        Editor, MultiBuffer,
    };
    use gpui::{TestAppContext, VisualTestContext};
    use language::language_settings;
    use log::info;
    use std::num::NonZeroU32;
    use ui::Context;
    use util::test::sample_text;

    #[gpui::test]
    fn test_shape_line_numbers(cx: &mut TestAppContext) {
        init_test(cx, |_| {});
        let window = cx.add_window(|cx| {
            let buffer = MultiBuffer::build_simple(&sample_text(6, 6, 'a'), cx);
            Editor::new(EditorMode::Full, buffer, None, true, cx)
        });

        let editor = window.root(cx).unwrap();
        let style = cx.update(|cx| editor.read(cx).style().unwrap().clone());
        let element = EditorElement::new(&editor, style);
        let snapshot = window.update(cx, |editor, cx| editor.snapshot(cx)).unwrap();
        let breakpoint_rows = HashMap::default();

        let layouts = cx
            .update_window(*window, |_, cx| {
                element.layout_line_numbers(
                    DisplayRow(0)..DisplayRow(6),
                    (0..6).map(MultiBufferRow).map(Some),
                    &Default::default(),
                    Some(DisplayPoint::new(DisplayRow(0), 0)),
                    &snapshot,
                    &breakpoint_rows,
                    cx,
                )
            })
            .unwrap();
        assert_eq!(layouts.len(), 6);

        let relative_rows = window
            .update(cx, |editor, cx| {
                let snapshot = editor.snapshot(cx);
                element.calculate_relative_line_numbers(
                    &snapshot,
                    &(DisplayRow(0)..DisplayRow(6)),
                    Some(DisplayRow(3)),
                )
            })
            .unwrap();
        assert_eq!(relative_rows[&DisplayRow(0)], 3);
        assert_eq!(relative_rows[&DisplayRow(1)], 2);
        assert_eq!(relative_rows[&DisplayRow(2)], 1);
        // current line has no relative number
        assert_eq!(relative_rows[&DisplayRow(4)], 1);
        assert_eq!(relative_rows[&DisplayRow(5)], 2);

        // works if cursor is before screen
        let relative_rows = window
            .update(cx, |editor, cx| {
                let snapshot = editor.snapshot(cx);
                element.calculate_relative_line_numbers(
                    &snapshot,
                    &(DisplayRow(3)..DisplayRow(6)),
                    Some(DisplayRow(1)),
                )
            })
            .unwrap();
        assert_eq!(relative_rows.len(), 3);
        assert_eq!(relative_rows[&DisplayRow(3)], 2);
        assert_eq!(relative_rows[&DisplayRow(4)], 3);
        assert_eq!(relative_rows[&DisplayRow(5)], 4);

        // works if cursor is after screen
        let relative_rows = window
            .update(cx, |editor, cx| {
                let snapshot = editor.snapshot(cx);
                element.calculate_relative_line_numbers(
                    &snapshot,
                    &(DisplayRow(0)..DisplayRow(3)),
                    Some(DisplayRow(6)),
                )
            })
            .unwrap();
        assert_eq!(relative_rows.len(), 3);
        assert_eq!(relative_rows[&DisplayRow(0)], 5);
        assert_eq!(relative_rows[&DisplayRow(1)], 4);
        assert_eq!(relative_rows[&DisplayRow(2)], 3);
    }

    #[gpui::test]
    async fn test_vim_visual_selections(cx: &mut TestAppContext) {
        init_test(cx, |_| {});

        let window = cx.add_window(|cx| {
            let buffer = MultiBuffer::build_simple(&(sample_text(6, 6, 'a') + "\n"), cx);
            Editor::new(EditorMode::Full, buffer, None, true, cx)
        });
        let cx = &mut VisualTestContext::from_window(*window, cx);
        let editor = window.root(cx).unwrap();
        let style = cx.update(|cx| editor.read(cx).style().unwrap().clone());

        window
            .update(cx, |editor, cx| {
                editor.cursor_shape = CursorShape::Block;
                editor.change_selections(None, cx, |s| {
                    s.select_ranges([
                        Point::new(0, 0)..Point::new(1, 0),
                        Point::new(3, 2)..Point::new(3, 3),
                        Point::new(5, 6)..Point::new(6, 0),
                    ]);
                });
            })
            .unwrap();

        let (_, state) = cx.draw(point(px(500.), px(500.)), size(px(500.), px(500.)), |_| {
            EditorElement::new(&editor, style)
        });

        assert_eq!(state.selections.len(), 1);
        let local_selections = &state.selections[0].1;
        assert_eq!(local_selections.len(), 3);
        // moves cursor back one line
        assert_eq!(
            local_selections[0].head,
            DisplayPoint::new(DisplayRow(0), 6)
        );
        assert_eq!(
            local_selections[0].range,
            DisplayPoint::new(DisplayRow(0), 0)..DisplayPoint::new(DisplayRow(1), 0)
        );

        // moves cursor back one column
        assert_eq!(
            local_selections[1].range,
            DisplayPoint::new(DisplayRow(3), 2)..DisplayPoint::new(DisplayRow(3), 3)
        );
        assert_eq!(
            local_selections[1].head,
            DisplayPoint::new(DisplayRow(3), 2)
        );

        // leaves cursor on the max point
        assert_eq!(
            local_selections[2].range,
            DisplayPoint::new(DisplayRow(5), 6)..DisplayPoint::new(DisplayRow(6), 0)
        );
        assert_eq!(
            local_selections[2].head,
            DisplayPoint::new(DisplayRow(6), 0)
        );

        // active lines does not include 1 (even though the range of the selection does)
        assert_eq!(
            state.active_rows.keys().cloned().collect::<Vec<_>>(),
            vec![DisplayRow(0), DisplayRow(3), DisplayRow(5), DisplayRow(6)]
        );

        // multi-buffer support
        // in DisplayPoint coordinates, this is what we're dealing with:
        //  0: [[file
        //  1:   header
        //  2:   section]]
        //  3: aaaaaa
        //  4: bbbbbb
        //  5: cccccc
        //  6:
        //  7: [[footer]]
        //  8: [[header]]
        //  9: ffffff
        // 10: gggggg
        // 11: hhhhhh
        // 12:
        // 13: [[footer]]
        // 14: [[file
        // 15:   header
        // 16:   section]]
        // 17: bbbbbb
        // 18: cccccc
        // 19: dddddd
        // 20: [[footer]]
        let window = cx.add_window(|cx| {
            let buffer = MultiBuffer::build_multi(
                [
                    (
                        &(sample_text(8, 6, 'a') + "\n"),
                        vec![
                            Point::new(0, 0)..Point::new(3, 0),
                            Point::new(4, 0)..Point::new(7, 0),
                        ],
                    ),
                    (
                        &(sample_text(8, 6, 'a') + "\n"),
                        vec![Point::new(1, 0)..Point::new(3, 0)],
                    ),
                ],
                cx,
            );
            Editor::new(EditorMode::Full, buffer, None, true, cx)
        });
        let editor = window.root(cx).unwrap();
        let style = cx.update(|cx| editor.read(cx).style().unwrap().clone());
        let _state = window.update(cx, |editor, cx| {
            editor.cursor_shape = CursorShape::Block;
            editor.change_selections(None, cx, |s| {
                s.select_display_ranges([
                    DisplayPoint::new(DisplayRow(4), 0)..DisplayPoint::new(DisplayRow(7), 0),
                    DisplayPoint::new(DisplayRow(10), 0)..DisplayPoint::new(DisplayRow(13), 0),
                ]);
            });
        });

        let (_, state) = cx.draw(point(px(500.), px(500.)), size(px(500.), px(500.)), |_| {
            EditorElement::new(&editor, style)
        });
        assert_eq!(state.selections.len(), 1);
        let local_selections = &state.selections[0].1;
        assert_eq!(local_selections.len(), 2);

        // moves cursor on excerpt boundary back a line
        // and doesn't allow selection to bleed through
        assert_eq!(
            local_selections[0].range,
            DisplayPoint::new(DisplayRow(4), 0)..DisplayPoint::new(DisplayRow(7), 0)
        );
        assert_eq!(
            local_selections[0].head,
            DisplayPoint::new(DisplayRow(6), 0)
        );
        // moves cursor on buffer boundary back two lines
        // and doesn't allow selection to bleed through
        assert_eq!(
            local_selections[1].range,
            DisplayPoint::new(DisplayRow(10), 0)..DisplayPoint::new(DisplayRow(13), 0)
        );
        assert_eq!(
            local_selections[1].head,
            DisplayPoint::new(DisplayRow(12), 0)
        );
    }

    #[gpui::test]
    fn test_layout_with_placeholder_text_and_blocks(cx: &mut TestAppContext) {
        init_test(cx, |_| {});

        let window = cx.add_window(|cx| {
            let buffer = MultiBuffer::build_simple("", cx);
            Editor::new(EditorMode::Full, buffer, None, true, cx)
        });
        let cx = &mut VisualTestContext::from_window(*window, cx);
        let editor = window.root(cx).unwrap();
        let style = cx.update(|cx| editor.read(cx).style().unwrap().clone());
        window
            .update(cx, |editor, cx| {
                editor.set_placeholder_text("hello", cx);
                editor.insert_blocks(
                    [BlockProperties {
                        style: BlockStyle::Fixed,
                        placement: BlockPlacement::Above(Anchor::min()),
                        height: 3,
                        render: Box::new(|cx| div().h(3. * cx.line_height()).into_any()),
                        priority: 0,
                    }],
                    None,
                    cx,
                );

                // Blur the editor so that it displays placeholder text.
                cx.blur();
            })
            .unwrap();

        let (_, state) = cx.draw(point(px(500.), px(500.)), size(px(500.), px(500.)), |_| {
            EditorElement::new(&editor, style)
        });
        assert_eq!(state.position_map.line_layouts.len(), 4);
        assert_eq!(
            state
                .line_numbers
                .iter()
                .map(Option::is_some)
                .collect::<Vec<_>>(),
            &[false, false, false, true]
        );
    }

    #[gpui::test]
    fn test_all_invisibles_drawing(cx: &mut TestAppContext) {
        const TAB_SIZE: u32 = 4;

        let input_text = "\t \t|\t| a b";
        let expected_invisibles = vec![
            Invisible::Tab {
                line_start_offset: 0,
                line_end_offset: TAB_SIZE as usize,
            },
            Invisible::Whitespace {
                line_offset: TAB_SIZE as usize,
            },
            Invisible::Tab {
                line_start_offset: TAB_SIZE as usize + 1,
                line_end_offset: TAB_SIZE as usize * 2,
            },
            Invisible::Tab {
                line_start_offset: TAB_SIZE as usize * 2 + 1,
                line_end_offset: TAB_SIZE as usize * 3,
            },
            Invisible::Whitespace {
                line_offset: TAB_SIZE as usize * 3 + 1,
            },
            Invisible::Whitespace {
                line_offset: TAB_SIZE as usize * 3 + 3,
            },
        ];
        assert_eq!(
            expected_invisibles.len(),
            input_text
                .chars()
                .filter(|initial_char| initial_char.is_whitespace())
                .count(),
            "Hardcoded expected invisibles differ from the actual ones in '{input_text}'"
        );

        init_test(cx, |s| {
            s.defaults.show_whitespaces = Some(ShowWhitespaceSetting::All);
            s.defaults.tab_size = NonZeroU32::new(TAB_SIZE);
        });

        let actual_invisibles =
            collect_invisibles_from_new_editor(cx, EditorMode::Full, input_text, px(500.0));

        assert_eq!(expected_invisibles, actual_invisibles);
    }

    #[gpui::test]
    fn test_invisibles_dont_appear_in_certain_editors(cx: &mut TestAppContext) {
        init_test(cx, |s| {
            s.defaults.show_whitespaces = Some(ShowWhitespaceSetting::All);
            s.defaults.tab_size = NonZeroU32::new(4);
        });

        for editor_mode_without_invisibles in [
            EditorMode::SingleLine { auto_width: false },
            EditorMode::AutoHeight { max_lines: 100 },
        ] {
            let invisibles = collect_invisibles_from_new_editor(
                cx,
                editor_mode_without_invisibles,
                "\t\t\t| | a b",
                px(500.0),
            );
            assert!(invisibles.is_empty(),
                    "For editor mode {editor_mode_without_invisibles:?} no invisibles was expected but got {invisibles:?}");
        }
    }

    #[gpui::test]
    fn test_wrapped_invisibles_drawing(cx: &mut TestAppContext) {
        let tab_size = 4;
        let input_text = "a\tbcd     ".repeat(9);
        let repeated_invisibles = [
            Invisible::Tab {
                line_start_offset: 1,
                line_end_offset: tab_size as usize,
            },
            Invisible::Whitespace {
                line_offset: tab_size as usize + 3,
            },
            Invisible::Whitespace {
                line_offset: tab_size as usize + 4,
            },
            Invisible::Whitespace {
                line_offset: tab_size as usize + 5,
            },
            Invisible::Whitespace {
                line_offset: tab_size as usize + 6,
            },
            Invisible::Whitespace {
                line_offset: tab_size as usize + 7,
            },
        ];
        let expected_invisibles = std::iter::once(repeated_invisibles)
            .cycle()
            .take(9)
            .flatten()
            .collect::<Vec<_>>();
        assert_eq!(
            expected_invisibles.len(),
            input_text
                .chars()
                .filter(|initial_char| initial_char.is_whitespace())
                .count(),
            "Hardcoded expected invisibles differ from the actual ones in '{input_text}'"
        );
        info!("Expected invisibles: {expected_invisibles:?}");

        init_test(cx, |_| {});

        // Put the same string with repeating whitespace pattern into editors of various size,
        // take deliberately small steps during resizing, to put all whitespace kinds near the wrap point.
        let resize_step = 10.0;
        let mut editor_width = 200.0;
        while editor_width <= 1000.0 {
            update_test_language_settings(cx, |s| {
                s.defaults.tab_size = NonZeroU32::new(tab_size);
                s.defaults.show_whitespaces = Some(ShowWhitespaceSetting::All);
                s.defaults.preferred_line_length = Some(editor_width as u32);
                s.defaults.soft_wrap = Some(language_settings::SoftWrap::PreferredLineLength);
            });

            let actual_invisibles = collect_invisibles_from_new_editor(
                cx,
                EditorMode::Full,
                &input_text,
                px(editor_width),
            );

            // Whatever the editor size is, ensure it has the same invisible kinds in the same order
            // (no good guarantees about the offsets: wrapping could trigger padding and its tests should check the offsets).
            let mut i = 0;
            for (actual_index, actual_invisible) in actual_invisibles.iter().enumerate() {
                i = actual_index;
                match expected_invisibles.get(i) {
                    Some(expected_invisible) => match (expected_invisible, actual_invisible) {
                        (Invisible::Whitespace { .. }, Invisible::Whitespace { .. })
                        | (Invisible::Tab { .. }, Invisible::Tab { .. }) => {}
                        _ => {
                            panic!("At index {i}, expected invisible {expected_invisible:?} does not match actual {actual_invisible:?} by kind. Actual invisibles: {actual_invisibles:?}")
                        }
                    },
                    None => panic!("Unexpected extra invisible {actual_invisible:?} at index {i}"),
                }
            }
            let missing_expected_invisibles = &expected_invisibles[i + 1..];
            assert!(
                missing_expected_invisibles.is_empty(),
                "Missing expected invisibles after index {i}: {missing_expected_invisibles:?}"
            );

            editor_width += resize_step;
        }
    }

    fn collect_invisibles_from_new_editor(
        cx: &mut TestAppContext,
        editor_mode: EditorMode,
        input_text: &str,
        editor_width: Pixels,
    ) -> Vec<Invisible> {
        info!(
            "Creating editor with mode {editor_mode:?}, width {}px and text '{input_text}'",
            editor_width.0
        );
        let window = cx.add_window(|cx| {
            let buffer = MultiBuffer::build_simple(input_text, cx);
            Editor::new(editor_mode, buffer, None, true, cx)
        });
        let cx = &mut VisualTestContext::from_window(*window, cx);
        let editor = window.root(cx).unwrap();
        let style = cx.update(|cx| editor.read(cx).style().unwrap().clone());
        window
            .update(cx, |editor, cx| {
                editor.set_soft_wrap_mode(language_settings::SoftWrap::EditorWidth, cx);
                editor.set_wrap_width(Some(editor_width), cx);
            })
            .unwrap();
        let (_, state) = cx.draw(point(px(500.), px(500.)), size(px(500.), px(500.)), |_| {
            EditorElement::new(&editor, style)
        });
        state
            .position_map
            .line_layouts
            .iter()
            .flat_map(|line_with_invisibles| &line_with_invisibles.invisibles)
            .cloned()
            .collect()
    }
}<|MERGE_RESOLUTION|>--- conflicted
+++ resolved
@@ -450,13 +450,9 @@
         register_action(view, cx, Editor::apply_all_diff_hunks);
         register_action(view, cx, Editor::apply_selected_diff_hunks);
         register_action(view, cx, Editor::open_active_item_in_terminal);
-<<<<<<< HEAD
         register_action(view, cx, Editor::toggle_breakpoint);
-        register_action(view, cx, Editor::reload_file)
-=======
         register_action(view, cx, Editor::reload_file);
         register_action(view, cx, Editor::spawn_nearest_task);
->>>>>>> 773a3b33
     }
 
     fn register_key_listeners(&self, cx: &mut WindowContext, layout: &EditorLayout) {
