use crate::{
    Templates,
    edit_agent::{EditAgent, EditAgentOutput, EditAgentOutputEvent, EditFormat},
    schema::json_schema_for,
    ui::{COLLAPSED_LINES, ToolOutputPreview},
};
use anyhow::{Context as _, Result, anyhow};
use assistant_tool::{
    ActionLog, AnyToolCard, Tool, ToolCard, ToolResult, ToolResultContent, ToolResultOutput,
    ToolUseStatus,
};
use buffer_diff::{BufferDiff, BufferDiffSnapshot};
use editor::{Editor, EditorMode, MinimapVisibility, MultiBuffer, PathKey, scroll::Autoscroll};
use futures::StreamExt;
use gpui::{
    Animation, AnimationExt, AnyWindowHandle, App, AppContext, AsyncApp, Entity, Task,
    TextStyleRefinement, WeakEntity, pulsating_between, px,
};
use indoc::formatdoc;
use language::{
    Anchor, Buffer, Capability, LanguageRegistry, LineEnding, OffsetRangeExt, Point, Rope,
    TextBuffer,
    language_settings::{self, FormatOnSave, SoftWrap},
};
use language_model::{LanguageModel, LanguageModelRequest, LanguageModelToolSchemaFormat};
use markdown::{Markdown, MarkdownElement, MarkdownStyle};
use project::{
    Project, ProjectPath,
    lsp_store::{FormatTrigger, LspFormatTarget},
};
use schemars::JsonSchema;
use serde::{Deserialize, Serialize};
use settings::Settings;
use std::{
    cmp::Reverse,
    collections::HashSet,
    ops::Range,
    path::{Path, PathBuf},
    sync::Arc,
    time::Duration,
};
use theme::ThemeSettings;
use ui::{Disclosure, Tooltip, prelude::*};
use util::ResultExt;
use workspace::Workspace;

pub struct EditFileTool;

#[derive(Clone, Debug, Serialize, Deserialize, JsonSchema)]
pub struct EditFileToolInput {
    /// A one-line, user-friendly markdown description of the edit. This will be
    /// shown in the UI and also passed to another model to perform the edit.
    ///
    /// Be terse, but also descriptive in what you want to achieve with this
    /// edit. Avoid generic instructions.
    ///
    /// NEVER mention the file path in this description.
    ///
    /// <example>Fix API endpoint URLs</example>
    /// <example>Update copyright year in `page_footer`</example>
    ///
    /// Make sure to include this field before all the others in the input object
    /// so that we can display it immediately.
    pub display_description: String,

    /// The full path of the file to create or modify in the project.
    ///
    /// WARNING: When specifying which file path need changing, you MUST
    /// start each path with one of the project's root directories.
    ///
    /// The following examples assume we have two root directories in the project:
    /// - /a/b/backend
    /// - /c/d/frontend
    ///
    /// <example>
    /// `backend/src/main.rs`
    ///
    /// Notice how the file path starts with `backend`. Without that, the path
    /// would be ambiguous and the call would fail!
    /// </example>
    ///
    /// <example>
    /// `frontend/db.js`
    /// </example>
    pub path: PathBuf,

    /// The mode of operation on the file. Possible values:
    /// - 'edit': Make granular edits to an existing file.
    /// - 'create': Create a new file if it doesn't exist.
    /// - 'overwrite': Replace the entire contents of an existing file.
    ///
    /// When a file already exists or you just created it, prefer editing
    /// it as opposed to recreating it from scratch.
    pub mode: EditFileMode,
}

#[derive(Clone, Debug, Serialize, Deserialize, JsonSchema)]
#[serde(rename_all = "lowercase")]
pub enum EditFileMode {
    Edit,
    Create,
    Overwrite,
}

#[derive(Debug, Serialize, Deserialize, JsonSchema)]
pub struct EditFileToolOutput {
    pub original_path: PathBuf,
    pub new_text: String,
    pub old_text: Arc<String>,
    pub raw_output: Option<EditAgentOutput>,
}

#[derive(Debug, Serialize, Deserialize, JsonSchema)]
struct PartialInput {
    #[serde(default)]
    path: String,
    #[serde(default)]
    display_description: String,
}

const DEFAULT_UI_TEXT: &str = "Editing file";

impl Tool for EditFileTool {
    fn name(&self) -> String {
        "edit_file".into()
    }

    fn needs_confirmation(&self, _: &serde_json::Value, _: &App) -> bool {
        false
    }

    fn may_perform_edits(&self) -> bool {
        true
    }

    fn description(&self) -> String {
        include_str!("edit_file_tool/description.md").to_string()
    }

    fn icon(&self) -> IconName {
        IconName::Pencil
    }

    fn input_schema(&self, format: LanguageModelToolSchemaFormat) -> Result<serde_json::Value> {
        json_schema_for::<EditFileToolInput>(format)
    }

    fn ui_text(&self, input: &serde_json::Value) -> String {
        match serde_json::from_value::<EditFileToolInput>(input.clone()) {
            Ok(input) => input.display_description,
            Err(_) => "Editing file".to_string(),
        }
    }

    fn still_streaming_ui_text(&self, input: &serde_json::Value) -> String {
        if let Some(input) = serde_json::from_value::<PartialInput>(input.clone()).ok() {
            let description = input.display_description.trim();
            if !description.is_empty() {
                return description.to_string();
            }

            let path = input.path.trim();
            if !path.is_empty() {
                return path.to_string();
            }
        }

        DEFAULT_UI_TEXT.to_string()
    }

    fn run(
        self: Arc<Self>,
        input: serde_json::Value,
        request: Arc<LanguageModelRequest>,
        project: Entity<Project>,
        action_log: Entity<ActionLog>,
        model: Arc<dyn LanguageModel>,
        window: Option<AnyWindowHandle>,
        cx: &mut App,
    ) -> ToolResult {
        let input = match serde_json::from_value::<EditFileToolInput>(input) {
            Ok(input) => input,
            Err(err) => return Task::ready(Err(anyhow!(err))).into(),
        };

        let project_path = match resolve_path(&input, project.clone(), cx) {
            Ok(path) => path,
            Err(err) => return Task::ready(Err(anyhow!(err))).into(),
        };

        let card = window.and_then(|window| {
            window
                .update(cx, |_, window, cx| {
                    cx.new(|cx| {
                        EditFileToolCard::new(input.path.clone(), project.clone(), window, cx)
                    })
                })
                .ok()
        });

        let card_clone = card.clone();
        let action_log_clone = action_log.clone();
        let task = cx.spawn(async move |cx: &mut AsyncApp| {
            let edit_format = EditFormat::from_model(model.clone())?;
            let edit_agent = EditAgent::new(
                model,
                project.clone(),
                action_log_clone,
                Templates::new(),
                edit_format,
            );

            let buffer = project
                .update(cx, |project, cx| {
                    project.open_buffer(project_path.clone(), cx)
                })?
                .await?;

            let old_snapshot = buffer.read_with(cx, |buffer, _cx| buffer.snapshot())?;
            let old_text = cx
                .background_spawn({
                    let old_snapshot = old_snapshot.clone();
                    async move { Arc::new(old_snapshot.text()) }
                })
                .await;

            if let Some(card) = card_clone.as_ref() {
                card.update(cx, |card, cx| card.initialize(buffer.clone(), cx))?;
            }

            let (output, mut events) = if matches!(input.mode, EditFileMode::Edit) {
                edit_agent.edit(
                    buffer.clone(),
                    input.display_description.clone(),
                    &request,
                    cx,
                )
            } else {
                edit_agent.overwrite(
                    buffer.clone(),
                    input.display_description.clone(),
                    &request,
                    cx,
                )
            };

            let mut hallucinated_old_text = false;
            let mut ambiguous_ranges = Vec::new();
            while let Some(event) = events.next().await {
                match event {
                    EditAgentOutputEvent::Edited => {
                        if let Some(card) = card_clone.as_ref() {
                            card.update(cx, |card, cx| card.update_diff(cx))?;
                        }
                    }
                    EditAgentOutputEvent::UnresolvedEditRange => hallucinated_old_text = true,
                    EditAgentOutputEvent::AmbiguousEditRange(ranges) => ambiguous_ranges = ranges,
                    EditAgentOutputEvent::ResolvingEditRange(range) => {
                        if let Some(card) = card_clone.as_ref() {
                            card.update(cx, |card, cx| card.reveal_range(range, cx))?;
                        }
                    }
                }
            }
            let agent_output = output.await?;

            // If format_on_save is enabled, format the buffer
            let format_on_save_enabled = buffer
                .read_with(cx, |buffer, cx| {
                    let settings = language_settings::language_settings(
                        buffer.language().map(|l| l.name()),
                        buffer.file(),
                        cx,
                    );
                    !matches!(settings.format_on_save, FormatOnSave::Off)
                })
                .unwrap_or(false);

            if format_on_save_enabled {
                let format_task = project.update(cx, |project, cx| {
                    project.format(
                        HashSet::from_iter([buffer.clone()]),
                        LspFormatTarget::Buffers,
                        false, // Don't push to history since the tool did it.
                        FormatTrigger::Save,
                        cx,
                    )
                })?;
                format_task.await.log_err();
            }

            project
                .update(cx, |project, cx| project.save_buffer(buffer.clone(), cx))?
                .await?;

            // Notify the action log that we've edited the buffer (*after* formatting has completed).
            action_log.update(cx, |log, cx| {
                log.buffer_edited(buffer.clone(), cx);
            })?;

            let new_snapshot = buffer.read_with(cx, |buffer, _cx| buffer.snapshot())?;
            let (new_text, diff) = cx
                .background_spawn({
                    let new_snapshot = new_snapshot.clone();
                    let old_text = old_text.clone();
                    async move {
                        let new_text = new_snapshot.text();
                        let diff = language::unified_diff(&old_text, &new_text);

                        (new_text, diff)
                    }
                })
                .await;

            let output = EditFileToolOutput {
                original_path: project_path.path.to_path_buf(),
                new_text: new_text.clone(),
                old_text,
                raw_output: Some(agent_output),
            };

            if let Some(card) = card_clone {
                card.update(cx, |card, cx| {
                    card.update_diff(cx);
                    card.finalize(cx)
                })
                .log_err();
            }

            let input_path = input.path.display();
            if diff.is_empty() {
                anyhow::ensure!(
                    !hallucinated_old_text,
                    formatdoc! {"
                        Some edits were produced but none of them could be applied.
                        Read the relevant sections of {input_path} again so that
                        I can perform the requested edits.
                    "}
                );
                anyhow::ensure!(
                    ambiguous_ranges.is_empty(),
                    {
                        let line_numbers = ambiguous_ranges
                            .iter()
                            .map(|range| range.start.to_string())
                            .collect::<Vec<_>>()
                            .join(", ");
                        formatdoc! {"
                            <old_text> matches more than one position in the file (lines: {line_numbers}). Read the
                            relevant sections of {input_path} again and extend <old_text> so
                            that I can perform the requested edits.
                        "}
                    }
                );
                Ok(ToolResultOutput {
                    content: ToolResultContent::Text("No edits were made.".into()),
                    output: serde_json::to_value(output).ok(),
                })
            } else {
                Ok(ToolResultOutput {
                    content: ToolResultContent::Text(format!(
                        "Edited {}:\n\n```diff\n{}\n```",
                        input_path, diff
                    )),
                    output: serde_json::to_value(output).ok(),
                })
            }
        });

        ToolResult {
            output: task,
            card: card.map(AnyToolCard::from),
        }
    }

    fn deserialize_card(
        self: Arc<Self>,
        output: serde_json::Value,
        project: Entity<Project>,
        window: &mut Window,
        cx: &mut App,
    ) -> Option<AnyToolCard> {
        let output = match serde_json::from_value::<EditFileToolOutput>(output) {
            Ok(output) => output,
            Err(_) => return None,
        };

        let card = cx.new(|cx| {
            EditFileToolCard::new(output.original_path.clone(), project.clone(), window, cx)
        });

        cx.spawn({
            let path: Arc<Path> = output.original_path.into();
            let language_registry = project.read(cx).languages().clone();
            let card = card.clone();
            async move |cx| {
                let buffer =
                    build_buffer(output.new_text, path.clone(), &language_registry, cx).await?;
                let buffer_diff =
                    build_buffer_diff(output.old_text.clone(), &buffer, &language_registry, cx)
                        .await?;
                card.update(cx, |card, cx| {
                    card.multibuffer.update(cx, |multibuffer, cx| {
                        let snapshot = buffer.read(cx).snapshot();
                        let diff = buffer_diff.read(cx);
                        let diff_hunk_ranges = diff
                            .hunks_intersecting_range(Anchor::MIN..Anchor::MAX, &snapshot, cx)
                            .map(|diff_hunk| diff_hunk.buffer_range.to_point(&snapshot))
                            .collect::<Vec<_>>();

                        multibuffer.set_excerpts_for_path(
                            PathKey::for_buffer(&buffer, cx),
                            buffer,
                            diff_hunk_ranges,
                            editor::DEFAULT_MULTIBUFFER_CONTEXT,
                            cx,
                        );
                        multibuffer.add_diff(buffer_diff, cx);
                        let end = multibuffer.len(cx);
                        card.total_lines =
                            Some(multibuffer.snapshot(cx).offset_to_point(end).row + 1);
                    });

                    cx.notify();
                })?;
                anyhow::Ok(())
            }
        })
        .detach_and_log_err(cx);

        Some(card.into())
    }
}

/// Validate that the file path is valid, meaning:
///
/// - For `edit` and `overwrite`, the path must point to an existing file.
/// - For `create`, the file must not already exist, but it's parent dir must exist.
fn resolve_path(
    input: &EditFileToolInput,
    project: Entity<Project>,
    cx: &mut App,
) -> Result<ProjectPath> {
    let project = project.read(cx);

    match input.mode {
        EditFileMode::Edit | EditFileMode::Overwrite => {
            let path = project
                .find_project_path(&input.path, cx)
                .context("Can't edit file: path not found")?;

            let entry = project
                .entry_for_path(&path, cx)
                .context("Can't edit file: path not found")?;

            anyhow::ensure!(entry.is_file(), "Can't edit file: path is a directory");
            Ok(path)
        }

        EditFileMode::Create => {
            if let Some(path) = project.find_project_path(&input.path, cx) {
                anyhow::ensure!(
                    project.entry_for_path(&path, cx).is_none(),
                    "Can't create file: file already exists"
                );
            }

            let parent_path = input
                .path
                .parent()
                .context("Can't create file: incorrect path")?;

            let parent_project_path = project.find_project_path(&parent_path, cx);

            let parent_entry = parent_project_path
                .as_ref()
                .and_then(|path| project.entry_for_path(&path, cx))
                .context("Can't create file: parent directory doesn't exist")?;

            anyhow::ensure!(
                parent_entry.is_dir(),
                "Can't create file: parent is not a directory"
            );

            let file_name = input
                .path
                .file_name()
                .context("Can't create file: invalid filename")?;

            let new_file_path = parent_project_path.map(|parent| ProjectPath {
                path: Arc::from(parent.path.join(file_name)),
                ..parent
            });

            new_file_path.context("Can't create file")
        }
    }
}

pub struct EditFileToolCard {
    path: PathBuf,
    editor: Entity<Editor>,
    multibuffer: Entity<MultiBuffer>,
    project: Entity<Project>,
    buffer: Option<Entity<Buffer>>,
    base_text: Option<Arc<String>>,
    buffer_diff: Option<Entity<BufferDiff>>,
    revealed_ranges: Vec<Range<Anchor>>,
    diff_task: Option<Task<Result<()>>>,
    preview_expanded: bool,
    error_expanded: Option<Entity<Markdown>>,
    full_height_expanded: bool,
    total_lines: Option<u32>,
}

impl EditFileToolCard {
    pub fn new(path: PathBuf, project: Entity<Project>, window: &mut Window, cx: &mut App) -> Self {
        let multibuffer = cx.new(|_| MultiBuffer::without_headers(Capability::ReadOnly));
        let editor = cx.new(|cx| {
            let mut editor = Editor::new(
                EditorMode::Full {
                    scale_ui_elements_with_buffer_font_size: false,
                    show_active_line_background: false,
                    sized_by_content: true,
                },
                multibuffer.clone(),
                Some(project.clone()),
                window,
                cx,
            );
            editor.set_show_gutter(false, cx);
            editor.disable_inline_diagnostics();
            editor.disable_expand_excerpt_buttons(cx);
            // Keep horizontal scrollbar so user can scroll horizontally if needed
            editor.set_show_vertical_scrollbar(false, cx);
            editor.set_minimap_visibility(MinimapVisibility::Disabled, window, cx);
            editor.set_soft_wrap_mode(SoftWrap::None, cx);
            editor.scroll_manager.set_forbid_vertical_scroll(true);
            editor.set_show_indent_guides(false, cx);
            editor.set_read_only(true);
            editor.set_show_breakpoints(false, cx);
            editor.set_show_code_actions(false, cx);
            editor.set_show_git_diff_gutter(false, cx);
            editor.set_expand_all_diff_hunks(cx);
            editor
        });
        Self {
            path,
            project,
            editor,
            multibuffer,
            buffer: None,
            base_text: None,
            buffer_diff: None,
            revealed_ranges: Vec::new(),
            diff_task: None,
            preview_expanded: true,
            error_expanded: None,
            full_height_expanded: true,
            total_lines: None,
        }
    }

    pub fn initialize(&mut self, buffer: Entity<Buffer>, cx: &mut App) {
        let buffer_snapshot = buffer.read(cx).snapshot();
        let base_text = buffer_snapshot.text();
        let language_registry = buffer.read(cx).language_registry();
        let text_snapshot = buffer.read(cx).text_snapshot();

        // Create a buffer diff with the current text as the base
        let buffer_diff = cx.new(|cx| {
            let mut diff = BufferDiff::new(&text_snapshot, cx);
            let _ = diff.set_base_text(
                buffer_snapshot.clone(),
                language_registry,
                text_snapshot,
                cx,
            );
            diff
        });

        self.buffer = Some(buffer.clone());
        self.base_text = Some(base_text.into());
        self.buffer_diff = Some(buffer_diff.clone());

        // Add the diff to the multibuffer
        self.multibuffer
            .update(cx, |multibuffer, cx| multibuffer.add_diff(buffer_diff, cx));
    }

    pub fn is_loading(&self) -> bool {
        self.total_lines.is_none()
    }

    pub fn update_diff(&mut self, cx: &mut Context<Self>) {
        let Some(buffer) = self.buffer.as_ref() else {
            return;
        };
        let Some(buffer_diff) = self.buffer_diff.as_ref() else {
            return;
        };

        let buffer = buffer.clone();
        let buffer_diff = buffer_diff.clone();
        let base_text = self.base_text.clone();
        self.diff_task = Some(cx.spawn(async move |this, cx| {
            let text_snapshot = buffer.read_with(cx, |buffer, _| buffer.text_snapshot())?;
            let diff_snapshot = BufferDiff::update_diff(
                buffer_diff.clone(),
                text_snapshot.clone(),
                base_text,
                false,
                false,
                None,
                None,
                cx,
            )
            .await?;
            buffer_diff.update(cx, |diff, cx| {
                diff.set_snapshot(diff_snapshot, &text_snapshot, cx)
            })?;
            this.update(cx, |this, cx| this.update_visible_ranges(cx))
        }));
    }

    pub fn reveal_range(&mut self, range: Range<Anchor>, cx: &mut Context<Self>) {
        self.revealed_ranges.push(range);
        self.update_visible_ranges(cx);
    }

    fn update_visible_ranges(&mut self, cx: &mut Context<Self>) {
        let Some(buffer) = self.buffer.as_ref() else {
            return;
        };

        let ranges = self.excerpt_ranges(cx);
        self.total_lines = self.multibuffer.update(cx, |multibuffer, cx| {
            multibuffer.set_excerpts_for_path(
                PathKey::for_buffer(buffer, cx),
                buffer.clone(),
                ranges,
                editor::DEFAULT_MULTIBUFFER_CONTEXT,
                cx,
            );
            let end = multibuffer.len(cx);
            Some(multibuffer.snapshot(cx).offset_to_point(end).row + 1)
        });
        cx.notify();
    }

    fn excerpt_ranges(&self, cx: &App) -> Vec<Range<Point>> {
        let Some(buffer) = self.buffer.as_ref() else {
            return Vec::new();
        };
        let Some(diff) = self.buffer_diff.as_ref() else {
            return Vec::new();
        };

        let buffer = buffer.read(cx);
        let diff = diff.read(cx);
        let mut ranges = diff
            .hunks_intersecting_range(Anchor::MIN..Anchor::MAX, &buffer, cx)
            .map(|diff_hunk| diff_hunk.buffer_range.to_point(&buffer))
            .collect::<Vec<_>>();
        ranges.extend(
            self.revealed_ranges
                .iter()
                .map(|range| range.to_point(&buffer)),
        );
        ranges.sort_unstable_by_key(|range| (range.start, Reverse(range.end)));

        // Merge adjacent ranges
        let mut ranges = ranges.into_iter().peekable();
        let mut merged_ranges = Vec::new();
        while let Some(mut range) = ranges.next() {
            while let Some(next_range) = ranges.peek() {
                if range.end >= next_range.start {
                    range.end = range.end.max(next_range.end);
                    ranges.next();
                } else {
                    break;
                }
            }

            merged_ranges.push(range);
        }
        merged_ranges
    }

    pub fn finalize(&mut self, cx: &mut Context<Self>) -> Result<()> {
        let ranges = self.excerpt_ranges(cx);
        let buffer = self.buffer.take().context("card was already finalized")?;
        let base_text = self
            .base_text
            .take()
            .context("card was already finalized")?;
        let language_registry = self.project.read(cx).languages().clone();

        // Replace the buffer in the multibuffer with the snapshot
        let buffer = cx.new(|cx| {
            let language = buffer.read(cx).language().cloned();
            let buffer = TextBuffer::new_normalized(
                0,
                cx.entity_id().as_non_zero_u64().into(),
                buffer.read(cx).line_ending(),
                buffer.read(cx).as_rope().clone(),
            );
            let mut buffer = Buffer::build(buffer, None, Capability::ReadWrite);
            buffer.set_language(language, cx);
            buffer
        });

        let buffer_diff = cx.spawn({
            let buffer = buffer.clone();
            let language_registry = language_registry.clone();
            async move |_this, cx| {
                build_buffer_diff(base_text, &buffer, &language_registry, cx).await
            }
        });

        cx.spawn(async move |this, cx| {
            let buffer_diff = buffer_diff.await?;
            this.update(cx, |this, cx| {
                this.multibuffer.update(cx, |multibuffer, cx| {
                    let path_key = PathKey::for_buffer(&buffer, cx);
                    multibuffer.clear(cx);
                    multibuffer.set_excerpts_for_path(
                        path_key,
                        buffer,
                        ranges,
                        editor::DEFAULT_MULTIBUFFER_CONTEXT,
                        cx,
                    );
                    multibuffer.add_diff(buffer_diff.clone(), cx);
                });

                cx.notify();
            })
        })
        .detach_and_log_err(cx);
        Ok(())
    }
}

impl ToolCard for EditFileToolCard {
    fn render(
        &mut self,
        status: &ToolUseStatus,
        window: &mut Window,
        workspace: WeakEntity<Workspace>,
        cx: &mut Context<Self>,
    ) -> impl IntoElement {
        let error_message = match status {
            ToolUseStatus::Error(err) => Some(err),
            _ => None,
        };

        let path_label_button = h_flex()
            .id(("edit-tool-path-label-button", self.editor.entity_id()))
            .w_full()
            .max_w_full()
            .px_1()
            .gap_0p5()
            .cursor_pointer()
            .rounded_sm()
            .opacity(0.8)
            .hover(|label| {
                label
                    .opacity(1.)
                    .bg(cx.theme().colors().element_hover.opacity(0.5))
            })
            .tooltip(Tooltip::text("Jump to File"))
            .child(
                h_flex()
                    .child(
                        Icon::new(IconName::Pencil)
                            .size(IconSize::XSmall)
                            .color(Color::Muted),
                    )
                    .child(
                        div()
                            .text_size(rems(0.8125))
                            .child(self.path.display().to_string())
                            .ml_1p5()
                            .mr_0p5(),
                    )
                    .child(
                        Icon::new(IconName::ArrowUpRight)
                            .size(IconSize::XSmall)
                            .color(Color::Ignored),
                    ),
            )
            .on_click({
                let path = self.path.clone();
                let workspace = workspace.clone();
                move |_, window, cx| {
                    workspace
                        .update(cx, {
                            |workspace, cx| {
                                let Some(project_path) =
                                    workspace.project().read(cx).find_project_path(&path, cx)
                                else {
                                    return;
                                };
                                let open_task =
                                    workspace.open_path(project_path, None, true, window, cx);
                                window
                                    .spawn(cx, async move |cx| {
                                        let item = open_task.await?;
                                        if let Some(active_editor) = item.downcast::<Editor>() {
                                            active_editor
                                                .update_in(cx, |editor, window, cx| {
                                                    let snapshot =
                                                        editor.buffer().read(cx).snapshot(cx);
                                                    let first_hunk = editor
                                                        .diff_hunks_in_ranges(
                                                            &[editor::Anchor::min()
                                                                ..editor::Anchor::max()],
                                                            &snapshot,
                                                        )
                                                        .next();
                                                    if let Some(first_hunk) = first_hunk {
                                                        let first_hunk_start =
                                                            first_hunk.multi_buffer_range().start;
                                                        editor.change_selections(
<<<<<<< HEAD
                                                            Some(Autoscroll::fit()),
=======
                                                            Default::default(),
>>>>>>> 7c4da373
                                                            window,
                                                            cx,
                                                            |selections| {
                                                                selections.select_anchor_ranges([
                                                                    first_hunk_start
                                                                        ..first_hunk_start,
                                                                ]);
                                                            },
                                                        )
                                                    }
                                                })
                                                .log_err();
                                        }
                                        anyhow::Ok(())
                                    })
                                    .detach_and_log_err(cx);
                            }
                        })
                        .ok();
                }
            })
            .into_any_element();

        let codeblock_header_bg = cx
            .theme()
            .colors()
            .element_background
            .blend(cx.theme().colors().editor_foreground.opacity(0.025));

        let codeblock_header = h_flex()
            .flex_none()
            .p_1()
            .gap_1()
            .justify_between()
            .rounded_t_md()
            .when(error_message.is_none(), |header| {
                header.bg(codeblock_header_bg)
            })
            .child(path_label_button)
            .when_some(error_message, |header, error_message| {
                header.child(
                    h_flex()
                        .gap_1()
                        .child(
                            Icon::new(IconName::Close)
                                .size(IconSize::Small)
                                .color(Color::Error),
                        )
                        .child(
                            Disclosure::new(
                                ("edit-file-error-disclosure", self.editor.entity_id()),
                                self.error_expanded.is_some(),
                            )
                            .opened_icon(IconName::ChevronUp)
                            .closed_icon(IconName::ChevronDown)
                            .on_click(cx.listener({
                                let error_message = error_message.clone();

                                move |this, _event, _window, cx| {
                                    if this.error_expanded.is_some() {
                                        this.error_expanded.take();
                                    } else {
                                        this.error_expanded = Some(cx.new(|cx| {
                                            Markdown::new(error_message.clone(), None, None, cx)
                                        }))
                                    }
                                    cx.notify();
                                }
                            })),
                        ),
                )
            })
            .when(error_message.is_none() && !self.is_loading(), |header| {
                header.child(
                    Disclosure::new(
                        ("edit-file-disclosure", self.editor.entity_id()),
                        self.preview_expanded,
                    )
                    .opened_icon(IconName::ChevronUp)
                    .closed_icon(IconName::ChevronDown)
                    .on_click(cx.listener(
                        move |this, _event, _window, _cx| {
                            this.preview_expanded = !this.preview_expanded;
                        },
                    )),
                )
            });

        let (editor, editor_line_height) = self.editor.update(cx, |editor, cx| {
            let line_height = editor
                .style()
                .map(|style| style.text.line_height_in_pixels(window.rem_size()))
                .unwrap_or_default();

            editor.set_text_style_refinement(TextStyleRefinement {
                font_size: Some(
                    TextSize::Small
                        .rems(cx)
                        .to_pixels(ThemeSettings::get_global(cx).agent_font_size(cx))
                        .into(),
                ),
                ..TextStyleRefinement::default()
            });
            let element = editor.render(window, cx);
            (element.into_any_element(), line_height)
        });

        let border_color = cx.theme().colors().border.opacity(0.6);

        let waiting_for_diff = {
            let styles = [
                ("w_4_5", (0.1, 0.85), 2000),
                ("w_1_4", (0.2, 0.75), 2200),
                ("w_2_4", (0.15, 0.64), 1900),
                ("w_3_5", (0.25, 0.72), 2300),
                ("w_2_5", (0.3, 0.56), 1800),
            ];

            let mut container = v_flex()
                .p_3()
                .gap_1()
                .border_t_1()
                .rounded_b_md()
                .border_color(border_color)
                .bg(cx.theme().colors().editor_background);

            for (width_method, pulse_range, duration_ms) in styles.iter() {
                let (min_opacity, max_opacity) = *pulse_range;
                let placeholder = match *width_method {
                    "w_4_5" => div().w_3_4(),
                    "w_1_4" => div().w_1_4(),
                    "w_2_4" => div().w_2_4(),
                    "w_3_5" => div().w_3_5(),
                    "w_2_5" => div().w_2_5(),
                    _ => div().w_1_2(),
                }
                .id("loading_div")
                .h_1()
                .rounded_full()
                .bg(cx.theme().colors().element_active)
                .with_animation(
                    "loading_pulsate",
                    Animation::new(Duration::from_millis(*duration_ms))
                        .repeat()
                        .with_easing(pulsating_between(min_opacity, max_opacity)),
                    |label, delta| label.opacity(delta),
                );

                container = container.child(placeholder);
            }

            container
        };

        v_flex()
            .mb_2()
            .border_1()
            .when(error_message.is_some(), |card| card.border_dashed())
            .border_color(border_color)
            .rounded_md()
            .overflow_hidden()
            .child(codeblock_header)
            .when_some(self.error_expanded.as_ref(), |card, error_markdown| {
                card.child(
                    v_flex()
                        .p_2()
                        .gap_1()
                        .border_t_1()
                        .border_dashed()
                        .border_color(border_color)
                        .bg(cx.theme().colors().editor_background)
                        .rounded_b_md()
                        .child(
                            Label::new("Error")
                                .size(LabelSize::XSmall)
                                .color(Color::Error),
                        )
                        .child(
                            div()
                                .rounded_md()
                                .text_ui_sm(cx)
                                .bg(cx.theme().colors().editor_background)
                                .child(MarkdownElement::new(
                                    error_markdown.clone(),
                                    markdown_style(window, cx),
                                )),
                        ),
                )
            })
            .when(self.is_loading() && error_message.is_none(), |card| {
                card.child(waiting_for_diff)
            })
            .when(self.preview_expanded && !self.is_loading(), |card| {
                let editor_view = v_flex()
                    .relative()
                    .h_full()
                    .when(!self.full_height_expanded, |editor_container| {
                        editor_container.max_h(px(COLLAPSED_LINES as f32 * editor_line_height.0))
                    })
                    .overflow_hidden()
                    .border_t_1()
                    .border_color(border_color)
                    .bg(cx.theme().colors().editor_background)
                    .child(editor);

                card.child(
                    ToolOutputPreview::new(editor_view.into_any_element(), self.editor.entity_id())
                        .with_total_lines(self.total_lines.unwrap_or(0) as usize)
                        .toggle_state(self.full_height_expanded)
                        .with_collapsed_fade()
                        .on_toggle({
                            let this = cx.entity().downgrade();
                            move |is_expanded, _window, cx| {
                                if let Some(this) = this.upgrade() {
                                    this.update(cx, |this, _cx| {
                                        this.full_height_expanded = is_expanded;
                                    });
                                }
                            }
                        }),
                )
            })
    }
}

fn markdown_style(window: &Window, cx: &App) -> MarkdownStyle {
    let theme_settings = ThemeSettings::get_global(cx);
    let ui_font_size = TextSize::Default.rems(cx);
    let mut text_style = window.text_style();

    text_style.refine(&TextStyleRefinement {
        font_family: Some(theme_settings.ui_font.family.clone()),
        font_fallbacks: theme_settings.ui_font.fallbacks.clone(),
        font_features: Some(theme_settings.ui_font.features.clone()),
        font_size: Some(ui_font_size.into()),
        color: Some(cx.theme().colors().text),
        ..Default::default()
    });

    MarkdownStyle {
        base_text_style: text_style.clone(),
        selection_background_color: cx.theme().colors().element_selection_background,
        ..Default::default()
    }
}

async fn build_buffer(
    mut text: String,
    path: Arc<Path>,
    language_registry: &Arc<language::LanguageRegistry>,
    cx: &mut AsyncApp,
) -> Result<Entity<Buffer>> {
    let line_ending = LineEnding::detect(&text);
    LineEnding::normalize(&mut text);
    let text = Rope::from(text);
    let language = cx
        .update(|_cx| language_registry.language_for_file_path(&path))?
        .await
        .ok();
    let buffer = cx.new(|cx| {
        let buffer = TextBuffer::new_normalized(
            0,
            cx.entity_id().as_non_zero_u64().into(),
            line_ending,
            text,
        );
        let mut buffer = Buffer::build(buffer, None, Capability::ReadWrite);
        buffer.set_language(language, cx);
        buffer
    })?;
    Ok(buffer)
}

async fn build_buffer_diff(
    old_text: Arc<String>,
    buffer: &Entity<Buffer>,
    language_registry: &Arc<LanguageRegistry>,
    cx: &mut AsyncApp,
) -> Result<Entity<BufferDiff>> {
    let buffer = cx.update(|cx| buffer.read(cx).snapshot())?;

    let old_text_rope = cx
        .background_spawn({
            let old_text = old_text.clone();
            async move { Rope::from(old_text.as_str()) }
        })
        .await;
    let base_buffer = cx
        .update(|cx| {
            Buffer::build_snapshot(
                old_text_rope,
                buffer.language().cloned(),
                Some(language_registry.clone()),
                cx,
            )
        })?
        .await;

    let diff_snapshot = cx
        .update(|cx| {
            BufferDiffSnapshot::new_with_base_buffer(
                buffer.text.clone(),
                Some(old_text),
                base_buffer,
                cx,
            )
        })?
        .await;

    let secondary_diff = cx.new(|cx| {
        let mut diff = BufferDiff::new(&buffer, cx);
        diff.set_snapshot(diff_snapshot.clone(), &buffer, cx);
        diff
    })?;

    cx.new(|cx| {
        let mut diff = BufferDiff::new(&buffer.text, cx);
        diff.set_snapshot(diff_snapshot, &buffer, cx);
        diff.set_secondary_diff(secondary_diff);
        diff
    })
}

#[cfg(test)]
mod tests {
    use super::*;
    use client::TelemetrySettings;
    use fs::{FakeFs, Fs};
    use gpui::{TestAppContext, UpdateGlobal};
    use language_model::fake_provider::FakeLanguageModel;
    use serde_json::json;
    use settings::SettingsStore;
    use util::path;

    #[gpui::test]
    async fn test_edit_nonexistent_file(cx: &mut TestAppContext) {
        init_test(cx);

        let fs = FakeFs::new(cx.executor());
        fs.insert_tree("/root", json!({})).await;
        let project = Project::test(fs.clone(), [path!("/root").as_ref()], cx).await;
        let action_log = cx.new(|_| ActionLog::new(project.clone()));
        let model = Arc::new(FakeLanguageModel::default());
        let result = cx
            .update(|cx| {
                let input = serde_json::to_value(EditFileToolInput {
                    display_description: "Some edit".into(),
                    path: "root/nonexistent_file.txt".into(),
                    mode: EditFileMode::Edit,
                })
                .unwrap();
                Arc::new(EditFileTool)
                    .run(
                        input,
                        Arc::default(),
                        project.clone(),
                        action_log,
                        model,
                        None,
                        cx,
                    )
                    .output
            })
            .await;
        assert_eq!(
            result.unwrap_err().to_string(),
            "Can't edit file: path not found"
        );
    }

    #[gpui::test]
    async fn test_resolve_path_for_creating_file(cx: &mut TestAppContext) {
        let mode = &EditFileMode::Create;

        let result = test_resolve_path(mode, "root/new.txt", cx);
        assert_resolved_path_eq(result.await, "new.txt");

        let result = test_resolve_path(mode, "new.txt", cx);
        assert_resolved_path_eq(result.await, "new.txt");

        let result = test_resolve_path(mode, "dir/new.txt", cx);
        assert_resolved_path_eq(result.await, "dir/new.txt");

        let result = test_resolve_path(mode, "root/dir/subdir/existing.txt", cx);
        assert_eq!(
            result.await.unwrap_err().to_string(),
            "Can't create file: file already exists"
        );

        let result = test_resolve_path(mode, "root/dir/nonexistent_dir/new.txt", cx);
        assert_eq!(
            result.await.unwrap_err().to_string(),
            "Can't create file: parent directory doesn't exist"
        );
    }

    #[gpui::test]
    async fn test_resolve_path_for_editing_file(cx: &mut TestAppContext) {
        let mode = &EditFileMode::Edit;

        let path_with_root = "root/dir/subdir/existing.txt";
        let path_without_root = "dir/subdir/existing.txt";
        let result = test_resolve_path(mode, path_with_root, cx);
        assert_resolved_path_eq(result.await, path_without_root);

        let result = test_resolve_path(mode, path_without_root, cx);
        assert_resolved_path_eq(result.await, path_without_root);

        let result = test_resolve_path(mode, "root/nonexistent.txt", cx);
        assert_eq!(
            result.await.unwrap_err().to_string(),
            "Can't edit file: path not found"
        );

        let result = test_resolve_path(mode, "root/dir", cx);
        assert_eq!(
            result.await.unwrap_err().to_string(),
            "Can't edit file: path is a directory"
        );
    }

    async fn test_resolve_path(
        mode: &EditFileMode,
        path: &str,
        cx: &mut TestAppContext,
    ) -> anyhow::Result<ProjectPath> {
        init_test(cx);

        let fs = FakeFs::new(cx.executor());
        fs.insert_tree(
            "/root",
            json!({
                "dir": {
                    "subdir": {
                        "existing.txt": "hello"
                    }
                }
            }),
        )
        .await;
        let project = Project::test(fs.clone(), [path!("/root").as_ref()], cx).await;

        let input = EditFileToolInput {
            display_description: "Some edit".into(),
            path: path.into(),
            mode: mode.clone(),
        };

        let result = cx.update(|cx| resolve_path(&input, project, cx));
        result
    }

    fn assert_resolved_path_eq(path: anyhow::Result<ProjectPath>, expected: &str) {
        let actual = path
            .expect("Should return valid path")
            .path
            .to_str()
            .unwrap()
            .replace("\\", "/"); // Naive Windows paths normalization
        assert_eq!(actual, expected);
    }

    #[test]
    fn still_streaming_ui_text_with_path() {
        let input = json!({
            "path": "src/main.rs",
            "display_description": "",
            "old_string": "old code",
            "new_string": "new code"
        });

        assert_eq!(EditFileTool.still_streaming_ui_text(&input), "src/main.rs");
    }

    #[test]
    fn still_streaming_ui_text_with_description() {
        let input = json!({
            "path": "",
            "display_description": "Fix error handling",
            "old_string": "old code",
            "new_string": "new code"
        });

        assert_eq!(
            EditFileTool.still_streaming_ui_text(&input),
            "Fix error handling",
        );
    }

    #[test]
    fn still_streaming_ui_text_with_path_and_description() {
        let input = json!({
            "path": "src/main.rs",
            "display_description": "Fix error handling",
            "old_string": "old code",
            "new_string": "new code"
        });

        assert_eq!(
            EditFileTool.still_streaming_ui_text(&input),
            "Fix error handling",
        );
    }

    #[test]
    fn still_streaming_ui_text_no_path_or_description() {
        let input = json!({
            "path": "",
            "display_description": "",
            "old_string": "old code",
            "new_string": "new code"
        });

        assert_eq!(
            EditFileTool.still_streaming_ui_text(&input),
            DEFAULT_UI_TEXT,
        );
    }

    #[test]
    fn still_streaming_ui_text_with_null() {
        let input = serde_json::Value::Null;

        assert_eq!(
            EditFileTool.still_streaming_ui_text(&input),
            DEFAULT_UI_TEXT,
        );
    }

    fn init_test(cx: &mut TestAppContext) {
        cx.update(|cx| {
            let settings_store = SettingsStore::test(cx);
            cx.set_global(settings_store);
            language::init(cx);
            TelemetrySettings::register(cx);
            Project::init_settings(cx);
        });
    }

    #[gpui::test]
    async fn test_format_on_save(cx: &mut TestAppContext) {
        init_test(cx);

        let fs = FakeFs::new(cx.executor());
        fs.insert_tree("/root", json!({"src": {}})).await;

        let project = Project::test(fs.clone(), [path!("/root").as_ref()], cx).await;

        // Set up a Rust language with LSP formatting support
        let rust_language = Arc::new(language::Language::new(
            language::LanguageConfig {
                name: "Rust".into(),
                matcher: language::LanguageMatcher {
                    path_suffixes: vec!["rs".to_string()],
                    ..Default::default()
                },
                ..Default::default()
            },
            None,
        ));

        // Register the language and fake LSP
        let language_registry = project.read_with(cx, |project, _| project.languages().clone());
        language_registry.add(rust_language);

        let mut fake_language_servers = language_registry.register_fake_lsp(
            "Rust",
            language::FakeLspAdapter {
                capabilities: lsp::ServerCapabilities {
                    document_formatting_provider: Some(lsp::OneOf::Left(true)),
                    ..Default::default()
                },
                ..Default::default()
            },
        );

        // Create the file
        fs.save(
            path!("/root/src/main.rs").as_ref(),
            &"initial content".into(),
            language::LineEnding::Unix,
        )
        .await
        .unwrap();

        // Open the buffer to trigger LSP initialization
        let buffer = project
            .update(cx, |project, cx| {
                project.open_local_buffer(path!("/root/src/main.rs"), cx)
            })
            .await
            .unwrap();

        // Register the buffer with language servers
        let _handle = project.update(cx, |project, cx| {
            project.register_buffer_with_language_servers(&buffer, cx)
        });

        const UNFORMATTED_CONTENT: &str = "fn main() {println!(\"Hello!\");}\n";
        const FORMATTED_CONTENT: &str =
            "This file was formatted by the fake formatter in the test.\n";

        // Get the fake language server and set up formatting handler
        let fake_language_server = fake_language_servers.next().await.unwrap();
        fake_language_server.set_request_handler::<lsp::request::Formatting, _, _>({
            |_, _| async move {
                Ok(Some(vec![lsp::TextEdit {
                    range: lsp::Range::new(lsp::Position::new(0, 0), lsp::Position::new(1, 0)),
                    new_text: FORMATTED_CONTENT.to_string(),
                }]))
            }
        });

        let action_log = cx.new(|_| ActionLog::new(project.clone()));
        let model = Arc::new(FakeLanguageModel::default());

        // First, test with format_on_save enabled
        cx.update(|cx| {
            SettingsStore::update_global(cx, |store, cx| {
                store.update_user_settings::<language::language_settings::AllLanguageSettings>(
                    cx,
                    |settings| {
                        settings.defaults.format_on_save = Some(FormatOnSave::On);
                        settings.defaults.formatter =
                            Some(language::language_settings::SelectedFormatter::Auto);
                    },
                );
            });
        });

        // Have the model stream unformatted content
        let edit_result = {
            let edit_task = cx.update(|cx| {
                let input = serde_json::to_value(EditFileToolInput {
                    display_description: "Create main function".into(),
                    path: "root/src/main.rs".into(),
                    mode: EditFileMode::Overwrite,
                })
                .unwrap();
                Arc::new(EditFileTool)
                    .run(
                        input,
                        Arc::default(),
                        project.clone(),
                        action_log.clone(),
                        model.clone(),
                        None,
                        cx,
                    )
                    .output
            });

            // Stream the unformatted content
            cx.executor().run_until_parked();
            model.stream_last_completion_response(UNFORMATTED_CONTENT.to_string());
            model.end_last_completion_stream();

            edit_task.await
        };
        assert!(edit_result.is_ok());

        // Wait for any async operations (e.g. formatting) to complete
        cx.executor().run_until_parked();

        // Read the file to verify it was formatted automatically
        let new_content = fs.load(path!("/root/src/main.rs").as_ref()).await.unwrap();
        assert_eq!(
            // Ignore carriage returns on Windows
            new_content.replace("\r\n", "\n"),
            FORMATTED_CONTENT,
            "Code should be formatted when format_on_save is enabled"
        );

        let stale_buffer_count = action_log.read_with(cx, |log, cx| log.stale_buffers(cx).count());

        assert_eq!(
            stale_buffer_count, 0,
            "BUG: Buffer is incorrectly marked as stale after format-on-save. Found {} stale buffers. \
             This causes the agent to think the file was modified externally when it was just formatted.",
            stale_buffer_count
        );

        // Next, test with format_on_save disabled
        cx.update(|cx| {
            SettingsStore::update_global(cx, |store, cx| {
                store.update_user_settings::<language::language_settings::AllLanguageSettings>(
                    cx,
                    |settings| {
                        settings.defaults.format_on_save = Some(FormatOnSave::Off);
                    },
                );
            });
        });

        // Stream unformatted edits again
        let edit_result = {
            let edit_task = cx.update(|cx| {
                let input = serde_json::to_value(EditFileToolInput {
                    display_description: "Update main function".into(),
                    path: "root/src/main.rs".into(),
                    mode: EditFileMode::Overwrite,
                })
                .unwrap();
                Arc::new(EditFileTool)
                    .run(
                        input,
                        Arc::default(),
                        project.clone(),
                        action_log.clone(),
                        model.clone(),
                        None,
                        cx,
                    )
                    .output
            });

            // Stream the unformatted content
            cx.executor().run_until_parked();
            model.stream_last_completion_response(UNFORMATTED_CONTENT.to_string());
            model.end_last_completion_stream();

            edit_task.await
        };
        assert!(edit_result.is_ok());

        // Wait for any async operations (e.g. formatting) to complete
        cx.executor().run_until_parked();

        // Verify the file was not formatted
        let new_content = fs.load(path!("/root/src/main.rs").as_ref()).await.unwrap();
        assert_eq!(
            // Ignore carriage returns on Windows
            new_content.replace("\r\n", "\n"),
            UNFORMATTED_CONTENT,
            "Code should not be formatted when format_on_save is disabled"
        );
    }

    #[gpui::test]
    async fn test_remove_trailing_whitespace(cx: &mut TestAppContext) {
        init_test(cx);

        let fs = FakeFs::new(cx.executor());
        fs.insert_tree("/root", json!({"src": {}})).await;

        // Create a simple file with trailing whitespace
        fs.save(
            path!("/root/src/main.rs").as_ref(),
            &"initial content".into(),
            language::LineEnding::Unix,
        )
        .await
        .unwrap();

        let project = Project::test(fs.clone(), [path!("/root").as_ref()], cx).await;
        let action_log = cx.new(|_| ActionLog::new(project.clone()));
        let model = Arc::new(FakeLanguageModel::default());

        // First, test with remove_trailing_whitespace_on_save enabled
        cx.update(|cx| {
            SettingsStore::update_global(cx, |store, cx| {
                store.update_user_settings::<language::language_settings::AllLanguageSettings>(
                    cx,
                    |settings| {
                        settings.defaults.remove_trailing_whitespace_on_save = Some(true);
                    },
                );
            });
        });

        const CONTENT_WITH_TRAILING_WHITESPACE: &str =
            "fn main() {  \n    println!(\"Hello!\");  \n}\n";

        // Have the model stream content that contains trailing whitespace
        let edit_result = {
            let edit_task = cx.update(|cx| {
                let input = serde_json::to_value(EditFileToolInput {
                    display_description: "Create main function".into(),
                    path: "root/src/main.rs".into(),
                    mode: EditFileMode::Overwrite,
                })
                .unwrap();
                Arc::new(EditFileTool)
                    .run(
                        input,
                        Arc::default(),
                        project.clone(),
                        action_log.clone(),
                        model.clone(),
                        None,
                        cx,
                    )
                    .output
            });

            // Stream the content with trailing whitespace
            cx.executor().run_until_parked();
            model.stream_last_completion_response(CONTENT_WITH_TRAILING_WHITESPACE.to_string());
            model.end_last_completion_stream();

            edit_task.await
        };
        assert!(edit_result.is_ok());

        // Wait for any async operations (e.g. formatting) to complete
        cx.executor().run_until_parked();

        // Read the file to verify trailing whitespace was removed automatically
        assert_eq!(
            // Ignore carriage returns on Windows
            fs.load(path!("/root/src/main.rs").as_ref())
                .await
                .unwrap()
                .replace("\r\n", "\n"),
            "fn main() {\n    println!(\"Hello!\");\n}\n",
            "Trailing whitespace should be removed when remove_trailing_whitespace_on_save is enabled"
        );

        // Next, test with remove_trailing_whitespace_on_save disabled
        cx.update(|cx| {
            SettingsStore::update_global(cx, |store, cx| {
                store.update_user_settings::<language::language_settings::AllLanguageSettings>(
                    cx,
                    |settings| {
                        settings.defaults.remove_trailing_whitespace_on_save = Some(false);
                    },
                );
            });
        });

        // Stream edits again with trailing whitespace
        let edit_result = {
            let edit_task = cx.update(|cx| {
                let input = serde_json::to_value(EditFileToolInput {
                    display_description: "Update main function".into(),
                    path: "root/src/main.rs".into(),
                    mode: EditFileMode::Overwrite,
                })
                .unwrap();
                Arc::new(EditFileTool)
                    .run(
                        input,
                        Arc::default(),
                        project.clone(),
                        action_log.clone(),
                        model.clone(),
                        None,
                        cx,
                    )
                    .output
            });

            // Stream the content with trailing whitespace
            cx.executor().run_until_parked();
            model.stream_last_completion_response(CONTENT_WITH_TRAILING_WHITESPACE.to_string());
            model.end_last_completion_stream();

            edit_task.await
        };
        assert!(edit_result.is_ok());

        // Wait for any async operations (e.g. formatting) to complete
        cx.executor().run_until_parked();

        // Verify the file still has trailing whitespace
        // Read the file again - it should still have trailing whitespace
        let final_content = fs.load(path!("/root/src/main.rs").as_ref()).await.unwrap();
        assert_eq!(
            // Ignore carriage returns on Windows
            final_content.replace("\r\n", "\n"),
            CONTENT_WITH_TRAILING_WHITESPACE,
            "Trailing whitespace should remain when remove_trailing_whitespace_on_save is disabled"
        );
    }
}<|MERGE_RESOLUTION|>--- conflicted
+++ resolved
@@ -10,7 +10,7 @@
     ToolUseStatus,
 };
 use buffer_diff::{BufferDiff, BufferDiffSnapshot};
-use editor::{Editor, EditorMode, MinimapVisibility, MultiBuffer, PathKey, scroll::Autoscroll};
+use editor::{Editor, EditorMode, MinimapVisibility, MultiBuffer, PathKey};
 use futures::StreamExt;
 use gpui::{
     Animation, AnimationExt, AnyWindowHandle, App, AppContext, AsyncApp, Entity, Task,
@@ -823,11 +823,7 @@
                                                         let first_hunk_start =
                                                             first_hunk.multi_buffer_range().start;
                                                         editor.change_selections(
-<<<<<<< HEAD
-                                                            Some(Autoscroll::fit()),
-=======
                                                             Default::default(),
->>>>>>> 7c4da373
                                                             window,
                                                             cx,
                                                             |selections| {
