mod add_llm_provider_modal;
mod configure_context_server_modal;
mod manage_profiles_modal;
mod tool_picker;

use std::{ops::Range, sync::Arc, time::Duration};

use agent_servers::{AgentServerCommand, AllAgentServersSettings, CustomAgentServerSettings};
use agent_settings::AgentSettings;
use anyhow::Result;
use assistant_tool::{ToolSource, ToolWorkingSet};
use cloud_llm_client::Plan;
use collections::HashMap;
use context_server::ContextServerId;
use editor::{Editor, SelectionEffects, scroll::Autoscroll};
use extension::ExtensionManifest;
use extension_host::ExtensionStore;
use fs::Fs;
use gpui::{
    Action, Animation, AnimationExt as _, AnyView, App, AsyncWindowContext, Corner, Entity,
    EventEmitter, FocusHandle, Focusable, Hsla, ScrollHandle, Subscription, Task, Transformation,
    WeakEntity, percentage,
};
use language::LanguageRegistry;
use language_model::{
    LanguageModelProvider, LanguageModelProviderId, LanguageModelRegistry, ZED_CLOUD_PROVIDER_ID,
};
use notifications::status_toast::{StatusToast, ToastIcon};
use project::{
    context_server_store::{ContextServerConfiguration, ContextServerStatus, ContextServerStore},
    project_settings::{ContextServerSettings, ProjectSettings},
};
use settings::{Settings, SettingsStore, update_settings_file};
use ui::{
    Chip, ContextMenu, Disclosure, Divider, DividerColor, ElevationIndex, Indicator, PopoverMenu,
    Switch, SwitchColor, SwitchField, Tooltip, WithScrollbar, prelude::*,
};
use util::ResultExt as _;
use workspace::{Workspace, create_and_open_local_file};
use zed_actions::ExtensionCategoryFilter;

pub(crate) use configure_context_server_modal::ConfigureContextServerModal;
pub(crate) use manage_profiles_modal::ManageProfilesModal;

use crate::{
    AddContextServer, ExternalAgent, NewExternalAgentThread,
    agent_configuration::add_llm_provider_modal::{AddLlmProviderModal, LlmCompatibleProvider},
};

pub struct AgentConfiguration {
    fs: Arc<dyn Fs>,
    language_registry: Arc<LanguageRegistry>,
    workspace: WeakEntity<Workspace>,
    focus_handle: FocusHandle,
    configuration_views_by_provider: HashMap<LanguageModelProviderId, AnyView>,
    context_server_store: Entity<ContextServerStore>,
    expanded_context_server_tools: HashMap<ContextServerId, bool>,
    expanded_provider_configurations: HashMap<LanguageModelProviderId, bool>,
    tools: Entity<ToolWorkingSet>,
    _registry_subscription: Subscription,
    scroll_handle: ScrollHandle,
<<<<<<< HEAD
    gemini_is_installed: bool,
=======
    scrollbar_state: ScrollbarState,
>>>>>>> 2ba25b5c
    _check_for_gemini: Task<()>,
}

impl AgentConfiguration {
    pub fn new(
        fs: Arc<dyn Fs>,
        context_server_store: Entity<ContextServerStore>,
        tools: Entity<ToolWorkingSet>,
        language_registry: Arc<LanguageRegistry>,
        workspace: WeakEntity<Workspace>,
        window: &mut Window,
        cx: &mut Context<Self>,
    ) -> Self {
        let focus_handle = cx.focus_handle();

        let registry_subscription = cx.subscribe_in(
            &LanguageModelRegistry::global(cx),
            window,
            |this, _, event: &language_model::Event, window, cx| match event {
                language_model::Event::AddedProvider(provider_id) => {
                    let provider = LanguageModelRegistry::read_global(cx).provider(provider_id);
                    if let Some(provider) = provider {
                        this.add_provider_configuration_view(&provider, window, cx);
                    }
                }
                language_model::Event::RemovedProvider(provider_id) => {
                    this.remove_provider_configuration_view(provider_id);
                }
                _ => {}
            },
        );

        cx.subscribe(&context_server_store, |_, _, _, cx| cx.notify())
            .detach();

        let scroll_handle = ScrollHandle::new();

        let mut this = Self {
            fs,
            language_registry,
            workspace,
            focus_handle,
            configuration_views_by_provider: HashMap::default(),
            context_server_store,
            expanded_context_server_tools: HashMap::default(),
            expanded_provider_configurations: HashMap::default(),
            tools,
            _registry_subscription: registry_subscription,
            scroll_handle,
<<<<<<< HEAD
            gemini_is_installed: false,
=======
            scrollbar_state,
>>>>>>> 2ba25b5c
            _check_for_gemini: Task::ready(()),
        };
        this.build_provider_configuration_views(window, cx);
        this
    }

    fn build_provider_configuration_views(&mut self, window: &mut Window, cx: &mut Context<Self>) {
        let providers = LanguageModelRegistry::read_global(cx).providers();
        for provider in providers {
            self.add_provider_configuration_view(&provider, window, cx);
        }
    }

    fn remove_provider_configuration_view(&mut self, provider_id: &LanguageModelProviderId) {
        self.configuration_views_by_provider.remove(provider_id);
        self.expanded_provider_configurations.remove(provider_id);
    }

    fn add_provider_configuration_view(
        &mut self,
        provider: &Arc<dyn LanguageModelProvider>,
        window: &mut Window,
        cx: &mut Context<Self>,
    ) {
        let configuration_view = provider.configuration_view(
            language_model::ConfigurationViewTargetAgent::ZedAgent,
            window,
            cx,
        );
        self.configuration_views_by_provider
            .insert(provider.id(), configuration_view);
    }
}

impl Focusable for AgentConfiguration {
    fn focus_handle(&self, _: &App) -> FocusHandle {
        self.focus_handle.clone()
    }
}

pub enum AssistantConfigurationEvent {
    NewThread(Arc<dyn LanguageModelProvider>),
}

impl EventEmitter<AssistantConfigurationEvent> for AgentConfiguration {}

impl AgentConfiguration {
    fn render_provider_configuration_block(
        &mut self,
        provider: &Arc<dyn LanguageModelProvider>,
        cx: &mut Context<Self>,
    ) -> impl IntoElement + use<> {
        let provider_id = provider.id().0;
        let provider_name = provider.name().0;
        let provider_id_string = SharedString::from(format!("provider-disclosure-{provider_id}"));

        let configuration_view = self
            .configuration_views_by_provider
            .get(&provider.id())
            .cloned();

        let is_expanded = self
            .expanded_provider_configurations
            .get(&provider.id())
            .copied()
            .unwrap_or(false);

        let is_zed_provider = provider.id() == ZED_CLOUD_PROVIDER_ID;
        let current_plan = if is_zed_provider {
            self.workspace
                .upgrade()
                .and_then(|workspace| workspace.read(cx).user_store().read(cx).plan())
        } else {
            None
        };

        let is_signed_in = self
            .workspace
            .read_with(cx, |workspace, _| {
                !workspace.client().status().borrow().is_signed_out()
            })
            .unwrap_or(false);

        v_flex()
            .w_full()
            .when(is_expanded, |this| this.mb_2())
            .child(
                div()
                    .opacity(0.6)
                    .px_2()
                    .child(Divider::horizontal().color(DividerColor::Border)),
            )
            .child(
                h_flex()
                    .map(|this| {
                        if is_expanded {
                            this.mt_2().mb_1()
                        } else {
                            this.my_2()
                        }
                    })
                    .w_full()
                    .justify_between()
                    .child(
                        h_flex()
                            .id(provider_id_string.clone())
                            .px_2()
                            .py_0p5()
                            .w_full()
                            .justify_between()
                            .rounded_sm()
                            .hover(|hover| hover.bg(cx.theme().colors().element_hover))
                            .child(
                                h_flex()
                                    .w_full()
                                    .gap_2()
                                    .child(
                                        Icon::new(provider.icon())
                                            .size(IconSize::Small)
                                            .color(Color::Muted),
                                    )
                                    .child(
                                        h_flex()
                                            .w_full()
                                            .gap_1()
                                            .child(Label::new(provider_name.clone()))
                                            .map(|this| {
                                                if is_zed_provider && is_signed_in {
                                                    this.child(
                                                        self.render_zed_plan_info(current_plan, cx),
                                                    )
                                                } else {
                                                    this.when(
                                                        provider.is_authenticated(cx)
                                                            && !is_expanded,
                                                        |parent| {
                                                            parent.child(
                                                                Icon::new(IconName::Check)
                                                                    .color(Color::Success),
                                                            )
                                                        },
                                                    )
                                                }
                                            }),
                                    ),
                            )
                            .child(
                                Disclosure::new(provider_id_string, is_expanded)
                                    .opened_icon(IconName::ChevronUp)
                                    .closed_icon(IconName::ChevronDown),
                            )
                            .on_click(cx.listener({
                                let provider_id = provider.id();
                                move |this, _event, _window, _cx| {
                                    let is_expanded = this
                                        .expanded_provider_configurations
                                        .entry(provider_id.clone())
                                        .or_insert(false);

                                    *is_expanded = !*is_expanded;
                                }
                            })),
                    )
                    .when(provider.is_authenticated(cx), |parent| {
                        parent.child(
                            Button::new(
                                SharedString::from(format!("new-thread-{provider_id}")),
                                "Start New Thread",
                            )
                            .icon_position(IconPosition::Start)
                            .icon(IconName::Thread)
                            .icon_size(IconSize::Small)
                            .icon_color(Color::Muted)
                            .label_size(LabelSize::Small)
                            .on_click(cx.listener({
                                let provider = provider.clone();
                                move |_this, _event, _window, cx| {
                                    cx.emit(AssistantConfigurationEvent::NewThread(
                                        provider.clone(),
                                    ))
                                }
                            })),
                        )
                    }),
            )
            .child(
                div()
                    .w_full()
                    .px_2()
                    .when(is_expanded, |parent| match configuration_view {
                        Some(configuration_view) => parent.child(configuration_view),
                        None => parent.child(Label::new(format!(
                            "No configuration view for {provider_name}",
                        ))),
                    }),
            )
    }

    fn render_provider_configuration_section(
        &mut self,
        cx: &mut Context<Self>,
    ) -> impl IntoElement {
        let providers = LanguageModelRegistry::read_global(cx).providers();

        v_flex()
            .w_full()
            .child(
                h_flex()
                    .p(DynamicSpacing::Base16.rems(cx))
                    .pr(DynamicSpacing::Base20.rems(cx))
                    .pb_0()
                    .mb_2p5()
                    .items_start()
                    .justify_between()
                    .child(
                        v_flex()
                            .w_full()
                            .gap_0p5()
                            .child(
                                h_flex()
                                    .pr_1()
                                    .w_full()
                                    .gap_2()
                                    .justify_between()
                                    .child(Headline::new("LLM Providers"))
                                    .child(
                                        PopoverMenu::new("add-provider-popover")
                                            .trigger(
                                                Button::new("add-provider", "Add Provider")
                                                    .icon_position(IconPosition::Start)
                                                    .icon(IconName::Plus)
                                                    .icon_size(IconSize::Small)
                                                    .icon_color(Color::Muted)
                                                    .label_size(LabelSize::Small),
                                            )
                                            .anchor(gpui::Corner::TopRight)
                                            .menu({
                                                let workspace = self.workspace.clone();
                                                move |window, cx| {
                                                    Some(ContextMenu::build(
                                                        window,
                                                        cx,
                                                        |menu, _window, _cx| {
                                                            menu.header("Compatible APIs").entry(
                                                                "OpenAI",
                                                                None,
                                                                {
                                                                    let workspace =
                                                                        workspace.clone();
                                                                    move |window, cx| {
                                                                        workspace
                                                        .update(cx, |workspace, cx| {
                                                            AddLlmProviderModal::toggle(
                                                                LlmCompatibleProvider::OpenAi,
                                                                workspace,
                                                                window,
                                                                cx,
                                                            );
                                                        })
                                                        .log_err();
                                                                    }
                                                                },
                                                            )
                                                        },
                                                    ))
                                                }
                                            }),
                                    ),
                            )
                            .child(
                                Label::new("Add at least one provider to use AI-powered features with Zed's native agent.")
                                    .color(Color::Muted),
                            ),
                    ),
            )
            .child(
                div()
                    .w_full()
                    .pl(DynamicSpacing::Base08.rems(cx))
                    .pr(DynamicSpacing::Base20.rems(cx))
                    .children(
                        providers.into_iter().map(|provider| {
                            self.render_provider_configuration_block(&provider, cx)
                        }),
                    ),
            )
    }

    fn render_command_permission(&mut self, cx: &mut Context<Self>) -> impl IntoElement {
        let always_allow_tool_actions = AgentSettings::get_global(cx).always_allow_tool_actions;
        let fs = self.fs.clone();

        SwitchField::new(
            "always-allow-tool-actions-switch",
            "Allow running commands without asking for confirmation",
            Some(
                "The agent can perform potentially destructive actions without asking for your confirmation.".into(),
            ),
            always_allow_tool_actions,
            move |state, _window, cx| {
                let allow = state == &ToggleState::Selected;
                update_settings_file::<AgentSettings>(fs.clone(), cx, move |settings, _| {
                    settings.set_always_allow_tool_actions(allow);
                });
            },
        )
    }

    fn render_single_file_review(&mut self, cx: &mut Context<Self>) -> impl IntoElement {
        let single_file_review = AgentSettings::get_global(cx).single_file_review;
        let fs = self.fs.clone();

        SwitchField::new(
            "single-file-review",
            "Enable single-file agent reviews",
            Some("Agent edits are also displayed in single-file editors for review.".into()),
            single_file_review,
            move |state, _window, cx| {
                let allow = state == &ToggleState::Selected;
                update_settings_file::<AgentSettings>(fs.clone(), cx, move |settings, _| {
                    settings.set_single_file_review(allow);
                });
            },
        )
    }

    fn render_sound_notification(&mut self, cx: &mut Context<Self>) -> impl IntoElement {
        let play_sound_when_agent_done = AgentSettings::get_global(cx).play_sound_when_agent_done;
        let fs = self.fs.clone();

        SwitchField::new(
            "sound-notification",
            "Play sound when finished generating",
            Some(
                "Hear a notification sound when the agent is done generating changes or needs your input.".into(),
            ),
            play_sound_when_agent_done,
            move |state, _window, cx| {
                let allow = state == &ToggleState::Selected;
                update_settings_file::<AgentSettings>(fs.clone(), cx, move |settings, _| {
                    settings.set_play_sound_when_agent_done(allow);
                });
            },
        )
    }

    fn render_modifier_to_send(&mut self, cx: &mut Context<Self>) -> impl IntoElement {
        let use_modifier_to_send = AgentSettings::get_global(cx).use_modifier_to_send;
        let fs = self.fs.clone();

        SwitchField::new(
            "modifier-send",
            "Use modifier to submit a message",
            Some(
                "Make a modifier (cmd-enter on macOS, ctrl-enter on Linux or Windows) required to send messages.".into(),
            ),
            use_modifier_to_send,
            move |state, _window, cx| {
                let allow = state == &ToggleState::Selected;
                update_settings_file::<AgentSettings>(fs.clone(), cx, move |settings, _| {
                    settings.set_use_modifier_to_send(allow);
                });
            },
        )
    }

    fn render_general_settings_section(&mut self, cx: &mut Context<Self>) -> impl IntoElement {
        v_flex()
            .p(DynamicSpacing::Base16.rems(cx))
            .pr(DynamicSpacing::Base20.rems(cx))
            .gap_2p5()
            .border_b_1()
            .border_color(cx.theme().colors().border)
            .child(Headline::new("General Settings"))
            .child(self.render_command_permission(cx))
            .child(self.render_single_file_review(cx))
            .child(self.render_sound_notification(cx))
            .child(self.render_modifier_to_send(cx))
    }

    fn render_zed_plan_info(&self, plan: Option<Plan>, cx: &mut Context<Self>) -> impl IntoElement {
        if let Some(plan) = plan {
            let free_chip_bg = cx
                .theme()
                .colors()
                .editor_background
                .opacity(0.5)
                .blend(cx.theme().colors().text_accent.opacity(0.05));

            let pro_chip_bg = cx
                .theme()
                .colors()
                .editor_background
                .opacity(0.5)
                .blend(cx.theme().colors().text_accent.opacity(0.2));

            let (plan_name, label_color, bg_color) = match plan {
                Plan::ZedFree => ("Free", Color::Default, free_chip_bg),
                Plan::ZedProTrial => ("Pro Trial", Color::Accent, pro_chip_bg),
                Plan::ZedPro => ("Pro", Color::Accent, pro_chip_bg),
            };

            Chip::new(plan_name.to_string())
                .bg_color(bg_color)
                .label_color(label_color)
                .into_any_element()
        } else {
            div().into_any_element()
        }
    }

    fn card_item_bg_color(&self, cx: &mut Context<Self>) -> Hsla {
        cx.theme().colors().background.opacity(0.25)
    }

    fn card_item_border_color(&self, cx: &mut Context<Self>) -> Hsla {
        cx.theme().colors().border.opacity(0.6)
    }

    fn render_context_servers_section(
        &mut self,
        window: &mut Window,
        cx: &mut Context<Self>,
    ) -> impl IntoElement {
        let context_server_ids = self.context_server_store.read(cx).configured_server_ids();

        v_flex()
            .p(DynamicSpacing::Base16.rems(cx))
            .pr(DynamicSpacing::Base20.rems(cx))
            .gap_2()
            .border_b_1()
            .border_color(cx.theme().colors().border)
            .child(
                v_flex()
                    .gap_0p5()
                    .child(Headline::new("Model Context Protocol (MCP) Servers"))
                    .child(
                        Label::new(
                            "All context servers connected through the Model Context Protocol.",
                        )
                        .color(Color::Muted),
                    ),
            )
            .children(
                context_server_ids.into_iter().map(|context_server_id| {
                    self.render_context_server(context_server_id, window, cx)
                }),
            )
            .child(
                h_flex()
                    .justify_between()
                    .gap_1p5()
                    .child(
                        h_flex().w_full().child(
                            Button::new("add-context-server", "Add Custom Server")
                                .style(ButtonStyle::Filled)
                                .layer(ElevationIndex::ModalSurface)
                                .full_width()
                                .icon(IconName::Plus)
                                .icon_size(IconSize::Small)
                                .icon_position(IconPosition::Start)
                                .on_click(|_event, window, cx| {
                                    window.dispatch_action(AddContextServer.boxed_clone(), cx)
                                }),
                        ),
                    )
                    .child(
                        h_flex().w_full().child(
                            Button::new(
                                "install-context-server-extensions",
                                "Install MCP Extensions",
                            )
                            .style(ButtonStyle::Filled)
                            .layer(ElevationIndex::ModalSurface)
                            .full_width()
                            .icon(IconName::ToolHammer)
                            .icon_size(IconSize::Small)
                            .icon_position(IconPosition::Start)
                            .on_click(|_event, window, cx| {
                                window.dispatch_action(
                                    zed_actions::Extensions {
                                        category_filter: Some(
                                            ExtensionCategoryFilter::ContextServers,
                                        ),
                                        id: None,
                                    }
                                    .boxed_clone(),
                                    cx,
                                )
                            }),
                        ),
                    ),
            )
    }

    fn render_context_server(
        &self,
        context_server_id: ContextServerId,
        window: &mut Window,
        cx: &mut Context<Self>,
    ) -> impl use<> + IntoElement {
        let tools_by_source = self.tools.read(cx).tools_by_source(cx);
        let server_status = self
            .context_server_store
            .read(cx)
            .status_for_server(&context_server_id)
            .unwrap_or(ContextServerStatus::Stopped);
        let server_configuration = self
            .context_server_store
            .read(cx)
            .configuration_for_server(&context_server_id);

        let is_running = matches!(server_status, ContextServerStatus::Running);
        let item_id = SharedString::from(context_server_id.0.clone());
        let is_from_extension = server_configuration
            .as_ref()
            .map(|config| {
                matches!(
                    config.as_ref(),
                    ContextServerConfiguration::Extension { .. }
                )
            })
            .unwrap_or(false);

        let error = if let ContextServerStatus::Error(error) = server_status.clone() {
            Some(error)
        } else {
            None
        };

        let are_tools_expanded = self
            .expanded_context_server_tools
            .get(&context_server_id)
            .copied()
            .unwrap_or_default();
        let tools = tools_by_source
            .get(&ToolSource::ContextServer {
                id: context_server_id.0.clone().into(),
            })
            .map_or([].as_slice(), |tools| tools.as_slice());
        let tool_count = tools.len();

        let (source_icon, source_tooltip) = if is_from_extension {
            (
                IconName::ZedMcpExtension,
                "This MCP server was installed from an extension.",
            )
        } else {
            (
                IconName::ZedMcpCustom,
                "This custom MCP server was installed directly.",
            )
        };

        let (status_indicator, tooltip_text) = match server_status {
            ContextServerStatus::Starting => (
                Icon::new(IconName::LoadCircle)
                    .size(IconSize::XSmall)
                    .color(Color::Accent)
                    .with_animation(
                        SharedString::from(format!("{}-starting", context_server_id.0,)),
                        Animation::new(Duration::from_secs(3)).repeat(),
                        |icon, delta| icon.transform(Transformation::rotate(percentage(delta))),
                    )
                    .into_any_element(),
                "Server is starting.",
            ),
            ContextServerStatus::Running => (
                Indicator::dot().color(Color::Success).into_any_element(),
                "Server is active.",
            ),
            ContextServerStatus::Error(_) => (
                Indicator::dot().color(Color::Error).into_any_element(),
                "Server has an error.",
            ),
            ContextServerStatus::Stopped => (
                Indicator::dot().color(Color::Muted).into_any_element(),
                "Server is stopped.",
            ),
        };

        let context_server_configuration_menu = PopoverMenu::new("context-server-config-menu")
            .trigger_with_tooltip(
                IconButton::new("context-server-config-menu", IconName::Settings)
                    .icon_color(Color::Muted)
                    .icon_size(IconSize::Small),
                Tooltip::text("Open MCP server options"),
            )
            .anchor(Corner::TopRight)
            .menu({
                let fs = self.fs.clone();
                let context_server_id = context_server_id.clone();
                let language_registry = self.language_registry.clone();
                let context_server_store = self.context_server_store.clone();
                let workspace = self.workspace.clone();
                move |window, cx| {
                    Some(ContextMenu::build(window, cx, |menu, _window, _cx| {
                        menu.entry("Configure Server", None, {
                            let context_server_id = context_server_id.clone();
                            let language_registry = language_registry.clone();
                            let workspace = workspace.clone();
                            move |window, cx| {
                                ConfigureContextServerModal::show_modal_for_existing_server(
                                    context_server_id.clone(),
                                    language_registry.clone(),
                                    workspace.clone(),
                                    window,
                                    cx,
                                )
                                .detach_and_log_err(cx);
                            }
                        })
                        .separator()
                        .entry("Uninstall", None, {
                            let fs = fs.clone();
                            let context_server_id = context_server_id.clone();
                            let context_server_store = context_server_store.clone();
                            let workspace = workspace.clone();
                            move |_, cx| {
                                let is_provided_by_extension = context_server_store
                                    .read(cx)
                                    .configuration_for_server(&context_server_id)
                                    .as_ref()
                                    .map(|config| {
                                        matches!(
                                            config.as_ref(),
                                            ContextServerConfiguration::Extension { .. }
                                        )
                                    })
                                    .unwrap_or(false);

                                let uninstall_extension_task = match (
                                    is_provided_by_extension,
                                    resolve_extension_for_context_server(&context_server_id, cx),
                                ) {
                                    (true, Some((id, manifest))) => {
                                        if extension_only_provides_context_server(manifest.as_ref())
                                        {
                                            ExtensionStore::global(cx).update(cx, |store, cx| {
                                                store.uninstall_extension(id, cx)
                                            })
                                        } else {
                                            workspace.update(cx, |workspace, cx| {
                                                show_unable_to_uninstall_extension_with_context_server(workspace, context_server_id.clone(), cx);
                                            }).log_err();
                                            Task::ready(Ok(()))
                                        }
                                    }
                                    _ => Task::ready(Ok(())),
                                };

                                cx.spawn({
                                    let fs = fs.clone();
                                    let context_server_id = context_server_id.clone();
                                    async move |cx| {
                                        uninstall_extension_task.await?;
                                        cx.update(|cx| {
                                            update_settings_file::<ProjectSettings>(
                                                fs.clone(),
                                                cx,
                                                {
                                                    let context_server_id =
                                                        context_server_id.clone();
                                                    move |settings, _| {
                                                        settings
                                                            .context_servers
                                                            .remove(&context_server_id.0);
                                                    }
                                                },
                                            )
                                        })
                                    }
                                })
                                .detach_and_log_err(cx);
                            }
                        })
                    }))
                }
            });

        v_flex()
            .id(item_id.clone())
            .border_1()
            .rounded_md()
            .border_color(self.card_item_border_color(cx))
            .bg(self.card_item_bg_color(cx))
            .overflow_hidden()
            .child(
                h_flex()
                    .p_1()
                    .justify_between()
                    .when(
                        error.is_some() || are_tools_expanded && tool_count >= 1,
                        |element| {
                            element
                                .border_b_1()
                                .border_color(self.card_item_border_color(cx))
                        },
                    )
                    .child(
                        h_flex()
                            .child(
                                Disclosure::new(
                                    "tool-list-disclosure",
                                    are_tools_expanded || error.is_some(),
                                )
                                .disabled(tool_count == 0)
                                .on_click(cx.listener({
                                    let context_server_id = context_server_id.clone();
                                    move |this, _event, _window, _cx| {
                                        let is_open = this
                                            .expanded_context_server_tools
                                            .entry(context_server_id.clone())
                                            .or_insert(false);

                                        *is_open = !*is_open;
                                    }
                                })),
                            )
                            .child(
                                h_flex()
                                    .id(SharedString::from(format!("tooltip-{}", item_id)))
                                    .h_full()
                                    .w_3()
                                    .mx_1()
                                    .justify_center()
                                    .tooltip(Tooltip::text(tooltip_text))
                                    .child(status_indicator),
                            )
                            .child(Label::new(item_id).ml_0p5())
                            .child(
                                div()
                                    .id("extension-source")
                                    .mt_0p5()
                                    .mx_1()
                                    .tooltip(Tooltip::text(source_tooltip))
                                    .child(
                                        Icon::new(source_icon)
                                            .size(IconSize::Small)
                                            .color(Color::Muted),
                                    ),
                            )
                            .when(is_running, |this| {
                                this.child(
                                    Label::new(if tool_count == 1 {
                                        SharedString::from("1 tool")
                                    } else {
                                        SharedString::from(format!("{} tools", tool_count))
                                    })
                                    .color(Color::Muted)
                                    .size(LabelSize::Small),
                                )
                            }),
                    )
                    .child(
                        h_flex()
                            .gap_1()
                            .child(context_server_configuration_menu)
                            .child(
                                Switch::new("context-server-switch", is_running.into())
                                    .color(SwitchColor::Accent)
                                    .on_click({
                                        let context_server_manager =
                                            self.context_server_store.clone();
                                        let fs = self.fs.clone();

                                        move |state, _window, cx| {
                                            let is_enabled = match state {
                                                ToggleState::Unselected
                                                | ToggleState::Indeterminate => {
                                                    context_server_manager.update(
                                                        cx,
                                                        |this, cx| {
                                                            this.stop_server(
                                                                &context_server_id,
                                                                cx,
                                                            )
                                                            .log_err();
                                                        },
                                                    );
                                                    false
                                                }
                                                ToggleState::Selected => {
                                                    context_server_manager.update(
                                                        cx,
                                                        |this, cx| {
                                                            if let Some(server) =
                                                                this.get_server(&context_server_id)
                                                            {
                                                                this.start_server(server, cx);
                                                            }
                                                        },
                                                    );
                                                    true
                                                }
                                            };
                                            update_settings_file::<ProjectSettings>(
                                                fs.clone(),
                                                cx,
                                                {
                                                    let context_server_id =
                                                        context_server_id.clone();

                                                    move |settings, _| {
                                                        settings
                                                            .context_servers
                                                            .entry(context_server_id.0)
                                                            .or_insert_with(|| {
                                                                ContextServerSettings::Extension {
                                                                    enabled: is_enabled,
                                                                    settings: serde_json::json!({}),
                                                                }
                                                            })
                                                            .set_enabled(is_enabled);
                                                    }
                                                },
                                            );
                                        }
                                    }),
                            ),
                    ),
            )
            .map(|parent| {
                if let Some(error) = error {
                    return parent.child(
                        h_flex()
                            .p_2()
                            .gap_2()
                            .items_start()
                            .child(
                                h_flex()
                                    .flex_none()
                                    .h(window.line_height() / 1.6_f32)
                                    .justify_center()
                                    .child(
                                        Icon::new(IconName::XCircle)
                                            .size(IconSize::XSmall)
                                            .color(Color::Error),
                                    ),
                            )
                            .child(
                                div().w_full().child(
                                    Label::new(error)
                                        .buffer_font(cx)
                                        .color(Color::Muted)
                                        .size(LabelSize::Small),
                                ),
                            ),
                    );
                }

                if !are_tools_expanded || tools.is_empty() {
                    return parent;
                }

                parent.child(v_flex().py_1p5().px_1().gap_1().children(
                    tools.iter().enumerate().map(|(ix, tool)| {
                        h_flex()
                            .id(("tool-item", ix))
                            .px_1()
                            .gap_2()
                            .justify_between()
                            .hover(|style| style.bg(cx.theme().colors().element_hover))
                            .rounded_sm()
                            .child(
                                Label::new(tool.name())
                                    .buffer_font(cx)
                                    .size(LabelSize::Small),
                            )
                            .child(
                                Icon::new(IconName::Info)
                                    .size(IconSize::Small)
                                    .color(Color::Ignored),
                            )
                            .tooltip(Tooltip::text(tool.description()))
                    }),
                ))
            })
    }

    fn render_agent_servers_section(&mut self, cx: &mut Context<Self>) -> impl IntoElement {
        let settings = AllAgentServersSettings::get_global(cx).clone();
        let user_defined_agents = settings
            .custom
            .iter()
            .map(|(name, settings)| {
                self.render_agent_server(
                    IconName::Ai,
                    name.clone(),
                    ExternalAgent::Custom {
                        name: name.clone(),
                        command: settings.command.clone(),
                    },
                    cx,
                )
                .into_any_element()
            })
            .collect::<Vec<_>>();

        v_flex()
            .border_b_1()
            .border_color(cx.theme().colors().border)
            .child(
                v_flex()
                    .p(DynamicSpacing::Base16.rems(cx))
                    .pr(DynamicSpacing::Base20.rems(cx))
                    .gap_2()
                    .child(
                        v_flex()
                            .gap_0p5()
                            .child(
                                h_flex()
                                    .pr_1()
                                    .w_full()
                                    .gap_2()
                                    .justify_between()
                                    .child(Headline::new("External Agents"))
                                    .child(
                                        Button::new("add-agent", "Add Agent")
                                            .icon_position(IconPosition::Start)
                                            .icon(IconName::Plus)
                                            .icon_size(IconSize::Small)
                                            .icon_color(Color::Muted)
                                            .label_size(LabelSize::Small)
                                            .on_click(
                                                move |_, window, cx| {
                                                    if let Some(workspace) = window.root().flatten() {
                                                        let workspace = workspace.downgrade();
                                                        window
                                                            .spawn(cx, async |cx| {
                                                                open_new_agent_servers_entry_in_settings_editor(
                                                                    workspace,
                                                                    cx,
                                                                ).await
                                                            })
                                                            .detach_and_log_err(cx);
                                                    }
                                                }
                                            ),
                                    )
                            )
                            .child(
                                Label::new(
                                    "All agents connected through the Agent Client Protocol.",
                                )
                                .color(Color::Muted),
                            ),
                    )
                    .child(self.render_agent_server(
                        IconName::AiGemini,
                        "Gemini CLI",
                        ExternalAgent::Gemini,
                        cx,
                    ))
                    .child(self.render_agent_server(
                        IconName::AiClaude,
                        "Claude Code",
                        ExternalAgent::ClaudeCode,
                        cx,
                    ))
                    .children(user_defined_agents),
            )
    }

    fn render_agent_server(
        &self,
        icon: IconName,
        name: impl Into<SharedString>,
        agent: ExternalAgent,
        cx: &mut Context<Self>,
    ) -> impl IntoElement {
        let name = name.into();
        h_flex()
            .p_1()
            .pl_2()
            .gap_1p5()
            .justify_between()
            .border_1()
            .rounded_md()
            .border_color(self.card_item_border_color(cx))
            .bg(self.card_item_bg_color(cx))
            .overflow_hidden()
            .child(
                h_flex()
                    .gap_1p5()
                    .child(Icon::new(icon).size(IconSize::Small).color(Color::Muted))
                    .child(Label::new(name.clone())),
            )
            .child(
                Button::new(
                    SharedString::from(format!("start_acp_thread-{name}")),
                    "Start New Thread",
                )
                .label_size(LabelSize::Small)
                .icon(IconName::Thread)
                .icon_position(IconPosition::Start)
                .icon_size(IconSize::XSmall)
                .icon_color(Color::Muted)
                .on_click(move |_, window, cx| {
                    window.dispatch_action(
                        NewExternalAgentThread {
                            agent: Some(agent.clone()),
                        }
                        .boxed_clone(),
                        cx,
                    );
                }),
            )
    }
}

impl Render for AgentConfiguration {
    fn render(&mut self, window: &mut Window, cx: &mut Context<Self>) -> impl IntoElement {
        v_flex()
            .id("assistant-configuration")
            .key_context("AgentConfiguration")
            .track_focus(&self.focus_handle(cx))
            .relative()
            .size_full()
            .pb_8()
            .bg(cx.theme().colors().panel_background)
            .child(
                v_flex()
                    .id("assistant-configuration-content")
                    .track_scroll(&self.scroll_handle)
                    .size_full()
                    .overflow_y_scroll()
                    .child(self.render_general_settings_section(cx))
                    .child(self.render_agent_servers_section(cx))
                    .child(self.render_context_servers_section(window, cx))
                    .child(self.render_provider_configuration_section(cx)),
            )
            .vertical_scrollbar(window, cx)
    }
}

fn extension_only_provides_context_server(manifest: &ExtensionManifest) -> bool {
    manifest.context_servers.len() == 1
        && manifest.themes.is_empty()
        && manifest.icon_themes.is_empty()
        && manifest.languages.is_empty()
        && manifest.grammars.is_empty()
        && manifest.language_servers.is_empty()
        && manifest.slash_commands.is_empty()
        && manifest.snippets.is_none()
        && manifest.debug_locators.is_empty()
}

pub(crate) fn resolve_extension_for_context_server(
    id: &ContextServerId,
    cx: &App,
) -> Option<(Arc<str>, Arc<ExtensionManifest>)> {
    ExtensionStore::global(cx)
        .read(cx)
        .installed_extensions()
        .iter()
        .find(|(_, entry)| entry.manifest.context_servers.contains_key(&id.0))
        .map(|(id, entry)| (id.clone(), entry.manifest.clone()))
}

// This notification appears when trying to delete
// an MCP server extension that not only provides
// the server, but other things, too, like language servers and more.
fn show_unable_to_uninstall_extension_with_context_server(
    workspace: &mut Workspace,
    id: ContextServerId,
    cx: &mut App,
) {
    let workspace_handle = workspace.weak_handle();
    let context_server_id = id.clone();

    let status_toast = StatusToast::new(
        format!(
            "The {} extension provides more than just the MCP server. Proceed to uninstall anyway?",
            id.0
        ),
        cx,
        move |this, _cx| {
            let workspace_handle = workspace_handle.clone();

            this.icon(ToastIcon::new(IconName::Warning).color(Color::Warning))
                .dismiss_button(true)
                .action("Uninstall", move |_, _cx| {
                    if let Some((extension_id, _)) =
                        resolve_extension_for_context_server(&context_server_id, _cx)
                    {
                        ExtensionStore::global(_cx).update(_cx, |store, cx| {
                            store
                                .uninstall_extension(extension_id, cx)
                                .detach_and_log_err(cx);
                        });

                        workspace_handle
                            .update(_cx, |workspace, cx| {
                                let fs = workspace.app_state().fs.clone();
                                cx.spawn({
                                    let context_server_id = context_server_id.clone();
                                    async move |_workspace_handle, cx| {
                                        cx.update(|cx| {
                                            update_settings_file::<ProjectSettings>(
                                                fs,
                                                cx,
                                                move |settings, _| {
                                                    settings
                                                        .context_servers
                                                        .remove(&context_server_id.0);
                                                },
                                            );
                                        })?;
                                        anyhow::Ok(())
                                    }
                                })
                                .detach_and_log_err(cx);
                            })
                            .log_err();
                    }
                })
        },
    );

    workspace.toggle_status_toast(status_toast, cx);
}

async fn open_new_agent_servers_entry_in_settings_editor(
    workspace: WeakEntity<Workspace>,
    cx: &mut AsyncWindowContext,
) -> Result<()> {
    let settings_editor = workspace
        .update_in(cx, |_, window, cx| {
            create_and_open_local_file(paths::settings_file(), window, cx, || {
                settings::initial_user_settings_content().as_ref().into()
            })
        })?
        .await?
        .downcast::<Editor>()
        .unwrap();

    settings_editor
        .downgrade()
        .update_in(cx, |item, window, cx| {
            let text = item.buffer().read(cx).snapshot(cx).text();

            let settings = cx.global::<SettingsStore>();

            let mut unique_server_name = None;
            let edits = settings.edits_for_update::<AllAgentServersSettings>(&text, |file| {
                let server_name: Option<SharedString> = (0..u8::MAX)
                    .map(|i| {
                        if i == 0 {
                            "your_agent".into()
                        } else {
                            format!("your_agent_{}", i).into()
                        }
                    })
                    .find(|name| !file.custom.contains_key(name));
                if let Some(server_name) = server_name {
                    unique_server_name = Some(server_name.clone());
                    file.custom.insert(
                        server_name,
                        CustomAgentServerSettings {
                            command: AgentServerCommand {
                                path: "path_to_executable".into(),
                                args: vec![],
                                env: Some(HashMap::default()),
                            },
                        },
                    );
                }
            });

            if edits.is_empty() {
                return;
            }

            let ranges = edits
                .iter()
                .map(|(range, _)| range.clone())
                .collect::<Vec<_>>();

            item.edit(edits, cx);
            if let Some((unique_server_name, buffer)) =
                unique_server_name.zip(item.buffer().read(cx).as_singleton())
            {
                let snapshot = buffer.read(cx).snapshot();
                if let Some(range) =
                    find_text_in_buffer(&unique_server_name, ranges[0].start, &snapshot)
                {
                    item.change_selections(
                        SelectionEffects::scroll(Autoscroll::newest()),
                        window,
                        cx,
                        |selections| {
                            selections.select_ranges(vec![range]);
                        },
                    );
                }
            }
        })
}

fn find_text_in_buffer(
    text: &str,
    start: usize,
    snapshot: &language::BufferSnapshot,
) -> Option<Range<usize>> {
    let chars = text.chars().collect::<Vec<char>>();

    let mut offset = start;
    let mut char_offset = 0;
    for c in snapshot.chars_at(start) {
        if char_offset >= chars.len() {
            break;
        }
        offset += 1;

        if c == chars[char_offset] {
            char_offset += 1;
        } else {
            char_offset = 0;
        }
    }

    if char_offset == chars.len() {
        Some(offset.saturating_sub(chars.len())..offset)
    } else {
        None
    }
}<|MERGE_RESOLUTION|>--- conflicted
+++ resolved
@@ -59,11 +59,6 @@
     tools: Entity<ToolWorkingSet>,
     _registry_subscription: Subscription,
     scroll_handle: ScrollHandle,
-<<<<<<< HEAD
-    gemini_is_installed: bool,
-=======
-    scrollbar_state: ScrollbarState,
->>>>>>> 2ba25b5c
     _check_for_gemini: Task<()>,
 }
 
@@ -113,11 +108,6 @@
             tools,
             _registry_subscription: registry_subscription,
             scroll_handle,
-<<<<<<< HEAD
-            gemini_is_installed: false,
-=======
-            scrollbar_state,
->>>>>>> 2ba25b5c
             _check_for_gemini: Task::ready(()),
         };
         this.build_provider_configuration_views(window, cx);
