--- conflicted
+++ resolved
@@ -31,14 +31,8 @@
 };
 use settings::{Settings, SettingsStore, update_settings_file};
 use ui::{
-<<<<<<< HEAD
-    Chip, ContextMenu, Disclosure, Divider, DividerColor, ElevationIndex, Indicator, PopoverMenu,
-    Switch, SwitchColor, SwitchField, Tooltip, WithScrollbar, prelude::*,
-=======
     Chip, CommonAnimationExt, ContextMenu, Disclosure, Divider, DividerColor, ElevationIndex,
-    Indicator, PopoverMenu, Scrollbar, ScrollbarState, Switch, SwitchColor, SwitchField, Tooltip,
-    prelude::*,
->>>>>>> a96015b3
+    Indicator, PopoverMenu, Switch, SwitchColor, SwitchField, Tooltip, WithScrollbar, prelude::*,
 };
 use util::ResultExt as _;
 use workspace::{Workspace, create_and_open_local_file};
