--- conflicted
+++ resolved
@@ -22,15 +22,9 @@
 use gpui::{
     AbsoluteLength, Animation, AnimationExt, AnyElement, App, ClickEvent, ClipboardEntry,
     ClipboardItem, DefiniteLength, EdgesRefinement, Empty, Entity, EventEmitter, Focusable, Hsla,
-<<<<<<< HEAD
     ListAlignment, ListOffset, ListState, PlatformDisplay, ScrollHandle, Stateful, StyleRefinement,
-    Subscription, Task, TextStyle, TextStyleRefinement, Transformation, UnderlineStyle, WeakEntity,
-    WindowHandle, linear_color_stop, linear_gradient, list, percentage, pulsating_between,
-=======
-    ListAlignment, ListOffset, ListState, MouseButton, PlatformDisplay, ScrollHandle, Stateful,
-    StyleRefinement, Subscription, Task, TextStyle, TextStyleRefinement, UnderlineStyle,
-    WeakEntity, WindowHandle, linear_color_stop, linear_gradient, list, pulsating_between,
->>>>>>> a96015b3
+    Subscription, Task, TextStyle, TextStyleRefinement, UnderlineStyle, WeakEntity, WindowHandle,
+    linear_color_stop, linear_gradient, list, pulsating_between,
 };
 use language::{Buffer, Language, LanguageRegistry};
 use language_model::{
@@ -51,12 +45,8 @@
 use text::ToPoint;
 use theme::ThemeSettings;
 use ui::{
-<<<<<<< HEAD
-    Banner, Disclosure, KeyBinding, PopoverMenuHandle, TextSize, Tooltip, WithScrollbar, prelude::*,
-=======
-    Banner, CommonAnimationExt, Disclosure, KeyBinding, PopoverMenuHandle, Scrollbar,
-    ScrollbarState, TextSize, Tooltip, prelude::*,
->>>>>>> a96015b3
+    Banner, CommonAnimationExt, Disclosure, KeyBinding, PopoverMenuHandle, TextSize, Tooltip,
+    WithScrollbar, prelude::*,
 };
 use util::ResultExt as _;
 use util::markdown::MarkdownCodeBlock;
