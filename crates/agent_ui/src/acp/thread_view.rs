use acp_thread::{
    AcpThread, AcpThreadEvent, AgentThreadEntry, AssistantMessage, AssistantMessageChunk,
    LoadError, MentionUri, ThreadStatus, ToolCall, ToolCallContent, ToolCallStatus,
};
use acp_thread::{AgentConnection, Plan};
use action_log::ActionLog;
use agent::{TextThreadStore, ThreadStore};
use agent_client_protocol as acp;
use agent_servers::AgentServer;
use agent_settings::{AgentSettings, NotifyWhenAgentWaiting};
use audio::{Audio, Sound};
use buffer_diff::BufferDiff;
use collections::{HashMap, HashSet};
<<<<<<< HEAD
use editor::{Editor, EditorMode, MinimapVisibility, MultiBuffer, PathKey};
=======
use editor::scroll::Autoscroll;
use editor::{
    AnchorRangeExt, ContextMenuOptions, ContextMenuPlacement, Editor, EditorElement, EditorMode,
    EditorStyle, MinimapVisibility, MultiBuffer, PathKey, SelectionEffects,
};
>>>>>>> a6e2e0d2
use file_icons::FileIcons;
use gpui::{
    Action, Animation, AnimationExt, App, BorderStyle, EdgesRefinement, Empty, Entity, EntityId,
    FocusHandle, Focusable, Hsla, Length, ListOffset, ListState, MouseButton, PlatformDisplay,
    SharedString, Stateful, StyleRefinement, Subscription, Task, TextStyle, TextStyleRefinement,
    Transformation, UnderlineStyle, WeakEntity, Window, WindowHandle, div, linear_color_stop,
    linear_gradient, list, percentage, point, prelude::*, pulsating_between,
};
use language::Buffer;
use language::language_settings::SoftWrap;
use markdown::{HeadingLevelStyles, Markdown, MarkdownElement, MarkdownStyle};
<<<<<<< HEAD
use project::Project;
use rope::Point;
use settings::{Settings as _, SettingsStore};
use std::{collections::BTreeMap, process::ExitStatus, rc::Rc, time::Duration};
=======
use parking_lot::Mutex;
use project::{CompletionIntent, Project};
use prompt_store::PromptId;
use rope::Point;
use settings::{Settings as _, SettingsStore};
use std::fmt::Write as _;
use std::path::PathBuf;
use std::{
    cell::RefCell, collections::BTreeMap, path::Path, process::ExitStatus, rc::Rc, sync::Arc,
    time::Duration,
};
>>>>>>> a6e2e0d2
use terminal_view::TerminalView;
use text::Anchor;
use theme::ThemeSettings;
use ui::{
    Disclosure, Divider, DividerColor, KeyBinding, PopoverMenuHandle, Scrollbar, ScrollbarState,
    Tooltip, prelude::*,
};
use util::{ResultExt, size::format_file_size, time::duration_alt_display};
use workspace::{CollaboratorId, Workspace};
<<<<<<< HEAD
use zed_actions::agent::{Chat, ToggleModelSelector};
=======
use zed_actions::agent::{Chat, NextHistoryMessage, PreviousHistoryMessage, ToggleModelSelector};
use zed_actions::assistant::OpenRulesLibrary;
>>>>>>> a6e2e0d2

use crate::acp::AcpModelSelectorPopover;
use crate::acp::message_editor::{MessageEditor, MessageEditorEvent};
use crate::agent_diff::AgentDiff;
use crate::ui::{AgentNotification, AgentNotificationEvent};
use crate::{
    AgentDiffPane, AgentPanel, ExpandMessageEditor, Follow, KeepAll, OpenAgentDiff, RejectAll,
};

const RESPONSE_PADDING_X: Pixels = px(19.);

pub struct AcpThreadView {
    agent: Rc<dyn AgentServer>,
    workspace: WeakEntity<Workspace>,
    project: Entity<Project>,
    thread_store: Entity<ThreadStore>,
    text_thread_store: Entity<TextThreadStore>,
    thread_state: ThreadState,
    diff_editors: HashMap<EntityId, Entity<Editor>>,
    terminal_views: HashMap<EntityId, Entity<TerminalView>>,
    message_editor: Entity<MessageEditor>,
    model_selector: Option<Entity<AcpModelSelectorPopover>>,
    notifications: Vec<WindowHandle<AgentNotification>>,
    notification_subscriptions: HashMap<WindowHandle<AgentNotification>, Vec<Subscription>>,
    last_error: Option<Entity<Markdown>>,
    list_state: ListState,
    scrollbar_state: ScrollbarState,
    auth_task: Option<Task<()>>,
    expanded_tool_calls: HashSet<acp::ToolCallId>,
    expanded_thinking_blocks: HashSet<(usize, usize)>,
    edits_expanded: bool,
    plan_expanded: bool,
    editor_expanded: bool,
    terminal_expanded: bool,
    _cancel_task: Option<Task<()>>,
    _subscriptions: [Subscription; 2],
}

enum ThreadState {
    Loading {
        _task: Task<()>,
    },
    Ready {
        thread: Entity<AcpThread>,
        _subscription: [Subscription; 2],
    },
    LoadError(LoadError),
    Unauthenticated {
        connection: Rc<dyn AgentConnection>,
    },
    ServerExited {
        status: ExitStatus,
    },
}

impl AcpThreadView {
    pub fn new(
        agent: Rc<dyn AgentServer>,
        workspace: WeakEntity<Workspace>,
        project: Entity<Project>,
<<<<<<< HEAD
        window: &mut Window,
        cx: &mut Context<Self>,
    ) -> Self {
        let message_editor =
            cx.new(|cx| MessageEditor::new(workspace.clone(), project.clone(), window, cx));
=======
        thread_store: Entity<ThreadStore>,
        text_thread_store: Entity<TextThreadStore>,
        message_history: Rc<RefCell<MessageHistory<Vec<acp::ContentBlock>>>>,
        min_lines: usize,
        max_lines: Option<usize>,
        window: &mut Window,
        cx: &mut Context<Self>,
    ) -> Self {
        let language = Language::new(
            language::LanguageConfig {
                completion_query_characters: HashSet::from_iter(['.', '-', '_', '@']),
                ..Default::default()
            },
            None,
        );

        let mention_set = Arc::new(Mutex::new(MentionSet::default()));

        let message_editor = cx.new(|cx| {
            let buffer = cx.new(|cx| Buffer::local("", cx).with_language(Arc::new(language), cx));
            let buffer = cx.new(|cx| MultiBuffer::singleton(buffer, cx));

            let mut editor = Editor::new(
                editor::EditorMode::AutoHeight {
                    min_lines,
                    max_lines: max_lines,
                },
                buffer,
                None,
                window,
                cx,
            );
            editor.set_placeholder_text("Message the agent － @ to include files", cx);
            editor.set_show_indent_guides(false, cx);
            editor.set_soft_wrap();
            editor.set_use_modal_editing(true);
            editor.set_completion_provider(Some(Rc::new(ContextPickerCompletionProvider::new(
                mention_set.clone(),
                workspace.clone(),
                thread_store.downgrade(),
                text_thread_store.downgrade(),
                cx.weak_entity(),
            ))));
            editor.set_context_menu_options(ContextMenuOptions {
                min_entries_visible: 12,
                max_entries_visible: 12,
                placement: Some(ContextMenuPlacement::Above),
            });
            editor
        });

        let message_editor_subscription =
            cx.subscribe(&message_editor, |this, editor, event, cx| {
                if let editor::EditorEvent::BufferEdited = &event {
                    let buffer = editor
                        .read(cx)
                        .buffer()
                        .read(cx)
                        .as_singleton()
                        .unwrap()
                        .read(cx)
                        .snapshot();
                    if let Some(message) = this.message_set_from_history.clone()
                        && message.version() != buffer.version()
                    {
                        this.message_set_from_history = None;
                    }

                    if this.message_set_from_history.is_none() {
                        this.message_history.borrow_mut().reset_position();
                    }
                }
            });

        let mention_set = mention_set.clone();
>>>>>>> a6e2e0d2

        let list_state = ListState::new(0, gpui::ListAlignment::Bottom, px(2048.0));

        let subscriptions = [
            cx.observe_global_in::<SettingsStore>(window, Self::settings_changed),
            cx.subscribe_in(&message_editor, window, Self::on_message_editor_event),
        ];

        Self {
            agent: agent.clone(),
            workspace: workspace.clone(),
            project: project.clone(),
            thread_store,
            text_thread_store,
            thread_state: Self::initial_state(agent, workspace, project, window, cx),
            message_editor,
            model_selector: None,
            notifications: Vec::new(),
            notification_subscriptions: HashMap::default(),
            diff_editors: Default::default(),
            terminal_views: Default::default(),
            list_state: list_state.clone(),
            scrollbar_state: ScrollbarState::new(list_state).parent_entity(&cx.entity()),
            last_error: None,
            auth_task: None,
            expanded_tool_calls: HashSet::default(),
            expanded_thinking_blocks: HashSet::default(),
            edits_expanded: false,
            plan_expanded: false,
            editor_expanded: false,
            terminal_expanded: true,
            _subscriptions: subscriptions,
            _cancel_task: None,
        }
    }

    fn initial_state(
        agent: Rc<dyn AgentServer>,
        workspace: WeakEntity<Workspace>,
        project: Entity<Project>,
        window: &mut Window,
        cx: &mut Context<Self>,
    ) -> ThreadState {
        let root_dir = project
            .read(cx)
            .visible_worktrees(cx)
            .next()
            .map(|worktree| worktree.read(cx).abs_path())
            .unwrap_or_else(|| paths::home_dir().as_path().into());

        let connect_task = agent.connect(&root_dir, &project, cx);
        let load_task = cx.spawn_in(window, async move |this, cx| {
            let connection = match connect_task.await {
                Ok(connection) => connection,
                Err(err) => {
                    this.update(cx, |this, cx| {
                        this.handle_load_error(err, cx);
                        cx.notify();
                    })
                    .log_err();
                    return;
                }
            };

            // this.update_in(cx, |_this, _window, cx| {
            //     let status = connection.exit_status(cx);
            //     cx.spawn(async move |this, cx| {
            //         let status = status.await.ok();
            //         this.update(cx, |this, cx| {
            //             this.thread_state = ThreadState::ServerExited { status };
            //             cx.notify();
            //         })
            //         .ok();
            //     })
            //     .detach();
            // })
            // .ok();

            let result = match connection
                .clone()
                .new_thread(project.clone(), &root_dir, cx)
                .await
            {
                Err(e) => {
                    let mut cx = cx.clone();
                    if e.is::<acp_thread::AuthRequired>() {
                        this.update(&mut cx, |this, cx| {
                            this.thread_state = ThreadState::Unauthenticated { connection };
                            cx.notify();
                        })
                        .ok();
                        return;
                    } else {
                        Err(e)
                    }
                }
                Ok(thread) => Ok(thread),
            };

            this.update_in(cx, |this, window, cx| {
                match result {
                    Ok(thread) => {
                        let thread_subscription =
                            cx.subscribe_in(&thread, window, Self::handle_thread_event);

                        let action_log = thread.read(cx).action_log().clone();
                        let action_log_subscription =
                            cx.observe(&action_log, |_, _, cx| cx.notify());

                        this.list_state
                            .splice(0..0, thread.read(cx).entries().len());

                        AgentDiff::set_active_thread(&workspace, thread.clone(), window, cx);

                        this.model_selector =
                            thread
                                .read(cx)
                                .connection()
                                .model_selector()
                                .map(|selector| {
                                    cx.new(|cx| {
                                        AcpModelSelectorPopover::new(
                                            thread.read(cx).session_id().clone(),
                                            selector,
                                            PopoverMenuHandle::default(),
                                            this.focus_handle(cx),
                                            window,
                                            cx,
                                        )
                                    })
                                });

                        this.thread_state = ThreadState::Ready {
                            thread,
                            _subscription: [thread_subscription, action_log_subscription],
                        };

                        cx.notify();
                    }
                    Err(err) => {
                        this.handle_load_error(err, cx);
                    }
                };
            })
            .log_err();
        });

        ThreadState::Loading { _task: load_task }
    }

    fn handle_load_error(&mut self, err: anyhow::Error, cx: &mut Context<Self>) {
        if let Some(load_err) = err.downcast_ref::<LoadError>() {
            self.thread_state = ThreadState::LoadError(load_err.clone());
        } else {
            self.thread_state = ThreadState::LoadError(LoadError::Other(err.to_string().into()))
        }
        cx.notify();
    }

    pub fn thread(&self) -> Option<&Entity<AcpThread>> {
        match &self.thread_state {
            ThreadState::Ready { thread, .. } => Some(thread),
            ThreadState::Unauthenticated { .. }
            | ThreadState::Loading { .. }
            | ThreadState::LoadError(..)
            | ThreadState::ServerExited { .. } => None,
        }
    }

    pub fn title(&self, cx: &App) -> SharedString {
        match &self.thread_state {
            ThreadState::Ready { thread, .. } => thread.read(cx).title(),
            ThreadState::Loading { .. } => "Loading…".into(),
            ThreadState::LoadError(_) => "Failed to load".into(),
            ThreadState::Unauthenticated { .. } => "Not authenticated".into(),
            ThreadState::ServerExited { .. } => "Server exited unexpectedly".into(),
        }
    }

    pub fn cancel(&mut self, cx: &mut Context<Self>) {
        self.last_error.take();

        if let Some(thread) = self.thread() {
            self._cancel_task = Some(thread.update(cx, |thread, cx| thread.cancel(cx)));
        }
    }

    pub fn expand_message_editor(
        &mut self,
        _: &ExpandMessageEditor,
        _window: &mut Window,
        cx: &mut Context<Self>,
    ) {
        self.set_editor_is_expanded(!self.editor_expanded, cx);
        cx.notify();
    }

    fn set_editor_is_expanded(&mut self, is_expanded: bool, cx: &mut Context<Self>) {
        self.editor_expanded = is_expanded;
        self.message_editor.update(cx, |editor, cx| {
            editor.set_expanded(is_expanded, cx);
        });
        cx.notify();
    }

    pub fn on_message_editor_event(
        &mut self,
        _: &Entity<MessageEditor>,
        event: &MessageEditorEvent,
        window: &mut Window,
        cx: &mut Context<Self>,
    ) {
        match event {
            MessageEditorEvent::Chat => self.chat(window, cx),
        }
    }

    fn chat(&mut self, window: &mut Window, cx: &mut Context<Self>) {
        self.last_error.take();

        let Some(thread) = self.thread().cloned() else {
            return;
        };

<<<<<<< HEAD
        let contents = self
            .message_editor
            .update(cx, |message_editor, cx| message_editor.contents(cx));
        let task = cx.spawn_in(window, async move |this, cx| {
            let contents = contents.await?;
=======
        let thread_store = self.thread_store.clone();
        let text_thread_store = self.text_thread_store.clone();

        let contents =
            self.mention_set
                .lock()
                .contents(project, thread_store, text_thread_store, window, cx);
>>>>>>> a6e2e0d2

            if contents.is_empty() {
                return Ok(());
            }

            this.update_in(cx, |this, window, cx| {
<<<<<<< HEAD
=======
                this.message_editor.update(cx, |editor, cx| {
                    let text = editor.text(cx);
                    editor.display_map.update(cx, |map, cx| {
                        let snapshot = map.snapshot(cx);
                        for (crease_id, crease) in snapshot.crease_snapshot.creases() {
                            // Skip creases that have been edited out of the message buffer.
                            if !crease.range().start.is_valid(&snapshot.buffer_snapshot) {
                                continue;
                            }

                            if let Some(mention) = contents.get(&crease_id) {
                                let crease_range =
                                    crease.range().to_offset(&snapshot.buffer_snapshot);
                                if crease_range.start > ix {
                                    chunks.push(text[ix..crease_range.start].into());
                                }
                                chunks.push(acp::ContentBlock::Resource(acp::EmbeddedResource {
                                    annotations: None,
                                    resource: acp::EmbeddedResourceResource::TextResourceContents(
                                        acp::TextResourceContents {
                                            mime_type: None,
                                            text: mention.content.clone(),
                                            uri: mention.uri.to_uri().to_string(),
                                        },
                                    ),
                                }));
                                ix = crease_range.end;
                            }
                        }

                        if ix < text.len() {
                            let last_chunk = text[ix..].trim_end();
                            if !last_chunk.is_empty() {
                                chunks.push(last_chunk.into());
                            }
                        }
                    })
                });

                if chunks.is_empty() {
                    return;
                }

                let Some(thread) = this.thread() else {
                    return;
                };
                let task = thread.update(cx, |thread, cx| thread.send(chunks.clone(), cx));

                cx.spawn(async move |this, cx| {
                    let result = task.await;

                    this.update(cx, |this, cx| {
                        if let Err(err) = result {
                            this.last_error =
                                Some(cx.new(|cx| {
                                    Markdown::new(err.to_string().into(), None, None, cx)
                                }))
                        }
                    })
                })
                .detach();

                let mention_set = this.mention_set.clone();

>>>>>>> a6e2e0d2
                this.set_editor_is_expanded(false, cx);
                this.scroll_to_bottom(cx);
                this.message_editor.update(cx, |message_editor, cx| {
                    message_editor.clear(window, cx);
                });
            })?;
            let send = thread.update(cx, |thread, cx| thread.send(contents, cx))?;
            send.await
        });

        cx.spawn(async move |this, cx| {
            if let Err(e) = task.await {
                this.update(cx, |this, cx| {
                    this.last_error =
                        Some(cx.new(|cx| Markdown::new(e.to_string().into(), None, None, cx)));
                    cx.notify()
                })
                .ok();
            }
        })
        .detach();
    }

    fn open_agent_diff(&mut self, _: &OpenAgentDiff, window: &mut Window, cx: &mut Context<Self>) {
        if let Some(thread) = self.thread() {
            AgentDiffPane::deploy(thread.clone(), self.workspace.clone(), window, cx).log_err();
        }
    }

    fn open_edited_buffer(
        &mut self,
        buffer: &Entity<Buffer>,
        window: &mut Window,
        cx: &mut Context<Self>,
    ) {
        let Some(thread) = self.thread() else {
            return;
        };

        let Some(diff) =
            AgentDiffPane::deploy(thread.clone(), self.workspace.clone(), window, cx).log_err()
        else {
            return;
        };

        diff.update(cx, |diff, cx| {
            diff.move_to_path(PathKey::for_buffer(&buffer, cx), window, cx)
        })
    }

<<<<<<< HEAD
=======
    fn set_draft_message(
        message_editor: Entity<Editor>,
        mention_set: Arc<Mutex<MentionSet>>,
        project: Entity<Project>,
        message: Option<&[acp::ContentBlock]>,
        window: &mut Window,
        cx: &mut Context<Self>,
    ) -> Option<BufferSnapshot> {
        cx.notify();

        let message = message?;

        let mut text = String::new();
        let mut mentions = Vec::new();

        for chunk in message {
            match chunk {
                acp::ContentBlock::Text(text_content) => {
                    text.push_str(&text_content.text);
                }
                acp::ContentBlock::Resource(acp::EmbeddedResource {
                    resource: acp::EmbeddedResourceResource::TextResourceContents(resource),
                    ..
                }) => {
                    let path = PathBuf::from(&resource.uri);
                    let project_path = project.read(cx).project_path_for_absolute_path(&path, cx);
                    let start = text.len();
                    let _ = write!(&mut text, "{}", MentionUri::File(path).to_uri());
                    let end = text.len();
                    if let Some(project_path) = project_path {
                        let filename: SharedString = project_path
                            .path
                            .file_name()
                            .unwrap_or_default()
                            .to_string_lossy()
                            .to_string()
                            .into();
                        mentions.push((start..end, project_path, filename));
                    }
                }
                acp::ContentBlock::Image(_)
                | acp::ContentBlock::Audio(_)
                | acp::ContentBlock::Resource(_)
                | acp::ContentBlock::ResourceLink(_) => {}
            }
        }

        let snapshot = message_editor.update(cx, |editor, cx| {
            editor.set_text(text, window, cx);
            editor.buffer().read(cx).snapshot(cx)
        });

        for (range, project_path, filename) in mentions {
            let crease_icon_path = if project_path.path.is_dir() {
                FileIcons::get_folder_icon(false, cx)
                    .unwrap_or_else(|| IconName::Folder.path().into())
            } else {
                FileIcons::get_icon(Path::new(project_path.path.as_ref()), cx)
                    .unwrap_or_else(|| IconName::File.path().into())
            };

            let anchor = snapshot.anchor_before(range.start);
            if let Some(project_path) = project.read(cx).absolute_path(&project_path, cx) {
                let crease_id = crate::context_picker::insert_crease_for_mention(
                    anchor.excerpt_id,
                    anchor.text_anchor,
                    range.end - range.start,
                    filename,
                    crease_icon_path,
                    message_editor.clone(),
                    window,
                    cx,
                );

                if let Some(crease_id) = crease_id {
                    mention_set
                        .lock()
                        .insert(crease_id, MentionUri::File(project_path));
                }
            }
        }

        let snapshot = snapshot.as_singleton().unwrap().2.clone();
        Some(snapshot.text)
    }

>>>>>>> a6e2e0d2
    fn handle_thread_event(
        &mut self,
        thread: &Entity<AcpThread>,
        event: &AcpThreadEvent,
        window: &mut Window,
        cx: &mut Context<Self>,
    ) {
        match event {
            AcpThreadEvent::NewEntry => {
                let index = thread.read(cx).entries().len() - 1;
                self.sync_thread_entry_view(index, window, cx);
                self.list_state.splice(index..index, 1);
            }
            AcpThreadEvent::EntryUpdated(index) => {
                self.sync_thread_entry_view(*index, window, cx);
                self.list_state.splice(*index..index + 1, 1);
            }
            AcpThreadEvent::EntriesRemoved(range) => {
                // TODO: Clean up unused diff editors and terminal views
                self.list_state.splice(range.clone(), 0);
            }
            AcpThreadEvent::ToolAuthorizationRequired => {
                self.notify_with_sound("Waiting for tool confirmation", IconName::Info, window, cx);
            }
            AcpThreadEvent::Stopped => {
                let used_tools = thread.read(cx).used_tools_since_last_user_message();
                self.notify_with_sound(
                    if used_tools {
                        "Finished running tools"
                    } else {
                        "New message"
                    },
                    IconName::ZedAssistant,
                    window,
                    cx,
                );
            }
            AcpThreadEvent::Error => {
                self.notify_with_sound(
                    "Agent stopped due to an error",
                    IconName::Warning,
                    window,
                    cx,
                );
            }
            AcpThreadEvent::ServerExited(status) => {
                self.thread_state = ThreadState::ServerExited { status: *status };
            }
        }
        cx.notify();
    }

    fn sync_thread_entry_view(
        &mut self,
        entry_ix: usize,
        window: &mut Window,
        cx: &mut Context<Self>,
    ) {
        self.sync_diff_multibuffers(entry_ix, window, cx);
        self.sync_terminals(entry_ix, window, cx);
    }

    fn sync_diff_multibuffers(
        &mut self,
        entry_ix: usize,
        window: &mut Window,
        cx: &mut Context<Self>,
    ) {
        let Some(multibuffers) = self.entry_diff_multibuffers(entry_ix, cx) else {
            return;
        };

        let multibuffers = multibuffers.collect::<Vec<_>>();

        for multibuffer in multibuffers {
            if self.diff_editors.contains_key(&multibuffer.entity_id()) {
                return;
            }

            let editor = cx.new(|cx| {
                let mut editor = Editor::new(
                    EditorMode::Full {
                        scale_ui_elements_with_buffer_font_size: false,
                        show_active_line_background: false,
                        sized_by_content: true,
                    },
                    multibuffer.clone(),
                    None,
                    window,
                    cx,
                );
                editor.set_show_gutter(false, cx);
                editor.disable_inline_diagnostics();
                editor.disable_expand_excerpt_buttons(cx);
                editor.set_show_vertical_scrollbar(false, cx);
                editor.set_minimap_visibility(MinimapVisibility::Disabled, window, cx);
                editor.set_soft_wrap_mode(SoftWrap::None, cx);
                editor.scroll_manager.set_forbid_vertical_scroll(true);
                editor.set_show_indent_guides(false, cx);
                editor.set_read_only(true);
                editor.set_show_breakpoints(false, cx);
                editor.set_show_code_actions(false, cx);
                editor.set_show_git_diff_gutter(false, cx);
                editor.set_expand_all_diff_hunks(cx);
                editor.set_text_style_refinement(diff_editor_text_style_refinement(cx));
                editor
            });
            let entity_id = multibuffer.entity_id();
            cx.observe_release(&multibuffer, move |this, _, _| {
                this.diff_editors.remove(&entity_id);
            })
            .detach();

            self.diff_editors.insert(entity_id, editor);
        }
    }

    fn entry_diff_multibuffers(
        &self,
        entry_ix: usize,
        cx: &App,
    ) -> Option<impl Iterator<Item = Entity<MultiBuffer>>> {
        let entry = self.thread()?.read(cx).entries().get(entry_ix)?;
        Some(
            entry
                .diffs()
                .map(|diff| diff.read(cx).multibuffer().clone()),
        )
    }

    fn sync_terminals(&mut self, entry_ix: usize, window: &mut Window, cx: &mut Context<Self>) {
        let Some(terminals) = self.entry_terminals(entry_ix, cx) else {
            return;
        };

        let terminals = terminals.collect::<Vec<_>>();

        for terminal in terminals {
            if self.terminal_views.contains_key(&terminal.entity_id()) {
                return;
            }

            let terminal_view = cx.new(|cx| {
                let mut view = TerminalView::new(
                    terminal.read(cx).inner().clone(),
                    self.workspace.clone(),
                    None,
                    self.project.downgrade(),
                    window,
                    cx,
                );
                view.set_embedded_mode(Some(1000), cx);
                view
            });

            let entity_id = terminal.entity_id();
            cx.observe_release(&terminal, move |this, _, _| {
                this.terminal_views.remove(&entity_id);
            })
            .detach();

            self.terminal_views.insert(entity_id, terminal_view);
        }
    }

    fn entry_terminals(
        &self,
        entry_ix: usize,
        cx: &App,
    ) -> Option<impl Iterator<Item = Entity<acp_thread::Terminal>>> {
        let entry = self.thread()?.read(cx).entries().get(entry_ix)?;
        Some(entry.terminals().map(|terminal| terminal.clone()))
    }

    fn authenticate(
        &mut self,
        method: acp::AuthMethodId,
        window: &mut Window,
        cx: &mut Context<Self>,
    ) {
        let ThreadState::Unauthenticated { ref connection } = self.thread_state else {
            return;
        };

        self.last_error.take();
        let authenticate = connection.authenticate(method, cx);
        self.auth_task = Some(cx.spawn_in(window, {
            let project = self.project.clone();
            let agent = self.agent.clone();
            async move |this, cx| {
                let result = authenticate.await;

                this.update_in(cx, |this, window, cx| {
                    if let Err(err) = result {
                        this.last_error = Some(cx.new(|cx| {
                            Markdown::new(format!("Error: {err}").into(), None, None, cx)
                        }))
                    } else {
                        this.thread_state = Self::initial_state(
                            agent,
                            this.workspace.clone(),
                            project.clone(),
                            window,
                            cx,
                        )
                    }
                    this.auth_task.take()
                })
                .ok();
            }
        }));
    }

    fn authorize_tool_call(
        &mut self,
        tool_call_id: acp::ToolCallId,
        option_id: acp::PermissionOptionId,
        option_kind: acp::PermissionOptionKind,
        cx: &mut Context<Self>,
    ) {
        let Some(thread) = self.thread() else {
            return;
        };
        thread.update(cx, |thread, cx| {
            thread.authorize_tool_call(tool_call_id, option_id, option_kind, cx);
        });
        cx.notify();
    }

    fn render_entry(
        &self,
        index: usize,
        total_entries: usize,
        entry: &AgentThreadEntry,
        window: &mut Window,
        cx: &Context<Self>,
    ) -> AnyElement {
        let primary = match &entry {
            AgentThreadEntry::UserMessage(message) => div()
                .py_4()
                .px_2()
                .child(
                    v_flex()
                        .p_3()
                        .gap_1p5()
                        .rounded_lg()
                        .shadow_md()
                        .bg(cx.theme().colors().editor_background)
                        .border_1()
                        .border_color(cx.theme().colors().border)
                        .text_xs()
                        .children(message.content.markdown().map(|md| {
                            self.render_markdown(
                                md.clone(),
                                user_message_markdown_style(window, cx),
                            )
                        })),
                )
                .into_any(),
            AgentThreadEntry::AssistantMessage(AssistantMessage { chunks }) => {
                let style = default_markdown_style(false, window, cx);
                let message_body = v_flex()
                    .w_full()
                    .gap_2p5()
                    .children(chunks.iter().enumerate().filter_map(
                        |(chunk_ix, chunk)| match chunk {
                            AssistantMessageChunk::Message { block } => {
                                block.markdown().map(|md| {
                                    self.render_markdown(md.clone(), style.clone())
                                        .into_any_element()
                                })
                            }
                            AssistantMessageChunk::Thought { block } => {
                                block.markdown().map(|md| {
                                    self.render_thinking_block(
                                        index,
                                        chunk_ix,
                                        md.clone(),
                                        window,
                                        cx,
                                    )
                                    .into_any_element()
                                })
                            }
                        },
                    ))
                    .into_any();

                v_flex()
                    .px_5()
                    .py_1()
                    .when(index + 1 == total_entries, |this| this.pb_4())
                    .w_full()
                    .text_ui(cx)
                    .child(message_body)
                    .into_any()
            }
            AgentThreadEntry::ToolCall(tool_call) => {
                let has_terminals = tool_call.terminals().next().is_some();

                div().w_full().py_1p5().px_5().map(|this| {
                    if has_terminals {
                        this.children(tool_call.terminals().map(|terminal| {
                            self.render_terminal_tool_call(terminal, tool_call, window, cx)
                        }))
                    } else {
                        this.child(self.render_tool_call(index, tool_call, window, cx))
                    }
                })
            }
            .into_any(),
        };

        let Some(thread) = self.thread() else {
            return primary;
        };

        let is_generating = matches!(thread.read(cx).status(), ThreadStatus::Generating);
        if index == total_entries - 1 && !is_generating {
            v_flex()
                .w_full()
                .child(primary)
                .child(self.render_thread_controls(cx))
                .into_any_element()
        } else {
            primary
        }
    }

    fn tool_card_header_bg(&self, cx: &Context<Self>) -> Hsla {
        cx.theme()
            .colors()
            .element_background
            .blend(cx.theme().colors().editor_foreground.opacity(0.025))
    }

    fn tool_card_border_color(&self, cx: &Context<Self>) -> Hsla {
        cx.theme().colors().border.opacity(0.6)
    }

    fn tool_name_font_size(&self) -> Rems {
        rems_from_px(13.)
    }

    fn render_thinking_block(
        &self,
        entry_ix: usize,
        chunk_ix: usize,
        chunk: Entity<Markdown>,
        window: &Window,
        cx: &Context<Self>,
    ) -> AnyElement {
        let header_id = SharedString::from(format!("thinking-block-header-{}", entry_ix));
        let card_header_id = SharedString::from("inner-card-header");
        let key = (entry_ix, chunk_ix);
        let is_open = self.expanded_thinking_blocks.contains(&key);

        v_flex()
            .child(
                h_flex()
                    .id(header_id)
                    .group(&card_header_id)
                    .relative()
                    .w_full()
                    .gap_1p5()
                    .opacity(0.8)
                    .hover(|style| style.opacity(1.))
                    .child(
                        h_flex()
                            .size_4()
                            .justify_center()
                            .child(
                                div()
                                    .group_hover(&card_header_id, |s| s.invisible().w_0())
                                    .child(
                                        Icon::new(IconName::ToolThink)
                                            .size(IconSize::Small)
                                            .color(Color::Muted),
                                    ),
                            )
                            .child(
                                h_flex()
                                    .absolute()
                                    .inset_0()
                                    .invisible()
                                    .justify_center()
                                    .group_hover(&card_header_id, |s| s.visible())
                                    .child(
                                        Disclosure::new(("expand", entry_ix), is_open)
                                            .opened_icon(IconName::ChevronUp)
                                            .closed_icon(IconName::ChevronRight)
                                            .on_click(cx.listener({
                                                move |this, _event, _window, cx| {
                                                    if is_open {
                                                        this.expanded_thinking_blocks.remove(&key);
                                                    } else {
                                                        this.expanded_thinking_blocks.insert(key);
                                                    }
                                                    cx.notify();
                                                }
                                            })),
                                    ),
                            ),
                    )
                    .child(
                        div()
                            .text_size(self.tool_name_font_size())
                            .child("Thinking"),
                    )
                    .on_click(cx.listener({
                        move |this, _event, _window, cx| {
                            if is_open {
                                this.expanded_thinking_blocks.remove(&key);
                            } else {
                                this.expanded_thinking_blocks.insert(key);
                            }
                            cx.notify();
                        }
                    })),
            )
            .when(is_open, |this| {
                this.child(
                    div()
                        .relative()
                        .mt_1p5()
                        .ml(px(7.))
                        .pl_4()
                        .border_l_1()
                        .border_color(self.tool_card_border_color(cx))
                        .text_ui_sm(cx)
                        .child(
                            self.render_markdown(chunk, default_markdown_style(false, window, cx)),
                        ),
                )
            })
            .into_any_element()
    }

    fn render_tool_call_icon(
        &self,
        group_name: SharedString,
        entry_ix: usize,
        is_collapsible: bool,
        is_open: bool,
        tool_call: &ToolCall,
        cx: &Context<Self>,
    ) -> Div {
        let tool_icon = Icon::new(match tool_call.kind {
            acp::ToolKind::Read => IconName::ToolRead,
            acp::ToolKind::Edit => IconName::ToolPencil,
            acp::ToolKind::Delete => IconName::ToolDeleteFile,
            acp::ToolKind::Move => IconName::ArrowRightLeft,
            acp::ToolKind::Search => IconName::ToolSearch,
            acp::ToolKind::Execute => IconName::ToolTerminal,
            acp::ToolKind::Think => IconName::ToolThink,
            acp::ToolKind::Fetch => IconName::ToolWeb,
            acp::ToolKind::Other => IconName::ToolHammer,
        })
        .size(IconSize::Small)
        .color(Color::Muted);

        let base_container = h_flex().size_4().justify_center();

        if is_collapsible {
            base_container
                .child(
                    div()
                        .group_hover(&group_name, |s| s.invisible().w_0())
                        .child(tool_icon),
                )
                .child(
                    h_flex()
                        .absolute()
                        .inset_0()
                        .invisible()
                        .justify_center()
                        .group_hover(&group_name, |s| s.visible())
                        .child(
                            Disclosure::new(("expand", entry_ix), is_open)
                                .opened_icon(IconName::ChevronUp)
                                .closed_icon(IconName::ChevronRight)
                                .on_click(cx.listener({
                                    let id = tool_call.id.clone();
                                    move |this: &mut Self, _, _, cx: &mut Context<Self>| {
                                        if is_open {
                                            this.expanded_tool_calls.remove(&id);
                                        } else {
                                            this.expanded_tool_calls.insert(id.clone());
                                        }
                                        cx.notify();
                                    }
                                })),
                        ),
                )
        } else {
            base_container.child(tool_icon)
        }
    }

    fn render_tool_call(
        &self,
        entry_ix: usize,
        tool_call: &ToolCall,
        window: &Window,
        cx: &Context<Self>,
    ) -> Div {
        let header_id = SharedString::from(format!("outer-tool-call-header-{}", entry_ix));
        let card_header_id = SharedString::from("inner-tool-call-header");

        let status_icon = match &tool_call.status {
            ToolCallStatus::Allowed {
                status: acp::ToolCallStatus::Pending,
            }
            | ToolCallStatus::WaitingForConfirmation { .. } => None,
            ToolCallStatus::Allowed {
                status: acp::ToolCallStatus::InProgress,
                ..
            } => Some(
                Icon::new(IconName::ArrowCircle)
                    .color(Color::Accent)
                    .size(IconSize::Small)
                    .with_animation(
                        "running",
                        Animation::new(Duration::from_secs(2)).repeat(),
                        |icon, delta| icon.transform(Transformation::rotate(percentage(delta))),
                    )
                    .into_any(),
            ),
            ToolCallStatus::Allowed {
                status: acp::ToolCallStatus::Completed,
                ..
            } => None,
            ToolCallStatus::Rejected
            | ToolCallStatus::Canceled
            | ToolCallStatus::Allowed {
                status: acp::ToolCallStatus::Failed,
                ..
            } => Some(
                Icon::new(IconName::Close)
                    .color(Color::Error)
                    .size(IconSize::Small)
                    .into_any_element(),
            ),
        };

        let needs_confirmation = matches!(
            tool_call.status,
            ToolCallStatus::WaitingForConfirmation { .. }
        );
        let is_edit = matches!(tool_call.kind, acp::ToolKind::Edit);
        let has_diff = tool_call
            .content
            .iter()
            .any(|content| matches!(content, ToolCallContent::Diff { .. }));
        let has_nonempty_diff = tool_call.content.iter().any(|content| match content {
            ToolCallContent::Diff(diff) => diff.read(cx).has_revealed_range(cx),
            _ => false,
        });
        let use_card_layout = needs_confirmation || is_edit || has_diff;

        let is_collapsible = !tool_call.content.is_empty() && !use_card_layout;

        let is_open = tool_call.content.is_empty()
            || needs_confirmation
            || has_nonempty_diff
            || self.expanded_tool_calls.contains(&tool_call.id);

        let gradient_overlay = |color: Hsla| {
            div()
                .absolute()
                .top_0()
                .right_0()
                .w_12()
                .h_full()
                .bg(linear_gradient(
                    90.,
                    linear_color_stop(color, 1.),
                    linear_color_stop(color.opacity(0.2), 0.),
                ))
        };
        let gradient_color = if use_card_layout {
            self.tool_card_header_bg(cx)
        } else {
            cx.theme().colors().panel_background
        };

        let tool_output_display = match &tool_call.status {
            ToolCallStatus::WaitingForConfirmation { options, .. } => v_flex()
                .w_full()
                .children(tool_call.content.iter().map(|content| {
                    div()
                        .child(self.render_tool_call_content(content, tool_call, window, cx))
                        .into_any_element()
                }))
                .child(self.render_permission_buttons(
                    options,
                    entry_ix,
                    tool_call.id.clone(),
                    tool_call.content.is_empty(),
                    cx,
                )),
            ToolCallStatus::Allowed { .. } | ToolCallStatus::Canceled => v_flex()
                .w_full()
                .children(tool_call.content.iter().map(|content| {
                    div()
                        .child(self.render_tool_call_content(content, tool_call, window, cx))
                        .into_any_element()
                })),
            ToolCallStatus::Rejected => v_flex().size_0(),
        };

        v_flex()
            .when(use_card_layout, |this| {
                this.rounded_lg()
                    .border_1()
                    .border_color(self.tool_card_border_color(cx))
                    .bg(cx.theme().colors().editor_background)
                    .overflow_hidden()
            })
            .child(
                h_flex()
                    .id(header_id)
                    .w_full()
                    .gap_1()
                    .justify_between()
                    .map(|this| {
                        if use_card_layout {
                            this.pl_2()
                                .pr_1()
                                .py_1()
                                .rounded_t_md()
                                .bg(self.tool_card_header_bg(cx))
                        } else {
                            this.opacity(0.8).hover(|style| style.opacity(1.))
                        }
                    })
                    .child(
                        h_flex()
                            .group(&card_header_id)
                            .relative()
                            .w_full()
                            .text_size(self.tool_name_font_size())
                            .child(self.render_tool_call_icon(
                                card_header_id,
                                entry_ix,
                                is_collapsible,
                                is_open,
                                tool_call,
                                cx,
                            ))
                            .child(if tool_call.locations.len() == 1 {
                                let name = tool_call.locations[0]
                                    .path
                                    .file_name()
                                    .unwrap_or_default()
                                    .display()
                                    .to_string();

                                h_flex()
                                    .id(("open-tool-call-location", entry_ix))
                                    .w_full()
                                    .max_w_full()
                                    .px_1p5()
                                    .rounded_sm()
                                    .overflow_x_scroll()
                                    .opacity(0.8)
                                    .hover(|label| {
                                        label.opacity(1.).bg(cx
                                            .theme()
                                            .colors()
                                            .element_hover
                                            .opacity(0.5))
                                    })
                                    .child(name)
                                    .tooltip(Tooltip::text("Jump to File"))
                                    .on_click(cx.listener(move |this, _, window, cx| {
                                        this.open_tool_call_location(entry_ix, 0, window, cx);
                                    }))
                                    .into_any_element()
                            } else {
                                h_flex()
                                    .id("non-card-label-container")
                                    .w_full()
                                    .relative()
                                    .ml_1p5()
                                    .overflow_hidden()
                                    .child(
                                        h_flex()
                                            .id("non-card-label")
                                            .pr_8()
                                            .w_full()
                                            .overflow_x_scroll()
                                            .child(self.render_markdown(
                                                tool_call.label.clone(),
                                                default_markdown_style(
                                                    needs_confirmation || is_edit || has_diff,
                                                    window,
                                                    cx,
                                                ),
                                            )),
                                    )
                                    .child(gradient_overlay(gradient_color))
                                    .on_click(cx.listener({
                                        let id = tool_call.id.clone();
                                        move |this: &mut Self, _, _, cx: &mut Context<Self>| {
                                            if is_open {
                                                this.expanded_tool_calls.remove(&id);
                                            } else {
                                                this.expanded_tool_calls.insert(id.clone());
                                            }
                                            cx.notify();
                                        }
                                    }))
                                    .into_any()
                            }),
                    )
                    .children(status_icon),
            )
            .when(is_open, |this| this.child(tool_output_display))
    }

    fn render_tool_call_content(
        &self,
        content: &ToolCallContent,
        tool_call: &ToolCall,
        window: &Window,
        cx: &Context<Self>,
    ) -> AnyElement {
        match content {
            ToolCallContent::ContentBlock(content) => {
                if let Some(resource_link) = content.resource_link() {
                    self.render_resource_link(resource_link, cx)
                } else if let Some(markdown) = content.markdown() {
                    self.render_markdown_output(markdown.clone(), tool_call.id.clone(), window, cx)
                } else {
                    Empty.into_any_element()
                }
            }
            ToolCallContent::Diff(diff) => {
                self.render_diff_editor(&diff.read(cx).multibuffer(), cx)
            }
            ToolCallContent::Terminal(terminal) => {
                self.render_terminal_tool_call(terminal, tool_call, window, cx)
            }
        }
    }

    fn render_markdown_output(
        &self,
        markdown: Entity<Markdown>,
        tool_call_id: acp::ToolCallId,
        window: &Window,
        cx: &Context<Self>,
    ) -> AnyElement {
        let button_id = SharedString::from(format!("tool_output-{:?}", tool_call_id.clone()));

        v_flex()
            .mt_1p5()
            .ml(px(7.))
            .px_3p5()
            .gap_2()
            .border_l_1()
            .border_color(self.tool_card_border_color(cx))
            .text_sm()
            .text_color(cx.theme().colors().text_muted)
            .child(self.render_markdown(markdown, default_markdown_style(false, window, cx)))
            .child(
                Button::new(button_id, "Collapse Output")
                    .full_width()
                    .style(ButtonStyle::Outlined)
                    .label_size(LabelSize::Small)
                    .icon(IconName::ChevronUp)
                    .icon_color(Color::Muted)
                    .icon_position(IconPosition::Start)
                    .on_click(cx.listener({
                        let id = tool_call_id.clone();
                        move |this: &mut Self, _, _, cx: &mut Context<Self>| {
                            this.expanded_tool_calls.remove(&id);
                            cx.notify();
                        }
                    })),
            )
            .into_any_element()
    }

    fn render_resource_link(
        &self,
        resource_link: &acp::ResourceLink,
        cx: &Context<Self>,
    ) -> AnyElement {
        let uri: SharedString = resource_link.uri.clone().into();

        let label: SharedString = if let Some(path) = resource_link.uri.strip_prefix("file://") {
            path.to_string().into()
        } else {
            uri.clone()
        };

        let button_id = SharedString::from(format!("item-{}", uri.clone()));

        div()
            .ml(px(7.))
            .pl_2p5()
            .border_l_1()
            .border_color(self.tool_card_border_color(cx))
            .overflow_hidden()
            .child(
                Button::new(button_id, label)
                    .label_size(LabelSize::Small)
                    .color(Color::Muted)
                    .icon(IconName::ArrowUpRight)
                    .icon_size(IconSize::XSmall)
                    .icon_color(Color::Muted)
                    .truncate(true)
                    .on_click(cx.listener({
                        let workspace = self.workspace.clone();
                        move |_, _, window, cx: &mut Context<Self>| {
                            Self::open_link(uri.clone(), &workspace, window, cx);
                        }
                    })),
            )
            .into_any_element()
    }

    fn render_permission_buttons(
        &self,
        options: &[acp::PermissionOption],
        entry_ix: usize,
        tool_call_id: acp::ToolCallId,
        empty_content: bool,
        cx: &Context<Self>,
    ) -> Div {
        h_flex()
            .py_1()
            .pl_2()
            .pr_1()
            .gap_1()
            .justify_between()
            .flex_wrap()
            .when(!empty_content, |this| {
                this.border_t_1()
                    .border_color(self.tool_card_border_color(cx))
            })
            .child(
                div()
                    .min_w(rems_from_px(145.))
                    .child(LoadingLabel::new("Waiting for Confirmation").size(LabelSize::Small)),
            )
            .child(h_flex().gap_0p5().children(options.iter().map(|option| {
                let option_id = SharedString::from(option.id.0.clone());
                Button::new((option_id, entry_ix), option.name.clone())
                    .map(|this| match option.kind {
                        acp::PermissionOptionKind::AllowOnce => {
                            this.icon(IconName::Check).icon_color(Color::Success)
                        }
                        acp::PermissionOptionKind::AllowAlways => {
                            this.icon(IconName::CheckDouble).icon_color(Color::Success)
                        }
                        acp::PermissionOptionKind::RejectOnce => {
                            this.icon(IconName::Close).icon_color(Color::Error)
                        }
                        acp::PermissionOptionKind::RejectAlways => {
                            this.icon(IconName::Close).icon_color(Color::Error)
                        }
                    })
                    .icon_position(IconPosition::Start)
                    .icon_size(IconSize::XSmall)
                    .label_size(LabelSize::Small)
                    .on_click(cx.listener({
                        let tool_call_id = tool_call_id.clone();
                        let option_id = option.id.clone();
                        let option_kind = option.kind;
                        move |this, _, _, cx| {
                            this.authorize_tool_call(
                                tool_call_id.clone(),
                                option_id.clone(),
                                option_kind,
                                cx,
                            );
                        }
                    }))
            })))
    }

    fn render_diff_editor(
        &self,
        multibuffer: &Entity<MultiBuffer>,
        cx: &Context<Self>,
    ) -> AnyElement {
        v_flex()
            .h_full()
            .border_t_1()
            .border_color(self.tool_card_border_color(cx))
            .child(
                if let Some(editor) = self.diff_editors.get(&multibuffer.entity_id()) {
                    editor.clone().into_any_element()
                } else {
                    Empty.into_any()
                },
            )
            .into_any()
    }

    fn render_terminal_tool_call(
        &self,
        terminal: &Entity<acp_thread::Terminal>,
        tool_call: &ToolCall,
        window: &Window,
        cx: &Context<Self>,
    ) -> AnyElement {
        let terminal_data = terminal.read(cx);
        let working_dir = terminal_data.working_dir();
        let command = terminal_data.command();
        let started_at = terminal_data.started_at();

        let tool_failed = matches!(
            &tool_call.status,
            ToolCallStatus::Rejected
                | ToolCallStatus::Canceled
                | ToolCallStatus::Allowed {
                    status: acp::ToolCallStatus::Failed,
                    ..
                }
        );

        let output = terminal_data.output();
        let command_finished = output.is_some();
        let truncated_output = output.is_some_and(|output| output.was_content_truncated);
        let output_line_count = output.map(|output| output.content_line_count).unwrap_or(0);

        let command_failed = command_finished
            && output.is_some_and(|o| o.exit_status.is_none_or(|status| !status.success()));

        let time_elapsed = if let Some(output) = output {
            output.ended_at.duration_since(started_at)
        } else {
            started_at.elapsed()
        };

        let header_bg = cx
            .theme()
            .colors()
            .element_background
            .blend(cx.theme().colors().editor_foreground.opacity(0.025));
        let border_color = cx.theme().colors().border.opacity(0.6);

        let working_dir = working_dir
            .as_ref()
            .map(|path| format!("{}", path.display()))
            .unwrap_or_else(|| "current directory".to_string());

        let header = h_flex()
            .id(SharedString::from(format!(
                "terminal-tool-header-{}",
                terminal.entity_id()
            )))
            .flex_none()
            .gap_1()
            .justify_between()
            .rounded_t_md()
            .child(
                div()
                    .id(("command-target-path", terminal.entity_id()))
                    .w_full()
                    .max_w_full()
                    .overflow_x_scroll()
                    .child(
                        Label::new(working_dir)
                            .buffer_font(cx)
                            .size(LabelSize::XSmall)
                            .color(Color::Muted),
                    ),
            )
            .when(!command_finished, |header| {
                header
                    .gap_1p5()
                    .child(
                        Button::new(
                            SharedString::from(format!("stop-terminal-{}", terminal.entity_id())),
                            "Stop",
                        )
                        .icon(IconName::Stop)
                        .icon_position(IconPosition::Start)
                        .icon_size(IconSize::Small)
                        .icon_color(Color::Error)
                        .label_size(LabelSize::Small)
                        .tooltip(move |window, cx| {
                            Tooltip::with_meta(
                                "Stop This Command",
                                None,
                                "Also possible by placing your cursor inside the terminal and using regular terminal bindings.",
                                window,
                                cx,
                            )
                        })
                        .on_click({
                            let terminal = terminal.clone();
                            cx.listener(move |_this, _event, _window, cx| {
                                let inner_terminal = terminal.read(cx).inner().clone();
                                inner_terminal.update(cx, |inner_terminal, _cx| {
                                    inner_terminal.kill_active_task();
                                });
                            })
                        }),
                    )
                    .child(Divider::vertical())
                    .child(
                        Icon::new(IconName::ArrowCircle)
                            .size(IconSize::XSmall)
                            .color(Color::Info)
                            .with_animation(
                                "arrow-circle",
                                Animation::new(Duration::from_secs(2)).repeat(),
                                |icon, delta| {
                                    icon.transform(Transformation::rotate(percentage(delta)))
                                },
                            ),
                    )
            })
            .when(tool_failed || command_failed, |header| {
                header.child(
                    div()
                        .id(("terminal-tool-error-code-indicator", terminal.entity_id()))
                        .child(
                            Icon::new(IconName::Close)
                                .size(IconSize::Small)
                                .color(Color::Error),
                        )
                        .when_some(output.and_then(|o| o.exit_status), |this, status| {
                            this.tooltip(Tooltip::text(format!(
                                "Exited with code {}",
                                status.code().unwrap_or(-1),
                            )))
                        }),
                )
            })
            .when(truncated_output, |header| {
                let tooltip = if let Some(output) = output {
                    if output_line_count + 10 > terminal::MAX_SCROLL_HISTORY_LINES {
                        "Output exceeded terminal max lines and was \
                            truncated, the model received the first 16 KB."
                            .to_string()
                    } else {
                        format!(
                            "Output is {} long—to avoid unexpected token usage, \
                                only 16 KB was sent back to the model.",
                            format_file_size(output.original_content_len as u64, true),
                        )
                    }
                } else {
                    "Output was truncated".to_string()
                };

                header.child(
                    h_flex()
                        .id(("terminal-tool-truncated-label", terminal.entity_id()))
                        .gap_1()
                        .child(
                            Icon::new(IconName::Info)
                                .size(IconSize::XSmall)
                                .color(Color::Ignored),
                        )
                        .child(
                            Label::new("Truncated")
                                .color(Color::Muted)
                                .size(LabelSize::XSmall),
                        )
                        .tooltip(Tooltip::text(tooltip)),
                )
            })
            .when(time_elapsed > Duration::from_secs(10), |header| {
                header.child(
                    Label::new(format!("({})", duration_alt_display(time_elapsed)))
                        .buffer_font(cx)
                        .color(Color::Muted)
                        .size(LabelSize::XSmall),
                )
            })
            .child(
                Disclosure::new(
                    SharedString::from(format!(
                        "terminal-tool-disclosure-{}",
                        terminal.entity_id()
                    )),
                    self.terminal_expanded,
                )
                .opened_icon(IconName::ChevronUp)
                .closed_icon(IconName::ChevronDown)
                .on_click(cx.listener(move |this, _event, _window, _cx| {
                    this.terminal_expanded = !this.terminal_expanded;
                })),
            );

        let show_output =
            self.terminal_expanded && self.terminal_views.contains_key(&terminal.entity_id());

        v_flex()
            .mb_2()
            .border_1()
            .when(tool_failed || command_failed, |card| card.border_dashed())
            .border_color(border_color)
            .rounded_lg()
            .overflow_hidden()
            .child(
                v_flex()
                    .py_1p5()
                    .pl_2()
                    .pr_1p5()
                    .gap_0p5()
                    .bg(header_bg)
                    .text_xs()
                    .child(header)
                    .child(
                        MarkdownElement::new(
                            command.clone(),
                            terminal_command_markdown_style(window, cx),
                        )
                        .code_block_renderer(
                            markdown::CodeBlockRenderer::Default {
                                copy_button: false,
                                copy_button_on_hover: true,
                                border: false,
                            },
                        ),
                    ),
            )
            .when(show_output, |this| {
                let terminal_view = self.terminal_views.get(&terminal.entity_id()).unwrap();

                this.child(
                    div()
                        .pt_2()
                        .border_t_1()
                        .when(tool_failed || command_failed, |card| card.border_dashed())
                        .border_color(border_color)
                        .bg(cx.theme().colors().editor_background)
                        .rounded_b_md()
                        .text_ui_sm(cx)
                        .child(terminal_view.clone()),
                )
            })
            .into_any()
    }

    fn render_agent_logo(&self) -> AnyElement {
        Icon::new(self.agent.logo())
            .color(Color::Muted)
            .size(IconSize::XLarge)
            .into_any_element()
    }

    fn render_error_agent_logo(&self) -> AnyElement {
        let logo = Icon::new(self.agent.logo())
            .color(Color::Muted)
            .size(IconSize::XLarge)
            .into_any_element();

        h_flex()
            .relative()
            .justify_center()
            .child(div().opacity(0.3).child(logo))
            .child(
                h_flex().absolute().right_1().bottom_0().child(
                    Icon::new(IconName::XCircle)
                        .color(Color::Error)
                        .size(IconSize::Small),
                ),
            )
            .into_any_element()
    }

    fn render_empty_state(&self, cx: &App) -> AnyElement {
        let loading = matches!(&self.thread_state, ThreadState::Loading { .. });

        v_flex()
            .size_full()
            .items_center()
            .justify_center()
            .child(if loading {
                h_flex()
                    .justify_center()
                    .child(self.render_agent_logo())
                    .with_animation(
                        "pulsating_icon",
                        Animation::new(Duration::from_secs(2))
                            .repeat()
                            .with_easing(pulsating_between(0.4, 1.0)),
                        |icon, delta| icon.opacity(delta),
                    )
                    .into_any()
            } else {
                self.render_agent_logo().into_any_element()
            })
            .child(h_flex().mt_4().mb_1().justify_center().child(if loading {
                div()
                    .child(LoadingLabel::new("").size(LabelSize::Large))
                    .into_any_element()
            } else {
                Headline::new(self.agent.empty_state_headline())
                    .size(HeadlineSize::Medium)
                    .into_any_element()
            }))
            .child(
                div()
                    .max_w_1_2()
                    .text_sm()
                    .text_center()
                    .map(|this| {
                        if loading {
                            this.invisible()
                        } else {
                            this.text_color(cx.theme().colors().text_muted)
                        }
                    })
                    .child(self.agent.empty_state_message()),
            )
            .into_any()
    }

    fn render_pending_auth_state(&self) -> AnyElement {
        v_flex()
            .items_center()
            .justify_center()
            .child(self.render_error_agent_logo())
            .child(
                h_flex()
                    .mt_4()
                    .mb_1()
                    .justify_center()
                    .child(Headline::new("Not Authenticated").size(HeadlineSize::Medium)),
            )
            .into_any()
    }

    fn render_server_exited(&self, status: ExitStatus, _cx: &Context<Self>) -> AnyElement {
        v_flex()
            .items_center()
            .justify_center()
            .child(self.render_error_agent_logo())
            .child(
                v_flex()
                    .mt_4()
                    .mb_2()
                    .gap_0p5()
                    .text_center()
                    .items_center()
                    .child(Headline::new("Server exited unexpectedly").size(HeadlineSize::Medium))
                    .child(
                        Label::new(format!("Exit status: {}", status.code().unwrap_or(-127)))
                            .size(LabelSize::Small)
                            .color(Color::Muted),
                    ),
            )
            .into_any_element()
    }

    fn render_load_error(&self, e: &LoadError, cx: &Context<Self>) -> AnyElement {
        let mut container = v_flex()
            .items_center()
            .justify_center()
            .child(self.render_error_agent_logo())
            .child(
                v_flex()
                    .mt_4()
                    .mb_2()
                    .gap_0p5()
                    .text_center()
                    .items_center()
                    .child(Headline::new("Failed to launch").size(HeadlineSize::Medium))
                    .child(
                        Label::new(e.to_string())
                            .size(LabelSize::Small)
                            .color(Color::Muted),
                    ),
            );

        if let LoadError::Unsupported {
            upgrade_message,
            upgrade_command,
            ..
        } = &e
        {
            let upgrade_message = upgrade_message.clone();
            let upgrade_command = upgrade_command.clone();
            container = container.child(Button::new("upgrade", upgrade_message).on_click(
                cx.listener(move |this, _, window, cx| {
                    this.workspace
                        .update(cx, |workspace, cx| {
                            let project = workspace.project().read(cx);
                            let cwd = project.first_project_directory(cx);
                            let shell = project.terminal_settings(&cwd, cx).shell.clone();
                            let spawn_in_terminal = task::SpawnInTerminal {
                                id: task::TaskId("install".to_string()),
                                full_label: upgrade_command.clone(),
                                label: upgrade_command.clone(),
                                command: Some(upgrade_command.clone()),
                                args: Vec::new(),
                                command_label: upgrade_command.clone(),
                                cwd,
                                env: Default::default(),
                                use_new_terminal: true,
                                allow_concurrent_runs: true,
                                reveal: Default::default(),
                                reveal_target: Default::default(),
                                hide: Default::default(),
                                shell,
                                show_summary: true,
                                show_command: true,
                                show_rerun: false,
                            };
                            workspace
                                .spawn_in_terminal(spawn_in_terminal, window, cx)
                                .detach();
                        })
                        .ok();
                }),
            ));
        }

        container.into_any()
    }

    fn render_activity_bar(
        &self,
        thread_entity: &Entity<AcpThread>,
        window: &mut Window,
        cx: &Context<Self>,
    ) -> Option<AnyElement> {
        let thread = thread_entity.read(cx);
        let action_log = thread.action_log();
        let changed_buffers = action_log.read(cx).changed_buffers(cx);
        let plan = thread.plan();

        if changed_buffers.is_empty() && plan.is_empty() {
            return None;
        }

        let editor_bg_color = cx.theme().colors().editor_background;
        let active_color = cx.theme().colors().element_selected;
        let bg_edit_files_disclosure = editor_bg_color.blend(active_color.opacity(0.3));

        let pending_edits = thread.has_pending_edit_tool_calls();

        v_flex()
            .mt_1()
            .mx_2()
            .bg(bg_edit_files_disclosure)
            .border_1()
            .border_b_0()
            .border_color(cx.theme().colors().border)
            .rounded_t_md()
            .shadow(vec![gpui::BoxShadow {
                color: gpui::black().opacity(0.15),
                offset: point(px(1.), px(-1.)),
                blur_radius: px(3.),
                spread_radius: px(0.),
            }])
            .when(!plan.is_empty(), |this| {
                this.child(self.render_plan_summary(plan, window, cx))
                    .when(self.plan_expanded, |parent| {
                        parent.child(self.render_plan_entries(plan, window, cx))
                    })
            })
            .when(!plan.is_empty() && !changed_buffers.is_empty(), |this| {
                this.child(Divider::horizontal().color(DividerColor::Border))
            })
            .when(!changed_buffers.is_empty(), |this| {
                this.child(self.render_edits_summary(
                    action_log,
                    &changed_buffers,
                    self.edits_expanded,
                    pending_edits,
                    window,
                    cx,
                ))
                .when(self.edits_expanded, |parent| {
                    parent.child(self.render_edited_files(
                        action_log,
                        &changed_buffers,
                        pending_edits,
                        cx,
                    ))
                })
            })
            .into_any()
            .into()
    }

    fn render_plan_summary(&self, plan: &Plan, window: &mut Window, cx: &Context<Self>) -> Div {
        let stats = plan.stats();

        let title = if let Some(entry) = stats.in_progress_entry
            && !self.plan_expanded
        {
            h_flex()
                .w_full()
                .cursor_default()
                .gap_1()
                .text_xs()
                .text_color(cx.theme().colors().text_muted)
                .justify_between()
                .child(
                    h_flex()
                        .gap_1()
                        .child(
                            Label::new("Current:")
                                .size(LabelSize::Small)
                                .color(Color::Muted),
                        )
                        .child(MarkdownElement::new(
                            entry.content.clone(),
                            plan_label_markdown_style(&entry.status, window, cx),
                        )),
                )
                .when(stats.pending > 0, |this| {
                    this.child(
                        Label::new(format!("{} left", stats.pending))
                            .size(LabelSize::Small)
                            .color(Color::Muted)
                            .mr_1(),
                    )
                })
        } else {
            let status_label = if stats.pending == 0 {
                "All Done".to_string()
            } else if stats.completed == 0 {
                format!("{} Tasks", plan.entries.len())
            } else {
                format!("{}/{}", stats.completed, plan.entries.len())
            };

            h_flex()
                .w_full()
                .gap_1()
                .justify_between()
                .child(
                    Label::new("Plan")
                        .size(LabelSize::Small)
                        .color(Color::Muted),
                )
                .child(
                    Label::new(status_label)
                        .size(LabelSize::Small)
                        .color(Color::Muted)
                        .mr_1(),
                )
        };

        h_flex()
            .p_1()
            .justify_between()
            .when(self.plan_expanded, |this| {
                this.border_b_1().border_color(cx.theme().colors().border)
            })
            .child(
                h_flex()
                    .id("plan_summary")
                    .w_full()
                    .gap_1()
                    .child(Disclosure::new("plan_disclosure", self.plan_expanded))
                    .child(title)
                    .on_click(cx.listener(|this, _, _, cx| {
                        this.plan_expanded = !this.plan_expanded;
                        cx.notify();
                    })),
            )
    }

    fn render_plan_entries(&self, plan: &Plan, window: &mut Window, cx: &Context<Self>) -> Div {
        v_flex().children(plan.entries.iter().enumerate().flat_map(|(index, entry)| {
            let element = h_flex()
                .py_1()
                .px_2()
                .gap_2()
                .justify_between()
                .bg(cx.theme().colors().editor_background)
                .when(index < plan.entries.len() - 1, |parent| {
                    parent.border_color(cx.theme().colors().border).border_b_1()
                })
                .child(
                    h_flex()
                        .id(("plan_entry", index))
                        .gap_1p5()
                        .max_w_full()
                        .overflow_x_scroll()
                        .text_xs()
                        .text_color(cx.theme().colors().text_muted)
                        .child(match entry.status {
                            acp::PlanEntryStatus::Pending => Icon::new(IconName::TodoPending)
                                .size(IconSize::Small)
                                .color(Color::Muted)
                                .into_any_element(),
                            acp::PlanEntryStatus::InProgress => Icon::new(IconName::TodoProgress)
                                .size(IconSize::Small)
                                .color(Color::Accent)
                                .with_animation(
                                    "running",
                                    Animation::new(Duration::from_secs(2)).repeat(),
                                    |icon, delta| {
                                        icon.transform(Transformation::rotate(percentage(delta)))
                                    },
                                )
                                .into_any_element(),
                            acp::PlanEntryStatus::Completed => Icon::new(IconName::TodoComplete)
                                .size(IconSize::Small)
                                .color(Color::Success)
                                .into_any_element(),
                        })
                        .child(MarkdownElement::new(
                            entry.content.clone(),
                            plan_label_markdown_style(&entry.status, window, cx),
                        )),
                );

            Some(element)
        }))
    }

    fn render_edits_summary(
        &self,
        action_log: &Entity<ActionLog>,
        changed_buffers: &BTreeMap<Entity<Buffer>, Entity<BufferDiff>>,
        expanded: bool,
        pending_edits: bool,
        window: &mut Window,
        cx: &Context<Self>,
    ) -> Div {
        const EDIT_NOT_READY_TOOLTIP_LABEL: &str = "Wait until file edits are complete.";

        let focus_handle = self.focus_handle(cx);

        h_flex()
            .p_1()
            .justify_between()
            .when(expanded, |this| {
                this.border_b_1().border_color(cx.theme().colors().border)
            })
            .child(
                h_flex()
                    .id("edits-container")
                    .w_full()
                    .gap_1()
                    .child(Disclosure::new("edits-disclosure", expanded))
                    .map(|this| {
                        if pending_edits {
                            this.child(
                                Label::new(format!(
                                    "Editing {} {}…",
                                    changed_buffers.len(),
                                    if changed_buffers.len() == 1 {
                                        "file"
                                    } else {
                                        "files"
                                    }
                                ))
                                .color(Color::Muted)
                                .size(LabelSize::Small)
                                .with_animation(
                                    "edit-label",
                                    Animation::new(Duration::from_secs(2))
                                        .repeat()
                                        .with_easing(pulsating_between(0.3, 0.7)),
                                    |label, delta| label.alpha(delta),
                                ),
                            )
                        } else {
                            this.child(
                                Label::new("Edits")
                                    .size(LabelSize::Small)
                                    .color(Color::Muted),
                            )
                            .child(Label::new("•").size(LabelSize::XSmall).color(Color::Muted))
                            .child(
                                Label::new(format!(
                                    "{} {}",
                                    changed_buffers.len(),
                                    if changed_buffers.len() == 1 {
                                        "file"
                                    } else {
                                        "files"
                                    }
                                ))
                                .size(LabelSize::Small)
                                .color(Color::Muted),
                            )
                        }
                    })
                    .on_click(cx.listener(|this, _, _, cx| {
                        this.edits_expanded = !this.edits_expanded;
                        cx.notify();
                    })),
            )
            .child(
                h_flex()
                    .gap_1()
                    .child(
                        IconButton::new("review-changes", IconName::ListTodo)
                            .icon_size(IconSize::Small)
                            .tooltip({
                                let focus_handle = focus_handle.clone();
                                move |window, cx| {
                                    Tooltip::for_action_in(
                                        "Review Changes",
                                        &OpenAgentDiff,
                                        &focus_handle,
                                        window,
                                        cx,
                                    )
                                }
                            })
                            .on_click(cx.listener(|_, _, window, cx| {
                                window.dispatch_action(OpenAgentDiff.boxed_clone(), cx);
                            })),
                    )
                    .child(Divider::vertical().color(DividerColor::Border))
                    .child(
                        Button::new("reject-all-changes", "Reject All")
                            .label_size(LabelSize::Small)
                            .disabled(pending_edits)
                            .when(pending_edits, |this| {
                                this.tooltip(Tooltip::text(EDIT_NOT_READY_TOOLTIP_LABEL))
                            })
                            .key_binding(
                                KeyBinding::for_action_in(
                                    &RejectAll,
                                    &focus_handle.clone(),
                                    window,
                                    cx,
                                )
                                .map(|kb| kb.size(rems_from_px(10.))),
                            )
                            .on_click({
                                let action_log = action_log.clone();
                                cx.listener(move |_, _, _, cx| {
                                    action_log.update(cx, |action_log, cx| {
                                        action_log.reject_all_edits(cx).detach();
                                    })
                                })
                            }),
                    )
                    .child(
                        Button::new("keep-all-changes", "Keep All")
                            .label_size(LabelSize::Small)
                            .disabled(pending_edits)
                            .when(pending_edits, |this| {
                                this.tooltip(Tooltip::text(EDIT_NOT_READY_TOOLTIP_LABEL))
                            })
                            .key_binding(
                                KeyBinding::for_action_in(&KeepAll, &focus_handle, window, cx)
                                    .map(|kb| kb.size(rems_from_px(10.))),
                            )
                            .on_click({
                                let action_log = action_log.clone();
                                cx.listener(move |_, _, _, cx| {
                                    action_log.update(cx, |action_log, cx| {
                                        action_log.keep_all_edits(cx);
                                    })
                                })
                            }),
                    ),
            )
    }

    fn render_edited_files(
        &self,
        action_log: &Entity<ActionLog>,
        changed_buffers: &BTreeMap<Entity<Buffer>, Entity<BufferDiff>>,
        pending_edits: bool,
        cx: &Context<Self>,
    ) -> Div {
        let editor_bg_color = cx.theme().colors().editor_background;

        v_flex().children(changed_buffers.into_iter().enumerate().flat_map(
            |(index, (buffer, _diff))| {
                let file = buffer.read(cx).file()?;
                let path = file.path();

                let file_path = path.parent().and_then(|parent| {
                    let parent_str = parent.to_string_lossy();

                    if parent_str.is_empty() {
                        None
                    } else {
                        Some(
                            Label::new(format!("/{}{}", parent_str, std::path::MAIN_SEPARATOR_STR))
                                .color(Color::Muted)
                                .size(LabelSize::XSmall)
                                .buffer_font(cx),
                        )
                    }
                });

                let file_name = path.file_name().map(|name| {
                    Label::new(name.to_string_lossy().to_string())
                        .size(LabelSize::XSmall)
                        .buffer_font(cx)
                });

                let file_icon = FileIcons::get_icon(&path, cx)
                    .map(Icon::from_path)
                    .map(|icon| icon.color(Color::Muted).size(IconSize::Small))
                    .unwrap_or_else(|| {
                        Icon::new(IconName::File)
                            .color(Color::Muted)
                            .size(IconSize::Small)
                    });

                let overlay_gradient = linear_gradient(
                    90.,
                    linear_color_stop(editor_bg_color, 1.),
                    linear_color_stop(editor_bg_color.opacity(0.2), 0.),
                );

                let element = h_flex()
                    .group("edited-code")
                    .id(("file-container", index))
                    .relative()
                    .py_1()
                    .pl_2()
                    .pr_1()
                    .gap_2()
                    .justify_between()
                    .bg(editor_bg_color)
                    .when(index < changed_buffers.len() - 1, |parent| {
                        parent.border_color(cx.theme().colors().border).border_b_1()
                    })
                    .child(
                        h_flex()
                            .id(("file-name", index))
                            .pr_8()
                            .gap_1p5()
                            .max_w_full()
                            .overflow_x_scroll()
                            .child(file_icon)
                            .child(h_flex().gap_0p5().children(file_name).children(file_path))
                            .on_click({
                                let buffer = buffer.clone();
                                cx.listener(move |this, _, window, cx| {
                                    this.open_edited_buffer(&buffer, window, cx);
                                })
                            }),
                    )
                    .child(
                        h_flex()
                            .gap_1()
                            .visible_on_hover("edited-code")
                            .child(
                                Button::new("review", "Review")
                                    .label_size(LabelSize::Small)
                                    .on_click({
                                        let buffer = buffer.clone();
                                        cx.listener(move |this, _, window, cx| {
                                            this.open_edited_buffer(&buffer, window, cx);
                                        })
                                    }),
                            )
                            .child(Divider::vertical().color(DividerColor::BorderVariant))
                            .child(
                                Button::new("reject-file", "Reject")
                                    .label_size(LabelSize::Small)
                                    .disabled(pending_edits)
                                    .on_click({
                                        let buffer = buffer.clone();
                                        let action_log = action_log.clone();
                                        move |_, _, cx| {
                                            action_log.update(cx, |action_log, cx| {
                                                action_log
                                                    .reject_edits_in_ranges(
                                                        buffer.clone(),
                                                        vec![Anchor::MIN..Anchor::MAX],
                                                        cx,
                                                    )
                                                    .detach_and_log_err(cx);
                                            })
                                        }
                                    }),
                            )
                            .child(
                                Button::new("keep-file", "Keep")
                                    .label_size(LabelSize::Small)
                                    .disabled(pending_edits)
                                    .on_click({
                                        let buffer = buffer.clone();
                                        let action_log = action_log.clone();
                                        move |_, _, cx| {
                                            action_log.update(cx, |action_log, cx| {
                                                action_log.keep_edits_in_range(
                                                    buffer.clone(),
                                                    Anchor::MIN..Anchor::MAX,
                                                    cx,
                                                );
                                            })
                                        }
                                    }),
                            ),
                    )
                    .child(
                        div()
                            .id("gradient-overlay")
                            .absolute()
                            .h_full()
                            .w_12()
                            .top_0()
                            .bottom_0()
                            .right(px(152.))
                            .bg(overlay_gradient),
                    );

                Some(element)
            },
        ))
    }

    fn render_message_editor(&mut self, window: &mut Window, cx: &mut Context<Self>) -> AnyElement {
        let focus_handle = self.message_editor.focus_handle(cx);
        let editor_bg_color = cx.theme().colors().editor_background;
        let (expand_icon, expand_tooltip) = if self.editor_expanded {
            (IconName::Minimize, "Minimize Message Editor")
        } else {
            (IconName::Maximize, "Expand Message Editor")
        };

        v_flex()
            .on_action(cx.listener(Self::expand_message_editor))
            .on_action(cx.listener(|this, _: &ToggleModelSelector, window, cx| {
                if let Some(model_selector) = this.model_selector.as_ref() {
                    model_selector
                        .update(cx, |model_selector, cx| model_selector.toggle(window, cx));
                }
            }))
            .p_2()
            .gap_2()
            .border_t_1()
            .border_color(cx.theme().colors().border)
            .bg(editor_bg_color)
            .when(self.editor_expanded, |this| {
                this.h(vh(0.8, window)).size_full().justify_between()
            })
            .child(
                v_flex()
                    .relative()
                    .size_full()
                    .pt_1()
                    .pr_2p5()
                    .child(self.message_editor.clone())
                    .child(
                        h_flex()
                            .absolute()
                            .top_0()
                            .right_0()
                            .opacity(0.5)
                            .hover(|this| this.opacity(1.0))
                            .child(
                                IconButton::new("toggle-height", expand_icon)
                                    .icon_size(IconSize::Small)
                                    .icon_color(Color::Muted)
                                    .tooltip({
                                        let focus_handle = focus_handle.clone();
                                        move |window, cx| {
                                            Tooltip::for_action_in(
                                                expand_tooltip,
                                                &ExpandMessageEditor,
                                                &focus_handle,
                                                window,
                                                cx,
                                            )
                                        }
                                    })
                                    .on_click(cx.listener(|_, _, window, cx| {
                                        window.dispatch_action(Box::new(ExpandMessageEditor), cx);
                                    })),
                            ),
                    ),
            )
            .child(
                h_flex()
                    .flex_none()
                    .justify_between()
                    .child(self.render_follow_toggle(cx))
                    .child(
                        h_flex()
                            .gap_1()
                            .children(self.model_selector.clone())
                            .child(self.render_send_button(cx)),
                    ),
            )
            .into_any()
    }

    fn render_send_button(&self, cx: &mut Context<Self>) -> AnyElement {
        if self.thread().map_or(true, |thread| {
            thread.read(cx).status() == ThreadStatus::Idle
        }) {
            let is_editor_empty = self.message_editor.read(cx).is_empty(cx);
            IconButton::new("send-message", IconName::Send)
                .icon_color(Color::Accent)
                .style(ButtonStyle::Filled)
                .disabled(self.thread().is_none() || is_editor_empty)
                .when(!is_editor_empty, |button| {
                    button.tooltip(move |window, cx| Tooltip::for_action("Send", &Chat, window, cx))
                })
                .when(is_editor_empty, |button| {
                    button.tooltip(Tooltip::text("Type a message to submit"))
                })
                .on_click(cx.listener(|this, _, window, cx| {
                    this.chat(window, cx);
                }))
                .into_any_element()
        } else {
            IconButton::new("stop-generation", IconName::Stop)
                .icon_color(Color::Error)
                .style(ButtonStyle::Tinted(ui::TintColor::Error))
                .tooltip(move |window, cx| {
                    Tooltip::for_action("Stop Generation", &editor::actions::Cancel, window, cx)
                })
                .on_click(cx.listener(|this, _event, _, cx| this.cancel(cx)))
                .into_any_element()
        }
    }

    fn render_follow_toggle(&self, cx: &mut Context<Self>) -> impl IntoElement {
        let following = self
            .workspace
            .read_with(cx, |workspace, _| {
                workspace.is_being_followed(CollaboratorId::Agent)
            })
            .unwrap_or(false);

        IconButton::new("follow-agent", IconName::Crosshair)
            .icon_size(IconSize::Small)
            .icon_color(Color::Muted)
            .toggle_state(following)
            .selected_icon_color(Some(Color::Custom(cx.theme().players().agent().cursor)))
            .tooltip(move |window, cx| {
                if following {
                    Tooltip::for_action("Stop Following Agent", &Follow, window, cx)
                } else {
                    Tooltip::with_meta(
                        "Follow Agent",
                        Some(&Follow),
                        "Track the agent's location as it reads and edits files.",
                        window,
                        cx,
                    )
                }
            })
            .on_click(cx.listener(move |this, _, window, cx| {
                this.workspace
                    .update(cx, |workspace, cx| {
                        if following {
                            workspace.unfollow(CollaboratorId::Agent, window, cx);
                        } else {
                            workspace.follow(CollaboratorId::Agent, window, cx);
                        }
                    })
                    .ok();
            }))
    }

    fn render_markdown(&self, markdown: Entity<Markdown>, style: MarkdownStyle) -> MarkdownElement {
        let workspace = self.workspace.clone();
        MarkdownElement::new(markdown, style).on_url_click(move |text, window, cx| {
            Self::open_link(text, &workspace, window, cx);
        })
    }

    fn open_link(
        url: SharedString,
        workspace: &WeakEntity<Workspace>,
        window: &mut Window,
        cx: &mut App,
    ) {
        let Some(workspace) = workspace.upgrade() else {
            cx.open_url(&url);
            return;
        };

        if let Some(mention) = MentionUri::parse(&url).log_err() {
            workspace.update(cx, |workspace, cx| match mention {
                MentionUri::File(path) => {
                    let project = workspace.project();
                    let Some((path, entry)) = project.update(cx, |project, cx| {
                        let path = project.find_project_path(path, cx)?;
                        let entry = project.entry_for_path(&path, cx)?;
                        Some((path, entry))
                    }) else {
                        return;
                    };

                    if entry.is_dir() {
                        project.update(cx, |_, cx| {
                            cx.emit(project::Event::RevealInProjectPanel(entry.id));
                        });
                    } else {
                        workspace
                            .open_path(path, None, true, window, cx)
                            .detach_and_log_err(cx);
                    }
                }
                MentionUri::Symbol {
                    path, line_range, ..
                }
                | MentionUri::Selection { path, line_range } => {
                    let project = workspace.project();
                    let Some((path, _)) = project.update(cx, |project, cx| {
                        let path = project.find_project_path(path, cx)?;
                        let entry = project.entry_for_path(&path, cx)?;
                        Some((path, entry))
                    }) else {
                        return;
                    };

                    let item = workspace.open_path(path, None, true, window, cx);
                    window
                        .spawn(cx, async move |cx| {
                            let Some(editor) = item.await?.downcast::<Editor>() else {
                                return Ok(());
                            };
                            let range =
                                Point::new(line_range.start, 0)..Point::new(line_range.start, 0);
                            editor
                                .update_in(cx, |editor, window, cx| {
                                    editor.change_selections(
                                        SelectionEffects::scroll(Autoscroll::center()),
                                        window,
                                        cx,
                                        |s| s.select_ranges(vec![range]),
                                    );
                                })
                                .ok();
                            anyhow::Ok(())
                        })
                        .detach_and_log_err(cx);
                }
                MentionUri::Thread { id, .. } => {
                    if let Some(panel) = workspace.panel::<AgentPanel>(cx) {
                        panel.update(cx, |panel, cx| {
                            panel
                                .open_thread_by_id(&id, window, cx)
                                .detach_and_log_err(cx)
                        });
                    }
                }
                MentionUri::TextThread { path, .. } => {
                    if let Some(panel) = workspace.panel::<AgentPanel>(cx) {
                        panel.update(cx, |panel, cx| {
                            panel
                                .open_saved_prompt_editor(path.as_path().into(), window, cx)
                                .detach_and_log_err(cx);
                        });
                    }
                }
                MentionUri::Rule { id, .. } => {
                    let PromptId::User { uuid } = id else {
                        return;
                    };
                    window.dispatch_action(
                        Box::new(OpenRulesLibrary {
                            prompt_to_select: Some(uuid.0),
                        }),
                        cx,
                    )
                }
                MentionUri::Fetch { url } => {
                    cx.open_url(url.as_str());
                }
            })
        } else {
            cx.open_url(&url);
        }
    }

    fn open_tool_call_location(
        &self,
        entry_ix: usize,
        location_ix: usize,
        window: &mut Window,
        cx: &mut Context<Self>,
    ) -> Option<()> {
        let (tool_call_location, agent_location) = self
            .thread()?
            .read(cx)
            .entries()
            .get(entry_ix)?
            .location(location_ix)?;

        let project_path = self
            .project
            .read(cx)
            .find_project_path(&tool_call_location.path, cx)?;

        let open_task = self
            .workspace
            .update(cx, |workspace, cx| {
                workspace.open_path(project_path, None, true, window, cx)
            })
            .log_err()?;
        window
            .spawn(cx, async move |cx| {
                let item = open_task.await?;

                let Some(active_editor) = item.downcast::<Editor>() else {
                    return anyhow::Ok(());
                };

                active_editor.update_in(cx, |editor, window, cx| {
                    let multibuffer = editor.buffer().read(cx);
                    let buffer = multibuffer.as_singleton();
                    if agent_location.buffer.upgrade() == buffer {
                        let excerpt_id = multibuffer.excerpt_ids().first().cloned();
                        let anchor = editor::Anchor::in_buffer(
                            excerpt_id.unwrap(),
                            buffer.unwrap().read(cx).remote_id(),
                            agent_location.position,
                        );
                        editor.change_selections(Default::default(), window, cx, |selections| {
                            selections.select_anchor_ranges([anchor..anchor]);
                        })
                    } else {
                        let row = tool_call_location.line.unwrap_or_default();
                        editor.change_selections(Default::default(), window, cx, |selections| {
                            selections.select_ranges([Point::new(row, 0)..Point::new(row, 0)]);
                        })
                    }
                })?;

                anyhow::Ok(())
            })
            .detach_and_log_err(cx);

        None
    }

    pub fn open_thread_as_markdown(
        &self,
        workspace: Entity<Workspace>,
        window: &mut Window,
        cx: &mut App,
    ) -> Task<anyhow::Result<()>> {
        let markdown_language_task = workspace
            .read(cx)
            .app_state()
            .languages
            .language_for_name("Markdown");

        let (thread_summary, markdown) = if let Some(thread) = self.thread() {
            let thread = thread.read(cx);
            (thread.title().to_string(), thread.to_markdown(cx))
        } else {
            return Task::ready(Ok(()));
        };

        window.spawn(cx, async move |cx| {
            let markdown_language = markdown_language_task.await?;

            workspace.update_in(cx, |workspace, window, cx| {
                let project = workspace.project().clone();

                if !project.read(cx).is_local() {
                    anyhow::bail!("failed to open active thread as markdown in remote project");
                }

                let buffer = project.update(cx, |project, cx| {
                    project.create_local_buffer(&markdown, Some(markdown_language), cx)
                });
                let buffer = cx.new(|cx| {
                    MultiBuffer::singleton(buffer, cx).with_title(thread_summary.clone())
                });

                workspace.add_item_to_active_pane(
                    Box::new(cx.new(|cx| {
                        let mut editor =
                            Editor::for_multibuffer(buffer, Some(project.clone()), window, cx);
                        editor.set_breadcrumb_header(thread_summary);
                        editor
                    })),
                    None,
                    true,
                    window,
                    cx,
                );

                anyhow::Ok(())
            })??;
            anyhow::Ok(())
        })
    }

    fn scroll_to_top(&mut self, cx: &mut Context<Self>) {
        self.list_state.scroll_to(ListOffset::default());
        cx.notify();
    }

    pub fn scroll_to_bottom(&mut self, cx: &mut Context<Self>) {
        if let Some(thread) = self.thread() {
            let entry_count = thread.read(cx).entries().len();
            self.list_state.reset(entry_count);
            cx.notify();
        }
    }

    fn notify_with_sound(
        &mut self,
        caption: impl Into<SharedString>,
        icon: IconName,
        window: &mut Window,
        cx: &mut Context<Self>,
    ) {
        self.play_notification_sound(window, cx);
        self.show_notification(caption, icon, window, cx);
    }

    fn play_notification_sound(&self, window: &Window, cx: &mut App) {
        let settings = AgentSettings::get_global(cx);
        if settings.play_sound_when_agent_done && !window.is_window_active() {
            Audio::play_sound(Sound::AgentDone, cx);
        }
    }

    fn show_notification(
        &mut self,
        caption: impl Into<SharedString>,
        icon: IconName,
        window: &mut Window,
        cx: &mut Context<Self>,
    ) {
        if window.is_window_active() || !self.notifications.is_empty() {
            return;
        }

        let title = self.title(cx);

        match AgentSettings::get_global(cx).notify_when_agent_waiting {
            NotifyWhenAgentWaiting::PrimaryScreen => {
                if let Some(primary) = cx.primary_display() {
                    self.pop_up(icon, caption.into(), title, window, primary, cx);
                }
            }
            NotifyWhenAgentWaiting::AllScreens => {
                let caption = caption.into();
                for screen in cx.displays() {
                    self.pop_up(icon, caption.clone(), title.clone(), window, screen, cx);
                }
            }
            NotifyWhenAgentWaiting::Never => {
                // Don't show anything
            }
        }
    }

    fn pop_up(
        &mut self,
        icon: IconName,
        caption: SharedString,
        title: SharedString,
        window: &mut Window,
        screen: Rc<dyn PlatformDisplay>,
        cx: &mut Context<Self>,
    ) {
        let options = AgentNotification::window_options(screen, cx);

        let project_name = self.workspace.upgrade().and_then(|workspace| {
            workspace
                .read(cx)
                .project()
                .read(cx)
                .visible_worktrees(cx)
                .next()
                .map(|worktree| worktree.read(cx).root_name().to_string())
        });

        if let Some(screen_window) = cx
            .open_window(options, |_, cx| {
                cx.new(|_| {
                    AgentNotification::new(title.clone(), caption.clone(), icon, project_name)
                })
            })
            .log_err()
        {
            if let Some(pop_up) = screen_window.entity(cx).log_err() {
                self.notification_subscriptions
                    .entry(screen_window)
                    .or_insert_with(Vec::new)
                    .push(cx.subscribe_in(&pop_up, window, {
                        |this, _, event, window, cx| match event {
                            AgentNotificationEvent::Accepted => {
                                let handle = window.window_handle();
                                cx.activate(true);

                                let workspace_handle = this.workspace.clone();

                                // If there are multiple Zed windows, activate the correct one.
                                cx.defer(move |cx| {
                                    handle
                                        .update(cx, |_view, window, _cx| {
                                            window.activate_window();

                                            if let Some(workspace) = workspace_handle.upgrade() {
                                                workspace.update(_cx, |workspace, cx| {
                                                    workspace.focus_panel::<AgentPanel>(window, cx);
                                                });
                                            }
                                        })
                                        .log_err();
                                });

                                this.dismiss_notifications(cx);
                            }
                            AgentNotificationEvent::Dismissed => {
                                this.dismiss_notifications(cx);
                            }
                        }
                    }));

                self.notifications.push(screen_window);

                // If the user manually refocuses the original window, dismiss the popup.
                self.notification_subscriptions
                    .entry(screen_window)
                    .or_insert_with(Vec::new)
                    .push({
                        let pop_up_weak = pop_up.downgrade();

                        cx.observe_window_activation(window, move |_, window, cx| {
                            if window.is_window_active() {
                                if let Some(pop_up) = pop_up_weak.upgrade() {
                                    pop_up.update(cx, |_, cx| {
                                        cx.emit(AgentNotificationEvent::Dismissed);
                                    });
                                }
                            }
                        })
                    });
            }
        }
    }

    fn dismiss_notifications(&mut self, cx: &mut Context<Self>) {
        for window in self.notifications.drain(..) {
            window
                .update(cx, |_, window, _| {
                    window.remove_window();
                })
                .ok();

            self.notification_subscriptions.remove(&window);
        }
    }

    fn render_thread_controls(&self, cx: &Context<Self>) -> impl IntoElement {
        let open_as_markdown = IconButton::new("open-as-markdown", IconName::FileMarkdown)
            .shape(ui::IconButtonShape::Square)
            .icon_size(IconSize::Small)
            .icon_color(Color::Ignored)
            .tooltip(Tooltip::text("Open Thread as Markdown"))
            .on_click(cx.listener(move |this, _, window, cx| {
                if let Some(workspace) = this.workspace.upgrade() {
                    this.open_thread_as_markdown(workspace, window, cx)
                        .detach_and_log_err(cx);
                }
            }));

        let scroll_to_top = IconButton::new("scroll_to_top", IconName::ArrowUp)
            .shape(ui::IconButtonShape::Square)
            .icon_size(IconSize::Small)
            .icon_color(Color::Ignored)
            .tooltip(Tooltip::text("Scroll To Top"))
            .on_click(cx.listener(move |this, _, _, cx| {
                this.scroll_to_top(cx);
            }));

        h_flex()
            .w_full()
            .mr_1()
            .pb_2()
            .px(RESPONSE_PADDING_X)
            .opacity(0.4)
            .hover(|style| style.opacity(1.))
            .flex_wrap()
            .justify_end()
            .child(open_as_markdown)
            .child(scroll_to_top)
    }

    fn render_vertical_scrollbar(&self, cx: &mut Context<Self>) -> Stateful<Div> {
        div()
            .id("acp-thread-scrollbar")
            .occlude()
            .on_mouse_move(cx.listener(|_, _, _, cx| {
                cx.notify();
                cx.stop_propagation()
            }))
            .on_hover(|_, _, cx| {
                cx.stop_propagation();
            })
            .on_any_mouse_down(|_, _, cx| {
                cx.stop_propagation();
            })
            .on_mouse_up(
                MouseButton::Left,
                cx.listener(|_, _, _, cx| {
                    cx.stop_propagation();
                }),
            )
            .on_scroll_wheel(cx.listener(|_, _, _, cx| {
                cx.notify();
            }))
            .h_full()
            .absolute()
            .right_1()
            .top_1()
            .bottom_0()
            .w(px(12.))
            .cursor_default()
            .children(Scrollbar::vertical(self.scrollbar_state.clone()).map(|s| s.auto_hide(cx)))
    }

    fn settings_changed(&mut self, _window: &mut Window, cx: &mut Context<Self>) {
        for diff_editor in self.diff_editors.values() {
            diff_editor.update(cx, |diff_editor, cx| {
                diff_editor.set_text_style_refinement(diff_editor_text_style_refinement(cx));
                cx.notify();
            })
        }
    }

    pub(crate) fn insert_dragged_files(
        &self,
        paths: Vec<project::ProjectPath>,
        _added_worktrees: Vec<Entity<project::Worktree>>,
        window: &mut Window,
        cx: &mut Context<Self>,
    ) {
<<<<<<< HEAD
        self.message_editor.update(cx, |message_editor, cx| {
            message_editor.insert_dragged_files(paths, window, cx);
        })
=======
        let buffer = self.message_editor.read(cx).buffer().clone();
        let Some((&excerpt_id, _, _)) = buffer.read(cx).snapshot(cx).as_singleton() else {
            return;
        };
        let Some(buffer) = buffer.read(cx).as_singleton() else {
            return;
        };
        for path in paths {
            let Some(entry) = self.project.read(cx).entry_for_path(&path, cx) else {
                continue;
            };
            let Some(abs_path) = self.project.read(cx).absolute_path(&path, cx) else {
                continue;
            };

            let anchor = buffer.update(cx, |buffer, _cx| buffer.anchor_before(buffer.len()));
            let path_prefix = abs_path
                .file_name()
                .unwrap_or(path.path.as_os_str())
                .display()
                .to_string();
            let Some(completion) = ContextPickerCompletionProvider::completion_for_path(
                path,
                &path_prefix,
                false,
                entry.is_dir(),
                excerpt_id,
                anchor..anchor,
                self.message_editor.clone(),
                self.mention_set.clone(),
                self.project.clone(),
                cx,
            ) else {
                continue;
            };

            self.message_editor.update(cx, |message_editor, cx| {
                message_editor.edit(
                    [(
                        multi_buffer::Anchor::max()..multi_buffer::Anchor::max(),
                        completion.new_text,
                    )],
                    cx,
                );
            });
            if let Some(confirm) = completion.confirm.clone() {
                confirm(CompletionIntent::Complete, window, cx);
            }
        }
>>>>>>> a6e2e0d2
    }
}

impl Focusable for AcpThreadView {
    fn focus_handle(&self, cx: &App) -> FocusHandle {
        self.message_editor.focus_handle(cx)
    }
}

impl Render for AcpThreadView {
    fn render(&mut self, window: &mut Window, cx: &mut Context<Self>) -> impl IntoElement {
        let has_messages = self.list_state.item_count() > 0;

        v_flex()
            .size_full()
            .key_context("AcpThread")
            .on_action(cx.listener(Self::open_agent_diff))
            .bg(cx.theme().colors().panel_background)
            .child(match &self.thread_state {
                ThreadState::Unauthenticated { connection } => v_flex()
                    .p_2()
                    .flex_1()
                    .items_center()
                    .justify_center()
                    .child(self.render_pending_auth_state())
                    .child(h_flex().mt_1p5().justify_center().children(
                        connection.auth_methods().into_iter().map(|method| {
                            Button::new(
                                SharedString::from(method.id.0.clone()),
                                method.name.clone(),
                            )
                            .on_click({
                                let method_id = method.id.clone();
                                cx.listener(move |this, _, window, cx| {
                                    this.authenticate(method_id.clone(), window, cx)
                                })
                            })
                        }),
                    )),
                ThreadState::Loading { .. } => v_flex().flex_1().child(self.render_empty_state(cx)),
                ThreadState::LoadError(e) => v_flex()
                    .p_2()
                    .flex_1()
                    .items_center()
                    .justify_center()
                    .child(self.render_load_error(e, cx)),
                ThreadState::ServerExited { status } => v_flex()
                    .p_2()
                    .flex_1()
                    .items_center()
                    .justify_center()
                    .child(self.render_server_exited(*status, cx)),
                ThreadState::Ready { thread, .. } => {
                    let thread_clone = thread.clone();

                    v_flex().flex_1().map(|this| {
                        if has_messages {
                            this.child(
                                list(
                                    self.list_state.clone(),
                                    cx.processor(|this, index: usize, window, cx| {
                                        let Some((entry, len)) = this.thread().and_then(|thread| {
                                            let entries = &thread.read(cx).entries();
                                            Some((entries.get(index)?, entries.len()))
                                        }) else {
                                            return Empty.into_any();
                                        };
                                        this.render_entry(index, len, entry, window, cx)
                                    }),
                                )
                                .with_sizing_behavior(gpui::ListSizingBehavior::Auto)
                                .flex_grow()
                                .into_any(),
                            )
                            .child(self.render_vertical_scrollbar(cx))
                            .children(
                                match thread_clone.read(cx).status() {
                                    ThreadStatus::Idle
                                    | ThreadStatus::WaitingForToolConfirmation => None,
                                    ThreadStatus::Generating => div()
                                        .px_5()
                                        .py_2()
                                        .child(LoadingLabel::new("").size(LabelSize::Small))
                                        .into(),
                                },
                            )
                        } else {
                            this.child(self.render_empty_state(cx))
                        }
                    })
                }
            })
            // The activity bar is intentionally rendered outside of the ThreadState::Ready match
            // above so that the scrollbar doesn't render behind it. The current setup allows
            // the scrollbar to stop exactly at the activity bar start.
            .when(has_messages, |this| match &self.thread_state {
                ThreadState::Ready { thread, .. } => {
                    this.children(self.render_activity_bar(thread, window, cx))
                }
                _ => this,
            })
            .when_some(self.last_error.clone(), |el, error| {
                el.child(
                    div()
                        .p_2()
                        .text_xs()
                        .border_t_1()
                        .border_color(cx.theme().colors().border)
                        .bg(cx.theme().status().error_background)
                        .child(
                            self.render_markdown(error, default_markdown_style(false, window, cx)),
                        ),
                )
            })
            .child(self.render_message_editor(window, cx))
    }
}

fn user_message_markdown_style(window: &Window, cx: &App) -> MarkdownStyle {
    let mut style = default_markdown_style(false, window, cx);
    let mut text_style = window.text_style();
    let theme_settings = ThemeSettings::get_global(cx);

    let buffer_font = theme_settings.buffer_font.family.clone();
    let buffer_font_size = TextSize::Small.rems(cx);

    text_style.refine(&TextStyleRefinement {
        font_family: Some(buffer_font),
        font_size: Some(buffer_font_size.into()),
        ..Default::default()
    });

    style.base_text_style = text_style;
    style.link_callback = Some(Rc::new(move |url, cx| {
        if MentionUri::parse(url).is_ok() {
            let colors = cx.theme().colors();
            Some(TextStyleRefinement {
                background_color: Some(colors.element_background),
                ..Default::default()
            })
        } else {
            None
        }
    }));
    style
}

fn default_markdown_style(buffer_font: bool, window: &Window, cx: &App) -> MarkdownStyle {
    let theme_settings = ThemeSettings::get_global(cx);
    let colors = cx.theme().colors();

    let buffer_font_size = TextSize::Small.rems(cx);

    let mut text_style = window.text_style();
    let line_height = buffer_font_size * 1.75;

    let font_family = if buffer_font {
        theme_settings.buffer_font.family.clone()
    } else {
        theme_settings.ui_font.family.clone()
    };

    let font_size = if buffer_font {
        TextSize::Small.rems(cx)
    } else {
        TextSize::Default.rems(cx)
    };

    text_style.refine(&TextStyleRefinement {
        font_family: Some(font_family),
        font_fallbacks: theme_settings.ui_font.fallbacks.clone(),
        font_features: Some(theme_settings.ui_font.features.clone()),
        font_size: Some(font_size.into()),
        line_height: Some(line_height.into()),
        color: Some(cx.theme().colors().text),
        ..Default::default()
    });

    MarkdownStyle {
        base_text_style: text_style.clone(),
        syntax: cx.theme().syntax().clone(),
        selection_background_color: cx.theme().colors().element_selection_background,
        code_block_overflow_x_scroll: true,
        table_overflow_x_scroll: true,
        heading_level_styles: Some(HeadingLevelStyles {
            h1: Some(TextStyleRefinement {
                font_size: Some(rems(1.15).into()),
                ..Default::default()
            }),
            h2: Some(TextStyleRefinement {
                font_size: Some(rems(1.1).into()),
                ..Default::default()
            }),
            h3: Some(TextStyleRefinement {
                font_size: Some(rems(1.05).into()),
                ..Default::default()
            }),
            h4: Some(TextStyleRefinement {
                font_size: Some(rems(1.).into()),
                ..Default::default()
            }),
            h5: Some(TextStyleRefinement {
                font_size: Some(rems(0.95).into()),
                ..Default::default()
            }),
            h6: Some(TextStyleRefinement {
                font_size: Some(rems(0.875).into()),
                ..Default::default()
            }),
        }),
        code_block: StyleRefinement {
            padding: EdgesRefinement {
                top: Some(DefiniteLength::Absolute(AbsoluteLength::Pixels(Pixels(8.)))),
                left: Some(DefiniteLength::Absolute(AbsoluteLength::Pixels(Pixels(8.)))),
                right: Some(DefiniteLength::Absolute(AbsoluteLength::Pixels(Pixels(8.)))),
                bottom: Some(DefiniteLength::Absolute(AbsoluteLength::Pixels(Pixels(8.)))),
            },
            margin: EdgesRefinement {
                top: Some(Length::Definite(Pixels(8.).into())),
                left: Some(Length::Definite(Pixels(0.).into())),
                right: Some(Length::Definite(Pixels(0.).into())),
                bottom: Some(Length::Definite(Pixels(12.).into())),
            },
            border_style: Some(BorderStyle::Solid),
            border_widths: EdgesRefinement {
                top: Some(AbsoluteLength::Pixels(Pixels(1.))),
                left: Some(AbsoluteLength::Pixels(Pixels(1.))),
                right: Some(AbsoluteLength::Pixels(Pixels(1.))),
                bottom: Some(AbsoluteLength::Pixels(Pixels(1.))),
            },
            border_color: Some(colors.border_variant),
            background: Some(colors.editor_background.into()),
            text: Some(TextStyleRefinement {
                font_family: Some(theme_settings.buffer_font.family.clone()),
                font_fallbacks: theme_settings.buffer_font.fallbacks.clone(),
                font_features: Some(theme_settings.buffer_font.features.clone()),
                font_size: Some(buffer_font_size.into()),
                ..Default::default()
            }),
            ..Default::default()
        },
        inline_code: TextStyleRefinement {
            font_family: Some(theme_settings.buffer_font.family.clone()),
            font_fallbacks: theme_settings.buffer_font.fallbacks.clone(),
            font_features: Some(theme_settings.buffer_font.features.clone()),
            font_size: Some(buffer_font_size.into()),
            background_color: Some(colors.editor_foreground.opacity(0.08)),
            ..Default::default()
        },
        link: TextStyleRefinement {
            background_color: Some(colors.editor_foreground.opacity(0.025)),
            underline: Some(UnderlineStyle {
                color: Some(colors.text_accent.opacity(0.5)),
                thickness: px(1.),
                ..Default::default()
            }),
            ..Default::default()
        },
        ..Default::default()
    }
}

fn plan_label_markdown_style(
    status: &acp::PlanEntryStatus,
    window: &Window,
    cx: &App,
) -> MarkdownStyle {
    let default_md_style = default_markdown_style(false, window, cx);

    MarkdownStyle {
        base_text_style: TextStyle {
            color: cx.theme().colors().text_muted,
            strikethrough: if matches!(status, acp::PlanEntryStatus::Completed) {
                Some(gpui::StrikethroughStyle {
                    thickness: px(1.),
                    color: Some(cx.theme().colors().text_muted.opacity(0.8)),
                })
            } else {
                None
            },
            ..default_md_style.base_text_style
        },
        ..default_md_style
    }
}

fn diff_editor_text_style_refinement(cx: &mut App) -> TextStyleRefinement {
    TextStyleRefinement {
        font_size: Some(
            TextSize::Small
                .rems(cx)
                .to_pixels(ThemeSettings::get_global(cx).agent_font_size(cx))
                .into(),
        ),
        ..Default::default()
    }
}

fn terminal_command_markdown_style(window: &Window, cx: &App) -> MarkdownStyle {
    let default_md_style = default_markdown_style(true, window, cx);

    MarkdownStyle {
        base_text_style: TextStyle {
            ..default_md_style.base_text_style
        },
        selection_background_color: cx.theme().colors().element_selection_background,
        ..Default::default()
    }
}

#[cfg(test)]
<<<<<<< HEAD
pub(crate) mod tests {
    use std::{path::Path, sync::Arc};

=======
mod tests {
    use agent::{TextThreadStore, ThreadStore};
>>>>>>> a6e2e0d2
    use agent_client_protocol::SessionId;
    use editor::EditorSettings;
    use fs::FakeFs;
    use futures::future::try_join_all;
    use gpui::{SemanticVersion, TestAppContext, VisualTestContext};
<<<<<<< HEAD
    use parking_lot::Mutex;
=======
>>>>>>> a6e2e0d2
    use rand::Rng;
    use settings::SettingsStore;

    use super::*;

    #[gpui::test]
    async fn test_drop(cx: &mut TestAppContext) {
        init_test(cx);

        let (thread_view, _cx) = setup_thread_view(StubAgentServer::default(), cx).await;
        let weak_view = thread_view.downgrade();
        drop(thread_view);
        assert!(!weak_view.is_upgradable());
    }

    #[gpui::test]
    async fn test_notification_for_stop_event(cx: &mut TestAppContext) {
        init_test(cx);

        let (thread_view, cx) = setup_thread_view(StubAgentServer::default(), cx).await;

        let message_editor = cx.read(|cx| thread_view.read(cx).message_editor.clone());
        message_editor.update_in(cx, |editor, window, cx| {
            editor.set_text("Hello", window, cx);
        });

        cx.deactivate_window();

        thread_view.update_in(cx, |thread_view, window, cx| {
            thread_view.chat(window, cx);
        });

        cx.run_until_parked();

        assert!(
            cx.windows()
                .iter()
                .any(|window| window.downcast::<AgentNotification>().is_some())
        );
    }

    #[gpui::test]
    async fn test_notification_for_error(cx: &mut TestAppContext) {
        init_test(cx);

        let (thread_view, cx) =
            setup_thread_view(StubAgentServer::new(SaboteurAgentConnection), cx).await;

        let message_editor = cx.read(|cx| thread_view.read(cx).message_editor.clone());
        message_editor.update_in(cx, |editor, window, cx| {
            editor.set_text("Hello", window, cx);
        });

        cx.deactivate_window();

        thread_view.update_in(cx, |thread_view, window, cx| {
            thread_view.chat(window, cx);
        });

        cx.run_until_parked();

        assert!(
            cx.windows()
                .iter()
                .any(|window| window.downcast::<AgentNotification>().is_some())
        );
    }

    #[gpui::test]
    async fn test_notification_for_tool_authorization(cx: &mut TestAppContext) {
        init_test(cx);

        let tool_call_id = acp::ToolCallId("1".into());
        let tool_call = acp::ToolCall {
            id: tool_call_id.clone(),
            title: "Label".into(),
            kind: acp::ToolKind::Edit,
            status: acp::ToolCallStatus::Pending,
            content: vec!["hi".into()],
            locations: vec![],
            raw_input: None,
            raw_output: None,
        };
        let connection = StubAgentConnection::new(vec![acp::SessionUpdate::ToolCall(tool_call)])
            .with_permission_requests(HashMap::from_iter([(
                tool_call_id,
                vec![acp::PermissionOption {
                    id: acp::PermissionOptionId("1".into()),
                    name: "Allow".into(),
                    kind: acp::PermissionOptionKind::AllowOnce,
                }],
            )]));
        let (thread_view, cx) = setup_thread_view(StubAgentServer::new(connection), cx).await;

        let message_editor = cx.read(|cx| thread_view.read(cx).message_editor.clone());
        message_editor.update_in(cx, |editor, window, cx| {
            editor.set_text("Hello", window, cx);
        });

        cx.deactivate_window();

        thread_view.update_in(cx, |thread_view, window, cx| {
            thread_view.chat(window, cx);
        });

        cx.run_until_parked();

        assert!(
            cx.windows()
                .iter()
                .any(|window| window.downcast::<AgentNotification>().is_some())
        );
    }

    async fn setup_thread_view(
        agent: impl AgentServer + 'static,
        cx: &mut TestAppContext,
    ) -> (Entity<AcpThreadView>, &mut VisualTestContext) {
        let fs = FakeFs::new(cx.executor());
        let project = Project::test(fs, [], cx).await;
        let (workspace, cx) =
            cx.add_window_view(|window, cx| Workspace::test_new(project.clone(), window, cx));

        let thread_store =
            cx.update(|_window, cx| cx.new(|cx| ThreadStore::fake(project.clone(), cx)));
        let text_thread_store =
            cx.update(|_window, cx| cx.new(|cx| TextThreadStore::fake(project.clone(), cx)));

        let thread_view = cx.update(|window, cx| {
            cx.new(|cx| {
<<<<<<< HEAD
                AcpThreadView::new(Rc::new(agent), workspace.downgrade(), project, window, cx)
=======
                AcpThreadView::new(
                    Rc::new(agent),
                    workspace.downgrade(),
                    project,
                    thread_store.clone(),
                    text_thread_store.clone(),
                    Rc::new(RefCell::new(MessageHistory::default())),
                    1,
                    None,
                    window,
                    cx,
                )
>>>>>>> a6e2e0d2
            })
        });
        cx.run_until_parked();
        (thread_view, cx)
    }

    struct StubAgentServer<C> {
        connection: C,
    }

    impl<C> StubAgentServer<C> {
        fn new(connection: C) -> Self {
            Self { connection }
        }
    }

    impl StubAgentServer<StubAgentConnection> {
        fn default() -> Self {
            Self::new(StubAgentConnection::default())
        }
    }

    impl<C> AgentServer for StubAgentServer<C>
    where
        C: 'static + AgentConnection + Send + Clone,
    {
        fn logo(&self) -> ui::IconName {
            unimplemented!()
        }

        fn name(&self) -> &'static str {
            unimplemented!()
        }

        fn empty_state_headline(&self) -> &'static str {
            unimplemented!()
        }

        fn empty_state_message(&self) -> &'static str {
            unimplemented!()
        }

        fn connect(
            &self,
            _root_dir: &Path,
            _project: &Entity<Project>,
            _cx: &mut App,
        ) -> Task<gpui::Result<Rc<dyn AgentConnection>>> {
            Task::ready(Ok(Rc::new(self.connection.clone())))
        }
    }

    #[derive(Clone, Default)]
    struct StubAgentConnection {
        sessions: Arc<Mutex<HashMap<acp::SessionId, WeakEntity<AcpThread>>>>,
        permission_requests: HashMap<acp::ToolCallId, Vec<acp::PermissionOption>>,
        updates: Vec<acp::SessionUpdate>,
    }

    impl StubAgentConnection {
        fn new(updates: Vec<acp::SessionUpdate>) -> Self {
            Self {
                updates,
                permission_requests: HashMap::default(),
                sessions: Arc::default(),
            }
        }

        fn with_permission_requests(
            mut self,
            permission_requests: HashMap<acp::ToolCallId, Vec<acp::PermissionOption>>,
        ) -> Self {
            self.permission_requests = permission_requests;
            self
        }
    }

    impl AgentConnection for StubAgentConnection {
        fn auth_methods(&self) -> &[acp::AuthMethod] {
            &[]
        }

        fn new_thread(
            self: Rc<Self>,
            project: Entity<Project>,
            _cwd: &Path,
            cx: &mut gpui::AsyncApp,
        ) -> Task<gpui::Result<Entity<AcpThread>>> {
            let session_id = SessionId(
                rand::thread_rng()
                    .sample_iter(&rand::distributions::Alphanumeric)
                    .take(7)
                    .map(char::from)
                    .collect::<String>()
                    .into(),
            );
            let thread = cx
                .new(|cx| AcpThread::new("Test", self.clone(), project, session_id.clone(), cx))
                .unwrap();
            self.sessions.lock().insert(session_id, thread.downgrade());
            Task::ready(Ok(thread))
        }

        fn authenticate(
            &self,
            _method_id: acp::AuthMethodId,
            _cx: &mut App,
        ) -> Task<gpui::Result<()>> {
            unimplemented!()
        }

        fn prompt(
            &self,
            _id: Option<acp_thread::UserMessageId>,
            params: acp::PromptRequest,
            cx: &mut App,
        ) -> Task<gpui::Result<acp::PromptResponse>> {
            let sessions = self.sessions.lock();
            let thread = sessions.get(&params.session_id).unwrap();
            let mut tasks = vec![];
            for update in &self.updates {
                let thread = thread.clone();
                let update = update.clone();
                let permission_request = if let acp::SessionUpdate::ToolCall(tool_call) = &update
                    && let Some(options) = self.permission_requests.get(&tool_call.id)
                {
                    Some((tool_call.clone(), options.clone()))
                } else {
                    None
                };
                let task = cx.spawn(async move |cx| {
                    if let Some((tool_call, options)) = permission_request {
                        let permission = thread.update(cx, |thread, cx| {
                            thread.request_tool_call_authorization(
                                tool_call.clone(),
                                options.clone(),
                                cx,
                            )
                        })?;
                        permission.await?;
                    }
                    thread.update(cx, |thread, cx| {
                        thread.handle_session_update(update.clone(), cx).unwrap();
                    })?;
                    anyhow::Ok(())
                });
                tasks.push(task);
            }
            cx.spawn(async move |_| {
                try_join_all(tasks).await?;
                Ok(acp::PromptResponse {
                    stop_reason: acp::StopReason::EndTurn,
                })
            })
        }

        fn cancel(&self, _session_id: &acp::SessionId, _cx: &mut App) {
            unimplemented!()
        }
    }

    #[derive(Clone)]
    struct SaboteurAgentConnection;

    impl AgentConnection for SaboteurAgentConnection {
        fn new_thread(
            self: Rc<Self>,
            project: Entity<Project>,
            _cwd: &Path,
            cx: &mut gpui::AsyncApp,
        ) -> Task<gpui::Result<Entity<AcpThread>>> {
            Task::ready(Ok(cx
                .new(|cx| {
                    AcpThread::new(
                        "SaboteurAgentConnection",
                        self,
                        project,
                        SessionId("test".into()),
                        cx,
                    )
                })
                .unwrap()))
        }

        fn auth_methods(&self) -> &[acp::AuthMethod] {
            &[]
        }

        fn authenticate(
            &self,
            _method_id: acp::AuthMethodId,
            _cx: &mut App,
        ) -> Task<gpui::Result<()>> {
            unimplemented!()
        }

        fn prompt(
            &self,
            _id: Option<acp_thread::UserMessageId>,
            _params: acp::PromptRequest,
            _cx: &mut App,
        ) -> Task<gpui::Result<acp::PromptResponse>> {
            Task::ready(Err(anyhow::anyhow!("Error prompting")))
        }

        fn cancel(&self, _session_id: &acp::SessionId, _cx: &mut App) {
            unimplemented!()
        }
    }

    pub(crate) fn init_test(cx: &mut TestAppContext) {
        cx.update(|cx| {
            let settings_store = SettingsStore::test(cx);
            cx.set_global(settings_store);
            language::init(cx);
            Project::init_settings(cx);
            AgentSettings::register(cx);
            workspace::init_settings(cx);
            ThemeSettings::register(cx);
            release_channel::init(SemanticVersion::default(), cx);
            EditorSettings::register(cx);
        });
    }
}<|MERGE_RESOLUTION|>--- conflicted
+++ resolved
@@ -1,54 +1,31 @@
 use acp_thread::{
     AcpThread, AcpThreadEvent, AgentThreadEntry, AssistantMessage, AssistantMessageChunk,
-    LoadError, MentionUri, ThreadStatus, ToolCall, ToolCallContent, ToolCallStatus,
+    LoadError, MentionUri, ThreadStatus, ToolCall, ToolCallContent, ToolCallStatus, UserMessageId,
 };
 use acp_thread::{AgentConnection, Plan};
 use action_log::ActionLog;
-use agent::{TextThreadStore, ThreadStore};
 use agent_client_protocol as acp;
 use agent_servers::AgentServer;
 use agent_settings::{AgentSettings, NotifyWhenAgentWaiting};
 use audio::{Audio, Sound};
 use buffer_diff::BufferDiff;
 use collections::{HashMap, HashSet};
-<<<<<<< HEAD
 use editor::{Editor, EditorMode, MinimapVisibility, MultiBuffer, PathKey};
-=======
-use editor::scroll::Autoscroll;
-use editor::{
-    AnchorRangeExt, ContextMenuOptions, ContextMenuPlacement, Editor, EditorElement, EditorMode,
-    EditorStyle, MinimapVisibility, MultiBuffer, PathKey, SelectionEffects,
-};
->>>>>>> a6e2e0d2
 use file_icons::FileIcons;
 use gpui::{
-    Action, Animation, AnimationExt, App, BorderStyle, EdgesRefinement, Empty, Entity, EntityId,
-    FocusHandle, Focusable, Hsla, Length, ListOffset, ListState, MouseButton, PlatformDisplay,
-    SharedString, Stateful, StyleRefinement, Subscription, Task, TextStyle, TextStyleRefinement,
-    Transformation, UnderlineStyle, WeakEntity, Window, WindowHandle, div, linear_color_stop,
-    linear_gradient, list, percentage, point, prelude::*, pulsating_between,
+    Action, Animation, AnimationExt, App, BorderStyle, ClickEvent, EdgesRefinement, Empty, Entity,
+    EntityId, FocusHandle, Focusable, Hsla, Length, ListOffset, ListState, MouseButton,
+    PlatformDisplay, SharedString, Stateful, StyleRefinement, Subscription, Task, TextStyle,
+    TextStyleRefinement, Transformation, UnderlineStyle, WeakEntity, Window, WindowHandle, div,
+    linear_color_stop, linear_gradient, list, percentage, point, prelude::*, pulsating_between,
 };
 use language::Buffer;
 use language::language_settings::SoftWrap;
 use markdown::{HeadingLevelStyles, Markdown, MarkdownElement, MarkdownStyle};
-<<<<<<< HEAD
 use project::Project;
 use rope::Point;
 use settings::{Settings as _, SettingsStore};
 use std::{collections::BTreeMap, process::ExitStatus, rc::Rc, time::Duration};
-=======
-use parking_lot::Mutex;
-use project::{CompletionIntent, Project};
-use prompt_store::PromptId;
-use rope::Point;
-use settings::{Settings as _, SettingsStore};
-use std::fmt::Write as _;
-use std::path::PathBuf;
-use std::{
-    cell::RefCell, collections::BTreeMap, path::Path, process::ExitStatus, rc::Rc, sync::Arc,
-    time::Duration,
-};
->>>>>>> a6e2e0d2
 use terminal_view::TerminalView;
 use text::Anchor;
 use theme::ThemeSettings;
@@ -58,12 +35,7 @@
 };
 use util::{ResultExt, size::format_file_size, time::duration_alt_display};
 use workspace::{CollaboratorId, Workspace};
-<<<<<<< HEAD
 use zed_actions::agent::{Chat, ToggleModelSelector};
-=======
-use zed_actions::agent::{Chat, NextHistoryMessage, PreviousHistoryMessage, ToggleModelSelector};
-use zed_actions::assistant::OpenRulesLibrary;
->>>>>>> a6e2e0d2
 
 use crate::acp::AcpModelSelectorPopover;
 use crate::acp::message_editor::{MessageEditor, MessageEditorEvent};
@@ -75,12 +47,13 @@
 
 const RESPONSE_PADDING_X: Pixels = px(19.);
 
+pub const MIN_EDITOR_LINES: usize = 4;
+pub const MAX_EDITOR_LINES: usize = 8;
+
 pub struct AcpThreadView {
     agent: Rc<dyn AgentServer>,
     workspace: WeakEntity<Workspace>,
     project: Entity<Project>,
-    thread_store: Entity<ThreadStore>,
-    text_thread_store: Entity<TextThreadStore>,
     thread_state: ThreadState,
     diff_editors: HashMap<EntityId, Entity<Editor>>,
     terminal_views: HashMap<EntityId, Entity<TerminalView>>,
@@ -98,8 +71,15 @@
     plan_expanded: bool,
     editor_expanded: bool,
     terminal_expanded: bool,
+    editing_message: Option<EditingMessage>,
     _cancel_task: Option<Task<()>>,
     _subscriptions: [Subscription; 2],
+}
+
+struct EditingMessage {
+    message_id: UserMessageId,
+    editor: Entity<MessageEditor>,
+    _subscription: Subscription,
 }
 
 enum ThreadState {
@@ -124,89 +104,21 @@
         agent: Rc<dyn AgentServer>,
         workspace: WeakEntity<Workspace>,
         project: Entity<Project>,
-<<<<<<< HEAD
         window: &mut Window,
         cx: &mut Context<Self>,
     ) -> Self {
-        let message_editor =
-            cx.new(|cx| MessageEditor::new(workspace.clone(), project.clone(), window, cx));
-=======
-        thread_store: Entity<ThreadStore>,
-        text_thread_store: Entity<TextThreadStore>,
-        message_history: Rc<RefCell<MessageHistory<Vec<acp::ContentBlock>>>>,
-        min_lines: usize,
-        max_lines: Option<usize>,
-        window: &mut Window,
-        cx: &mut Context<Self>,
-    ) -> Self {
-        let language = Language::new(
-            language::LanguageConfig {
-                completion_query_characters: HashSet::from_iter(['.', '-', '_', '@']),
-                ..Default::default()
-            },
-            None,
-        );
-
-        let mention_set = Arc::new(Mutex::new(MentionSet::default()));
-
         let message_editor = cx.new(|cx| {
-            let buffer = cx.new(|cx| Buffer::local("", cx).with_language(Arc::new(language), cx));
-            let buffer = cx.new(|cx| MultiBuffer::singleton(buffer, cx));
-
-            let mut editor = Editor::new(
+            MessageEditor::new(
+                workspace.clone(),
+                project.clone(),
                 editor::EditorMode::AutoHeight {
-                    min_lines,
-                    max_lines: max_lines,
+                    min_lines: MIN_EDITOR_LINES,
+                    max_lines: Some(MAX_EDITOR_LINES),
                 },
-                buffer,
-                None,
                 window,
                 cx,
-            );
-            editor.set_placeholder_text("Message the agent － @ to include files", cx);
-            editor.set_show_indent_guides(false, cx);
-            editor.set_soft_wrap();
-            editor.set_use_modal_editing(true);
-            editor.set_completion_provider(Some(Rc::new(ContextPickerCompletionProvider::new(
-                mention_set.clone(),
-                workspace.clone(),
-                thread_store.downgrade(),
-                text_thread_store.downgrade(),
-                cx.weak_entity(),
-            ))));
-            editor.set_context_menu_options(ContextMenuOptions {
-                min_entries_visible: 12,
-                max_entries_visible: 12,
-                placement: Some(ContextMenuPlacement::Above),
-            });
-            editor
+            )
         });
-
-        let message_editor_subscription =
-            cx.subscribe(&message_editor, |this, editor, event, cx| {
-                if let editor::EditorEvent::BufferEdited = &event {
-                    let buffer = editor
-                        .read(cx)
-                        .buffer()
-                        .read(cx)
-                        .as_singleton()
-                        .unwrap()
-                        .read(cx)
-                        .snapshot();
-                    if let Some(message) = this.message_set_from_history.clone()
-                        && message.version() != buffer.version()
-                    {
-                        this.message_set_from_history = None;
-                    }
-
-                    if this.message_set_from_history.is_none() {
-                        this.message_history.borrow_mut().reset_position();
-                    }
-                }
-            });
-
-        let mention_set = mention_set.clone();
->>>>>>> a6e2e0d2
 
         let list_state = ListState::new(0, gpui::ListAlignment::Bottom, px(2048.0));
 
@@ -219,8 +131,6 @@
             agent: agent.clone(),
             workspace: workspace.clone(),
             project: project.clone(),
-            thread_store,
-            text_thread_store,
             thread_state: Self::initial_state(agent, workspace, project, window, cx),
             message_editor,
             model_selector: None,
@@ -234,6 +144,7 @@
             auth_task: None,
             expanded_tool_calls: HashSet::default(),
             expanded_thinking_blocks: HashSet::default(),
+            editing_message: None,
             edits_expanded: false,
             plan_expanded: false,
             editor_expanded: false,
@@ -386,7 +297,7 @@
         }
     }
 
-    pub fn cancel(&mut self, cx: &mut Context<Self>) {
+    pub fn cancel_generation(&mut self, cx: &mut Context<Self>) {
         self.last_error.take();
 
         if let Some(thread) = self.thread() {
@@ -407,7 +318,24 @@
     fn set_editor_is_expanded(&mut self, is_expanded: bool, cx: &mut Context<Self>) {
         self.editor_expanded = is_expanded;
         self.message_editor.update(cx, |editor, cx| {
-            editor.set_expanded(is_expanded, cx);
+            if is_expanded {
+                editor.set_mode(
+                    EditorMode::Full {
+                        scale_ui_elements_with_buffer_font_size: false,
+                        show_active_line_background: false,
+                        sized_by_content: false,
+                    },
+                    cx,
+                )
+            } else {
+                editor.set_mode(
+                    EditorMode::AutoHeight {
+                        min_lines: MIN_EDITOR_LINES,
+                        max_lines: Some(MAX_EDITOR_LINES),
+                    },
+                    cx,
+                )
+            }
         });
         cx.notify();
     }
@@ -420,105 +348,29 @@
         cx: &mut Context<Self>,
     ) {
         match event {
-            MessageEditorEvent::Chat => self.chat(window, cx),
-        }
-    }
-
-    fn chat(&mut self, window: &mut Window, cx: &mut Context<Self>) {
+            MessageEditorEvent::Send => self.send(window, cx),
+            MessageEditorEvent::Cancel => self.cancel_generation(cx),
+        }
+    }
+
+    fn send(&mut self, window: &mut Window, cx: &mut Context<Self>) {
         self.last_error.take();
 
         let Some(thread) = self.thread().cloned() else {
             return;
         };
 
-<<<<<<< HEAD
         let contents = self
             .message_editor
             .update(cx, |message_editor, cx| message_editor.contents(cx));
         let task = cx.spawn_in(window, async move |this, cx| {
             let contents = contents.await?;
-=======
-        let thread_store = self.thread_store.clone();
-        let text_thread_store = self.text_thread_store.clone();
-
-        let contents =
-            self.mention_set
-                .lock()
-                .contents(project, thread_store, text_thread_store, window, cx);
->>>>>>> a6e2e0d2
 
             if contents.is_empty() {
                 return Ok(());
             }
 
             this.update_in(cx, |this, window, cx| {
-<<<<<<< HEAD
-=======
-                this.message_editor.update(cx, |editor, cx| {
-                    let text = editor.text(cx);
-                    editor.display_map.update(cx, |map, cx| {
-                        let snapshot = map.snapshot(cx);
-                        for (crease_id, crease) in snapshot.crease_snapshot.creases() {
-                            // Skip creases that have been edited out of the message buffer.
-                            if !crease.range().start.is_valid(&snapshot.buffer_snapshot) {
-                                continue;
-                            }
-
-                            if let Some(mention) = contents.get(&crease_id) {
-                                let crease_range =
-                                    crease.range().to_offset(&snapshot.buffer_snapshot);
-                                if crease_range.start > ix {
-                                    chunks.push(text[ix..crease_range.start].into());
-                                }
-                                chunks.push(acp::ContentBlock::Resource(acp::EmbeddedResource {
-                                    annotations: None,
-                                    resource: acp::EmbeddedResourceResource::TextResourceContents(
-                                        acp::TextResourceContents {
-                                            mime_type: None,
-                                            text: mention.content.clone(),
-                                            uri: mention.uri.to_uri().to_string(),
-                                        },
-                                    ),
-                                }));
-                                ix = crease_range.end;
-                            }
-                        }
-
-                        if ix < text.len() {
-                            let last_chunk = text[ix..].trim_end();
-                            if !last_chunk.is_empty() {
-                                chunks.push(last_chunk.into());
-                            }
-                        }
-                    })
-                });
-
-                if chunks.is_empty() {
-                    return;
-                }
-
-                let Some(thread) = this.thread() else {
-                    return;
-                };
-                let task = thread.update(cx, |thread, cx| thread.send(chunks.clone(), cx));
-
-                cx.spawn(async move |this, cx| {
-                    let result = task.await;
-
-                    this.update(cx, |this, cx| {
-                        if let Err(err) = result {
-                            this.last_error =
-                                Some(cx.new(|cx| {
-                                    Markdown::new(err.to_string().into(), None, None, cx)
-                                }))
-                        }
-                    })
-                })
-                .detach();
-
-                let mention_set = this.mention_set.clone();
-
->>>>>>> a6e2e0d2
                 this.set_editor_is_expanded(false, cx);
                 this.scroll_to_bottom(cx);
                 this.message_editor.update(cx, |message_editor, cx| {
@@ -542,6 +394,76 @@
         .detach();
     }
 
+    fn send_impl(
+        &mut self,
+        contents: Task<anyhow::Result<Vec<acp::ContentBlock>>>,
+        window: &mut Window,
+        cx: &mut Context<Self>,
+    ) {
+        let Some(thread) = self.thread().cloned() else {
+            return;
+        };
+        let task = cx.spawn_in(window, async move |this, cx| {
+            let contents = contents.await?;
+
+            if contents.is_empty() {
+                return Ok(());
+            }
+
+            this.update_in(cx, |this, window, cx| {
+                this.set_editor_is_expanded(false, cx);
+                this.scroll_to_bottom(cx);
+                this.message_editor.update(cx, |message_editor, cx| {
+                    message_editor.clear(window, cx);
+                });
+            })?;
+            let send = thread.update(cx, |thread, cx| thread.send(contents, cx))?;
+            send.await
+        });
+
+        cx.spawn(async move |this, cx| {
+            if let Err(e) = task.await {
+                this.update(cx, |this, cx| {
+                    this.last_error =
+                        Some(cx.new(|cx| Markdown::new(e.to_string().into(), None, None, cx)));
+                    cx.notify()
+                })
+                .ok();
+            }
+        })
+        .detach();
+    }
+
+    fn cancel_editing(&mut self, _: &ClickEvent, _window: &mut Window, cx: &mut Context<Self>) {
+        self.editing_message.take();
+        cx.notify();
+    }
+
+    fn regenerate(&mut self, _: &ClickEvent, window: &mut Window, cx: &mut Context<Self>) {
+        let Some(editing_message) = self.editing_message.take() else {
+            return;
+        };
+
+        self.last_error.take();
+
+        let Some(thread) = self.thread().cloned() else {
+            return;
+        };
+
+        let rewind = thread.update(cx, |thread, cx| {
+            thread.rewind(editing_message.message_id, cx)
+        });
+
+        let contents = editing_message
+            .editor
+            .update(cx, |message_editor, cx| message_editor.contents(cx));
+        let task = cx.foreground_executor().spawn(async move {
+            rewind.await?;
+            contents.await
+        });
+        self.send_impl(task, window, cx);
+    }
+
     fn open_agent_diff(&mut self, _: &OpenAgentDiff, window: &mut Window, cx: &mut Context<Self>) {
         if let Some(thread) = self.thread() {
             AgentDiffPane::deploy(thread.clone(), self.workspace.clone(), window, cx).log_err();
@@ -569,95 +491,6 @@
         })
     }
 
-<<<<<<< HEAD
-=======
-    fn set_draft_message(
-        message_editor: Entity<Editor>,
-        mention_set: Arc<Mutex<MentionSet>>,
-        project: Entity<Project>,
-        message: Option<&[acp::ContentBlock]>,
-        window: &mut Window,
-        cx: &mut Context<Self>,
-    ) -> Option<BufferSnapshot> {
-        cx.notify();
-
-        let message = message?;
-
-        let mut text = String::new();
-        let mut mentions = Vec::new();
-
-        for chunk in message {
-            match chunk {
-                acp::ContentBlock::Text(text_content) => {
-                    text.push_str(&text_content.text);
-                }
-                acp::ContentBlock::Resource(acp::EmbeddedResource {
-                    resource: acp::EmbeddedResourceResource::TextResourceContents(resource),
-                    ..
-                }) => {
-                    let path = PathBuf::from(&resource.uri);
-                    let project_path = project.read(cx).project_path_for_absolute_path(&path, cx);
-                    let start = text.len();
-                    let _ = write!(&mut text, "{}", MentionUri::File(path).to_uri());
-                    let end = text.len();
-                    if let Some(project_path) = project_path {
-                        let filename: SharedString = project_path
-                            .path
-                            .file_name()
-                            .unwrap_or_default()
-                            .to_string_lossy()
-                            .to_string()
-                            .into();
-                        mentions.push((start..end, project_path, filename));
-                    }
-                }
-                acp::ContentBlock::Image(_)
-                | acp::ContentBlock::Audio(_)
-                | acp::ContentBlock::Resource(_)
-                | acp::ContentBlock::ResourceLink(_) => {}
-            }
-        }
-
-        let snapshot = message_editor.update(cx, |editor, cx| {
-            editor.set_text(text, window, cx);
-            editor.buffer().read(cx).snapshot(cx)
-        });
-
-        for (range, project_path, filename) in mentions {
-            let crease_icon_path = if project_path.path.is_dir() {
-                FileIcons::get_folder_icon(false, cx)
-                    .unwrap_or_else(|| IconName::Folder.path().into())
-            } else {
-                FileIcons::get_icon(Path::new(project_path.path.as_ref()), cx)
-                    .unwrap_or_else(|| IconName::File.path().into())
-            };
-
-            let anchor = snapshot.anchor_before(range.start);
-            if let Some(project_path) = project.read(cx).absolute_path(&project_path, cx) {
-                let crease_id = crate::context_picker::insert_crease_for_mention(
-                    anchor.excerpt_id,
-                    anchor.text_anchor,
-                    range.end - range.start,
-                    filename,
-                    crease_icon_path,
-                    message_editor.clone(),
-                    window,
-                    cx,
-                );
-
-                if let Some(crease_id) = crease_id {
-                    mention_set
-                        .lock()
-                        .insert(crease_id, MentionUri::File(project_path));
-                }
-            }
-        }
-
-        let snapshot = snapshot.as_singleton().unwrap().2.clone();
-        Some(snapshot.text)
-    }
-
->>>>>>> a6e2e0d2
     fn handle_thread_event(
         &mut self,
         thread: &Entity<AcpThread>,
@@ -887,6 +720,16 @@
         cx.notify();
     }
 
+    fn rewind(&mut self, message_id: &UserMessageId, cx: &mut Context<Self>) {
+        let Some(thread) = self.thread() else {
+            return;
+        };
+        thread
+            .update(cx, |thread, cx| thread.rewind(message_id.clone(), cx))
+            .detach_and_log_err(cx);
+        cx.notify();
+    }
+
     fn render_entry(
         &self,
         index: usize,
@@ -897,8 +740,23 @@
     ) -> AnyElement {
         let primary = match &entry {
             AgentThreadEntry::UserMessage(message) => div()
+                .id(("user_message", index))
                 .py_4()
                 .px_2()
+                .children(message.id.clone().and_then(|message_id| {
+                    message.checkpoint.as_ref()?;
+
+                    Some(
+                        Button::new("restore-checkpoint", "Restore Checkpoint")
+                            .icon(IconName::Undo)
+                            .icon_size(IconSize::XSmall)
+                            .icon_position(IconPosition::Start)
+                            .label_size(LabelSize::XSmall)
+                            .on_click(cx.listener(move |this, _, _window, cx| {
+                                this.rewind(&message_id, cx);
+                            })),
+                    )
+                }))
                 .child(
                     v_flex()
                         .p_3()
@@ -909,12 +767,28 @@
                         .border_1()
                         .border_color(cx.theme().colors().border)
                         .text_xs()
-                        .children(message.content.markdown().map(|md| {
-                            self.render_markdown(
-                                md.clone(),
-                                user_message_markdown_style(window, cx),
-                            )
-                        })),
+                        .id("message")
+                        .on_click(cx.listener({
+                            move |this, _, window, cx| this.start_editing_message(index, window, cx)
+                        }))
+                        .children(
+                            if let Some(editing) = self.editing_message.as_ref()
+                                && Some(&editing.message_id) == message.id.as_ref()
+                            {
+                                Some(
+                                    self.render_edit_message_editor(editing, cx)
+                                        .into_any_element(),
+                                )
+                            } else {
+                                message.content.markdown().map(|md| {
+                                    self.render_markdown(
+                                        md.clone(),
+                                        user_message_markdown_style(window, cx),
+                                    )
+                                    .into_any_element()
+                                })
+                            },
+                        ),
                 )
                 .into_any(),
             AgentThreadEntry::AssistantMessage(AssistantMessage { chunks }) => {
@@ -2547,6 +2421,112 @@
             .into_any()
     }
 
+    fn start_editing_message(&mut self, index: usize, window: &mut Window, cx: &mut Context<Self>) {
+        let Some(thread) = self.thread() else {
+            return;
+        };
+        let Some(AgentThreadEntry::UserMessage(message)) = thread.read(cx).entries().get(index)
+        else {
+            return;
+        };
+        let Some(message_id) = message.id.clone() else {
+            return;
+        };
+        let chunks = message.chunks.clone();
+        let editor = cx.new(|cx| {
+            let mut editor = MessageEditor::new(
+                self.workspace.clone(),
+                self.project.clone(),
+                editor::EditorMode::AutoHeight {
+                    min_lines: 1,
+                    max_lines: None,
+                },
+                window,
+                cx,
+            );
+            editor.set_message(&chunks, window, cx);
+            editor
+        });
+        let subscription =
+            cx.subscribe_in(&editor, window, |this, _, event, window, cx| match event {
+                MessageEditorEvent::Send => {
+                    this.regenerate(&Default::default(), window, cx);
+                }
+                MessageEditorEvent::Cancel => {
+                    this.cancel_editing(&Default::default(), window, cx);
+                }
+            });
+
+        self.editing_message.replace(EditingMessage {
+            message_id: message_id.clone(),
+            editor,
+            _subscription: subscription,
+        });
+        cx.notify();
+    }
+
+    fn render_edit_message_editor(&self, editing: &EditingMessage, cx: &Context<Self>) -> Div {
+        v_flex().child(editing.editor.clone()).child(
+            h_flex()
+                .gap_1()
+                .child(Icon::new(IconName::Warning))
+                .child(
+                    Label::new("Editing will restart the thread from this point.")
+                        .color(Color::Muted)
+                        .size(LabelSize::XSmall),
+                )
+                .child(self.render_editing_message_editor_buttons(editing, cx)),
+        )
+    }
+
+    fn render_editing_message_editor_buttons(
+        &self,
+        editing: &EditingMessage,
+        cx: &Context<Self>,
+    ) -> Div {
+        h_flex()
+            .gap_0p5()
+            .child(
+                IconButton::new("cancel-edit-message", IconName::Close)
+                    .shape(ui::IconButtonShape::Square)
+                    .icon_color(Color::Error)
+                    .icon_size(IconSize::Small)
+                    .tooltip({
+                        let focus_handle = editing.editor.focus_handle(cx);
+                        move |window, cx| {
+                            Tooltip::for_action_in(
+                                "Cancel Edit",
+                                &menu::Cancel,
+                                &focus_handle,
+                                window,
+                                cx,
+                            )
+                        }
+                    })
+                    .on_click(cx.listener(Self::cancel_editing)),
+            )
+            .child(
+                IconButton::new("confirm-edit-message", IconName::Return)
+                    .disabled(editing.editor.read(cx).is_empty(cx))
+                    .shape(ui::IconButtonShape::Square)
+                    .icon_color(Color::Muted)
+                    .icon_size(IconSize::Small)
+                    .tooltip({
+                        let focus_handle = editing.editor.focus_handle(cx);
+                        move |window, cx| {
+                            Tooltip::for_action_in(
+                                "Regenerate",
+                                &menu::Confirm,
+                                &focus_handle,
+                                window,
+                                cx,
+                            )
+                        }
+                    })
+                    .on_click(cx.listener(Self::regenerate)),
+            )
+    }
+
     fn render_send_button(&self, cx: &mut Context<Self>) -> AnyElement {
         if self.thread().map_or(true, |thread| {
             thread.read(cx).status() == ThreadStatus::Idle
@@ -2563,7 +2543,7 @@
                     button.tooltip(Tooltip::text("Type a message to submit"))
                 })
                 .on_click(cx.listener(|this, _, window, cx| {
-                    this.chat(window, cx);
+                    this.send(window, cx);
                 }))
                 .into_any_element()
         } else {
@@ -2573,7 +2553,7 @@
                 .tooltip(move |window, cx| {
                     Tooltip::for_action("Stop Generation", &editor::actions::Cancel, window, cx)
                 })
-                .on_click(cx.listener(|this, _event, _, cx| this.cancel(cx)))
+                .on_click(cx.listener(|this, _event, _, cx| this.cancel_generation(cx)))
                 .into_any_element()
         }
     }
@@ -2657,72 +2637,9 @@
                             .detach_and_log_err(cx);
                     }
                 }
-                MentionUri::Symbol {
-                    path, line_range, ..
-                }
-                | MentionUri::Selection { path, line_range } => {
-                    let project = workspace.project();
-                    let Some((path, _)) = project.update(cx, |project, cx| {
-                        let path = project.find_project_path(path, cx)?;
-                        let entry = project.entry_for_path(&path, cx)?;
-                        Some((path, entry))
-                    }) else {
-                        return;
-                    };
-
-                    let item = workspace.open_path(path, None, true, window, cx);
-                    window
-                        .spawn(cx, async move |cx| {
-                            let Some(editor) = item.await?.downcast::<Editor>() else {
-                                return Ok(());
-                            };
-                            let range =
-                                Point::new(line_range.start, 0)..Point::new(line_range.start, 0);
-                            editor
-                                .update_in(cx, |editor, window, cx| {
-                                    editor.change_selections(
-                                        SelectionEffects::scroll(Autoscroll::center()),
-                                        window,
-                                        cx,
-                                        |s| s.select_ranges(vec![range]),
-                                    );
-                                })
-                                .ok();
-                            anyhow::Ok(())
-                        })
-                        .detach_and_log_err(cx);
-                }
-                MentionUri::Thread { id, .. } => {
-                    if let Some(panel) = workspace.panel::<AgentPanel>(cx) {
-                        panel.update(cx, |panel, cx| {
-                            panel
-                                .open_thread_by_id(&id, window, cx)
-                                .detach_and_log_err(cx)
-                        });
-                    }
-                }
-                MentionUri::TextThread { path, .. } => {
-                    if let Some(panel) = workspace.panel::<AgentPanel>(cx) {
-                        panel.update(cx, |panel, cx| {
-                            panel
-                                .open_saved_prompt_editor(path.as_path().into(), window, cx)
-                                .detach_and_log_err(cx);
-                        });
-                    }
-                }
-                MentionUri::Rule { id, .. } => {
-                    let PromptId::User { uuid } = id else {
-                        return;
-                    };
-                    window.dispatch_action(
-                        Box::new(OpenRulesLibrary {
-                            prompt_to_select: Some(uuid.0),
-                        }),
-                        cx,
-                    )
-                }
-                MentionUri::Fetch { url } => {
-                    cx.open_url(url.as_str());
+                _ => {
+                    // TODO
+                    unimplemented!()
                 }
             })
         } else {
@@ -3091,61 +3008,9 @@
         window: &mut Window,
         cx: &mut Context<Self>,
     ) {
-<<<<<<< HEAD
         self.message_editor.update(cx, |message_editor, cx| {
             message_editor.insert_dragged_files(paths, window, cx);
         })
-=======
-        let buffer = self.message_editor.read(cx).buffer().clone();
-        let Some((&excerpt_id, _, _)) = buffer.read(cx).snapshot(cx).as_singleton() else {
-            return;
-        };
-        let Some(buffer) = buffer.read(cx).as_singleton() else {
-            return;
-        };
-        for path in paths {
-            let Some(entry) = self.project.read(cx).entry_for_path(&path, cx) else {
-                continue;
-            };
-            let Some(abs_path) = self.project.read(cx).absolute_path(&path, cx) else {
-                continue;
-            };
-
-            let anchor = buffer.update(cx, |buffer, _cx| buffer.anchor_before(buffer.len()));
-            let path_prefix = abs_path
-                .file_name()
-                .unwrap_or(path.path.as_os_str())
-                .display()
-                .to_string();
-            let Some(completion) = ContextPickerCompletionProvider::completion_for_path(
-                path,
-                &path_prefix,
-                false,
-                entry.is_dir(),
-                excerpt_id,
-                anchor..anchor,
-                self.message_editor.clone(),
-                self.mention_set.clone(),
-                self.project.clone(),
-                cx,
-            ) else {
-                continue;
-            };
-
-            self.message_editor.update(cx, |message_editor, cx| {
-                message_editor.edit(
-                    [(
-                        multi_buffer::Anchor::max()..multi_buffer::Anchor::max(),
-                        completion.new_text,
-                    )],
-                    cx,
-                );
-            });
-            if let Some(confirm) = completion.confirm.clone() {
-                confirm(CompletionIntent::Complete, window, cx);
-            }
-        }
->>>>>>> a6e2e0d2
     }
 }
 
@@ -3457,23 +3322,15 @@
 }
 
 #[cfg(test)]
-<<<<<<< HEAD
 pub(crate) mod tests {
     use std::{path::Path, sync::Arc};
 
-=======
-mod tests {
-    use agent::{TextThreadStore, ThreadStore};
->>>>>>> a6e2e0d2
     use agent_client_protocol::SessionId;
     use editor::EditorSettings;
     use fs::FakeFs;
     use futures::future::try_join_all;
     use gpui::{SemanticVersion, TestAppContext, VisualTestContext};
-<<<<<<< HEAD
     use parking_lot::Mutex;
-=======
->>>>>>> a6e2e0d2
     use rand::Rng;
     use settings::SettingsStore;
 
@@ -3503,7 +3360,7 @@
         cx.deactivate_window();
 
         thread_view.update_in(cx, |thread_view, window, cx| {
-            thread_view.chat(window, cx);
+            thread_view.send(window, cx);
         });
 
         cx.run_until_parked();
@@ -3530,7 +3387,7 @@
         cx.deactivate_window();
 
         thread_view.update_in(cx, |thread_view, window, cx| {
-            thread_view.chat(window, cx);
+            thread_view.send(window, cx);
         });
 
         cx.run_until_parked();
@@ -3576,7 +3433,7 @@
         cx.deactivate_window();
 
         thread_view.update_in(cx, |thread_view, window, cx| {
-            thread_view.chat(window, cx);
+            thread_view.send(window, cx);
         });
 
         cx.run_until_parked();
@@ -3597,29 +3454,9 @@
         let (workspace, cx) =
             cx.add_window_view(|window, cx| Workspace::test_new(project.clone(), window, cx));
 
-        let thread_store =
-            cx.update(|_window, cx| cx.new(|cx| ThreadStore::fake(project.clone(), cx)));
-        let text_thread_store =
-            cx.update(|_window, cx| cx.new(|cx| TextThreadStore::fake(project.clone(), cx)));
-
         let thread_view = cx.update(|window, cx| {
             cx.new(|cx| {
-<<<<<<< HEAD
                 AcpThreadView::new(Rc::new(agent), workspace.downgrade(), project, window, cx)
-=======
-                AcpThreadView::new(
-                    Rc::new(agent),
-                    workspace.downgrade(),
-                    project,
-                    thread_store.clone(),
-                    text_thread_store.clone(),
-                    Rc::new(RefCell::new(MessageHistory::default())),
-                    1,
-                    None,
-                    window,
-                    cx,
-                )
->>>>>>> a6e2e0d2
             })
         });
         cx.run_until_parked();
