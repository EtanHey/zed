use crate::askpass_modal::AskPassModal;
use crate::commit_modal::CommitModal;
use crate::commit_tooltip::CommitTooltip;
use crate::commit_view::CommitView;
use crate::git_panel_settings::StatusStyle;
use crate::project_diff::{self, Diff, ProjectDiff};
use crate::remote_output::{self, RemoteAction, SuccessMessage};
use crate::{branch_picker, picker_prompt, render_remote_button};
use crate::{
    git_panel_settings::GitPanelSettings, git_status_icon, repository_selector::RepositorySelector,
};
use anyhow::Result;
use askpass::AskPassDelegate;
use assistant_settings::AssistantSettings;
use db::kvp::KEY_VALUE_STORE;

use editor::{
    Editor, EditorElement, EditorMode, EditorSettings, MultiBuffer, ShowScrollbar,
    scroll::ScrollbarAutoHide,
};
use futures::StreamExt as _;
use git::blame::ParsedCommitMessage;
use git::repository::{
    Branch, CommitDetails, CommitOptions, CommitSummary, DiffType, PushOptions, Remote,
    RemoteCommandOutput, ResetMode, Upstream, UpstreamTracking, UpstreamTrackingStatus,
};
use git::status::StageStatus;
use git::{Amend, ToggleStaged, repository::RepoPath, status::FileStatus};
use git::{ExpandCommitEditor, RestoreTrackedFiles, StageAll, TrashUntrackedFiles, UnstageAll};
use gpui::{
    Action, Animation, AnimationExt as _, Axis, ClickEvent, Corner, DismissEvent, Entity,
    EventEmitter, FocusHandle, Focusable, KeyContext, ListHorizontalSizingBehavior,
    ListSizingBehavior, Modifiers, ModifiersChangedEvent, MouseButton, MouseDownEvent, Point,
    PromptLevel, ScrollStrategy, Subscription, Task, Transformation, UniformListScrollHandle,
    WeakEntity, actions, anchored, deferred, percentage, uniform_list,
};
use itertools::Itertools;
use language::{Buffer, File};
use language_model::{
    ConfiguredModel, LanguageModel, LanguageModelRegistry, LanguageModelRequest,
    LanguageModelRequestMessage, Role,
};
use menu::{Confirm, SecondaryConfirm, SelectFirst, SelectLast, SelectNext, SelectPrevious};
use multi_buffer::ExcerptInfo;
use panel::{
    PanelHeader, panel_button, panel_editor_container, panel_editor_style, panel_filled_button,
    panel_icon_button,
};
use project::git_store::RepositoryEvent;
use project::{
    Fs, Project, ProjectPath,
    git_store::{GitStoreEvent, Repository},
};
use serde::{Deserialize, Serialize};
use settings::{Settings as _, SettingsStore};
use std::future::Future;
use std::path::{Path, PathBuf};
use std::{collections::HashSet, sync::Arc, time::Duration, usize};
use strum::{IntoEnumIterator, VariantNames};
use time::OffsetDateTime;
use ui::{
    Checkbox, ContextMenu, ElevationIndex, PopoverMenu, Scrollbar, ScrollbarState, SplitButton,
    Tooltip, prelude::*,
};
use util::{ResultExt, TryFutureExt, maybe};
use workspace::AppState;

use notifications::status_toast::{StatusToast, ToastIcon};
use workspace::{
    Workspace,
    dock::{DockPosition, Panel, PanelEvent},
    notifications::DetachAndPromptErr,
};

actions!(
    git_panel,
    [
        Close,
        ToggleFocus,
        OpenMenu,
        FocusEditor,
        FocusChanges,
        ToggleFillCoAuthors,
        GenerateCommitMessage
    ]
);

fn prompt<T>(
    msg: &str,
    detail: Option<&str>,
    window: &mut Window,
    cx: &mut App,
) -> Task<anyhow::Result<T>>
where
    T: IntoEnumIterator + VariantNames + 'static,
{
    let rx = window.prompt(PromptLevel::Info, msg, detail, &T::VARIANTS, cx);
    cx.spawn(async move |_| Ok(T::iter().nth(rx.await?).unwrap()))
}

#[derive(strum::EnumIter, strum::VariantNames)]
#[strum(serialize_all = "title_case")]
enum TrashCancel {
    Trash,
    Cancel,
}

struct GitMenuState {
    has_tracked_changes: bool,
    has_staged_changes: bool,
    has_unstaged_changes: bool,
    has_new_changes: bool,
}

fn git_panel_context_menu(
    focus_handle: FocusHandle,
    state: GitMenuState,
    window: &mut Window,
    cx: &mut App,
) -> Entity<ContextMenu> {
    ContextMenu::build(window, cx, move |context_menu, _, _| {
        context_menu
            .context(focus_handle)
            .map(|menu| {
                if state.has_unstaged_changes {
                    menu.action("Stage All", StageAll.boxed_clone())
                } else {
                    menu.disabled_action("Stage All", StageAll.boxed_clone())
                }
            })
            .map(|menu| {
                if state.has_staged_changes {
                    menu.action("Unstage All", UnstageAll.boxed_clone())
                } else {
                    menu.disabled_action("Unstage All", UnstageAll.boxed_clone())
                }
            })
            .separator()
            .action("Open Diff", project_diff::Diff.boxed_clone())
            .separator()
            .map(|menu| {
                if state.has_tracked_changes {
                    menu.action("Discard Tracked Changes", RestoreTrackedFiles.boxed_clone())
                } else {
                    menu.disabled_action(
                        "Discard Tracked Changes",
                        RestoreTrackedFiles.boxed_clone(),
                    )
                }
            })
            .map(|menu| {
                if state.has_new_changes {
                    menu.action("Trash Untracked Files", TrashUntrackedFiles.boxed_clone())
                } else {
                    menu.disabled_action("Trash Untracked Files", TrashUntrackedFiles.boxed_clone())
                }
            })
    })
}

const GIT_PANEL_KEY: &str = "GitPanel";

const UPDATE_DEBOUNCE: Duration = Duration::from_millis(50);

pub fn register(workspace: &mut Workspace) {
    workspace.register_action(|workspace, _: &ToggleFocus, window, cx| {
        workspace.toggle_panel_focus::<GitPanel>(window, cx);
    });
    workspace.register_action(|workspace, _: &ExpandCommitEditor, window, cx| {
        CommitModal::toggle(workspace, None, window, cx)
    });
}

#[derive(Debug, Clone)]
pub enum Event {
    Focus,
}

#[derive(Serialize, Deserialize)]
struct SerializedGitPanel {
    width: Option<Pixels>,
}

#[derive(Debug, PartialEq, Eq, Clone, Copy)]
enum Section {
    Conflict,
    Tracked,
    New,
}

#[derive(Debug, PartialEq, Eq, Clone)]
struct GitHeaderEntry {
    header: Section,
}

impl GitHeaderEntry {
    pub fn contains(&self, status_entry: &GitStatusEntry, repo: &Repository) -> bool {
        let this = &self.header;
        let status = status_entry.status;
        match this {
            Section::Conflict => repo.has_conflict(&status_entry.repo_path),
            Section::Tracked => !status.is_created(),
            Section::New => status.is_created(),
        }
    }
    pub fn title(&self) -> &'static str {
        match self.header {
            Section::Conflict => "Conflicts",
            Section::Tracked => "Tracked",
            Section::New => "Untracked",
        }
    }
}

#[derive(Debug, PartialEq, Eq, Clone)]
enum GitListEntry {
    GitStatusEntry(GitStatusEntry),
    Header(GitHeaderEntry),
}

impl GitListEntry {
    fn status_entry(&self) -> Option<&GitStatusEntry> {
        match self {
            GitListEntry::GitStatusEntry(entry) => Some(entry),
            _ => None,
        }
    }
}

#[derive(Debug, PartialEq, Eq, Clone)]
pub struct GitStatusEntry {
    pub(crate) repo_path: RepoPath,
    pub(crate) abs_path: PathBuf,
    pub(crate) status: FileStatus,
    pub(crate) staging: StageStatus,
}

impl GitStatusEntry {
    fn display_name(&self) -> String {
        self.repo_path
            .file_name()
            .map(|name| name.to_string_lossy().into_owned())
            .unwrap_or_else(|| self.repo_path.to_string_lossy().into_owned())
    }

    fn parent_dir(&self) -> Option<String> {
        self.repo_path
            .parent()
            .map(|parent| parent.to_string_lossy().into_owned())
    }
}

#[derive(Clone, Copy, Debug, PartialEq, Eq)]
enum TargetStatus {
    Staged,
    Unstaged,
    Reverted,
    Unchanged,
}

struct PendingOperation {
    finished: bool,
    target_status: TargetStatus,
    entries: Vec<GitStatusEntry>,
    op_id: usize,
}

// computed state related to how to render scrollbars
// one per axis
// on render we just read this off the panel
// we update it when
// - settings change
// - on focus in, on focus out, on hover, etc.
#[derive(Debug)]
struct ScrollbarProperties {
    axis: Axis,
    show_scrollbar: bool,
    show_track: bool,
    auto_hide: bool,
    hide_task: Option<Task<()>>,
    state: ScrollbarState,
}

impl ScrollbarProperties {
    // Shows the scrollbar and cancels any pending hide task
    fn show(&mut self, cx: &mut Context<GitPanel>) {
        if !self.auto_hide {
            return;
        }
        self.show_scrollbar = true;
        self.hide_task.take();
        cx.notify();
    }

    fn hide(&mut self, window: &mut Window, cx: &mut Context<GitPanel>) {
        const SCROLLBAR_SHOW_INTERVAL: Duration = Duration::from_secs(1);

        if !self.auto_hide {
            return;
        }

        let axis = self.axis;
        self.hide_task = Some(cx.spawn_in(window, async move |panel, cx| {
            cx.background_executor()
                .timer(SCROLLBAR_SHOW_INTERVAL)
                .await;

            if let Some(panel) = panel.upgrade() {
                panel
                    .update(cx, |panel, cx| {
                        match axis {
                            Axis::Vertical => panel.vertical_scrollbar.show_scrollbar = false,
                            Axis::Horizontal => panel.horizontal_scrollbar.show_scrollbar = false,
                        }
                        cx.notify();
                    })
                    .log_err();
            }
        }));
    }
}

pub struct GitPanel {
    pub(crate) active_repository: Option<WeakEntity<Repository>>,
    pub(crate) commit_editor: Entity<Editor>,
    conflicted_count: usize,
    conflicted_staged_count: usize,
    current_modifiers: Modifiers,
    add_coauthors: bool,
    generate_commit_message_task: Option<Task<Option<()>>>,
    entries: Vec<GitListEntry>,
    single_staged_entry: Option<GitStatusEntry>,
    single_tracked_entry: Option<GitStatusEntry>,
    focus_handle: FocusHandle,
    fs: Arc<dyn Fs>,
    horizontal_scrollbar: ScrollbarProperties,
    vertical_scrollbar: ScrollbarProperties,
    new_count: usize,
    entry_count: usize,
    new_staged_count: usize,
    pending: Vec<PendingOperation>,
    pending_commit: Option<Task<()>>,
    amend_pending: bool,
    pending_serialization: Task<Option<()>>,
    pub(crate) project: Entity<Project>,
    scroll_handle: UniformListScrollHandle,
    max_width_item_index: Option<usize>,
    selected_entry: Option<usize>,
    marked_entries: Vec<usize>,
    tracked_count: usize,
    tracked_staged_count: usize,
    update_visible_entries_task: Task<()>,
    width: Option<Pixels>,
    workspace: WeakEntity<Workspace>,
    context_menu: Option<(Entity<ContextMenu>, Point<Pixels>, Subscription)>,
    modal_open: bool,
    _settings_subscription: Subscription,
}

const MAX_PANEL_EDITOR_LINES: usize = 6;

pub(crate) fn commit_message_editor(
    commit_message_buffer: Entity<Buffer>,
    placeholder: Option<SharedString>,
    project: Entity<Project>,
    in_panel: bool,
    window: &mut Window,
    cx: &mut Context<Editor>,
) -> Editor {
    let buffer = cx.new(|cx| MultiBuffer::singleton(commit_message_buffer, cx));
    let max_lines = if in_panel { MAX_PANEL_EDITOR_LINES } else { 18 };
    let mut commit_editor = Editor::new(
        EditorMode::AutoHeight { max_lines },
        buffer,
        None,
        window,
        cx,
    );
    commit_editor.set_collaboration_hub(Box::new(project));
    commit_editor.set_use_autoclose(false);
    commit_editor.set_show_gutter(false, cx);
    commit_editor.set_show_wrap_guides(false, cx);
    commit_editor.set_show_indent_guides(false, cx);
    commit_editor.set_hard_wrap(Some(72), cx);
    let placeholder = placeholder.unwrap_or("Enter commit message".into());
    commit_editor.set_placeholder_text(placeholder, cx);
    commit_editor
}

impl GitPanel {
    pub fn new(
        workspace: Entity<Workspace>,
        project: Entity<Project>,
        app_state: Arc<AppState>,
        window: &mut Window,
        cx: &mut Context<Self>,
    ) -> Self {
        let fs = app_state.fs.clone();
        let git_store = project.read(cx).git_store().clone();
        let active_repository = project
            .read(cx)
            .active_repository(cx)
            .map(|repo| repo.downgrade());
        let workspace = workspace.downgrade();

        let focus_handle = cx.focus_handle();
        cx.on_focus(&focus_handle, window, Self::focus_in).detach();
        cx.on_focus_out(&focus_handle, window, |this, _, window, cx| {
            this.hide_scrollbars(window, cx);
        })
        .detach();

        // just to let us render a placeholder editor.
        // Once the active git repo is set, this buffer will be replaced.
        let temporary_buffer = cx.new(|cx| Buffer::local("", cx));
        let commit_editor = cx.new(|cx| {
            commit_message_editor(temporary_buffer, None, project.clone(), true, window, cx)
        });

        commit_editor.update(cx, |editor, cx| {
            editor.clear(window, cx);
        });

        let scroll_handle = UniformListScrollHandle::new();

        cx.subscribe_in(
            &git_store,
            window,
            move |this, git_store, event, window, cx| match event {
                GitStoreEvent::ActiveRepositoryChanged(_) => {
                    this.active_repository = git_store
                        .read(cx)
                        .active_repository()
                        .map(|repo| repo.downgrade());
                    this.schedule_update(true, window, cx);
                }
                GitStoreEvent::RepositoryUpdated(
                    _,
                    RepositoryEvent::Updated { full_scan },
                    true,
                ) => {
                    this.schedule_update(*full_scan, window, cx);
                }

                GitStoreEvent::RepositoryAdded(_) | GitStoreEvent::RepositoryRemoved(_) => {
                    this.schedule_update(false, window, cx);
                }
                GitStoreEvent::IndexWriteError(error) => {
                    this.workspace
                        .update(cx, |workspace, cx| {
                            workspace.show_error(error, cx);
                        })
                        .ok();
                }
                GitStoreEvent::RepositoryUpdated(_, _, _) => {}
                GitStoreEvent::JobsUpdated | GitStoreEvent::ConflictsUpdated => {}
            },
        )
        .detach();

        let vertical_scrollbar = ScrollbarProperties {
            axis: Axis::Vertical,
            state: ScrollbarState::new(scroll_handle.clone()).parent_entity(&cx.entity()),
            show_scrollbar: false,
            show_track: false,
            auto_hide: false,
            hide_task: None,
        };

        let horizontal_scrollbar = ScrollbarProperties {
            axis: Axis::Horizontal,
            state: ScrollbarState::new(scroll_handle.clone()).parent_entity(&cx.entity()),
            show_scrollbar: false,
            show_track: false,
            auto_hide: false,
            hide_task: None,
        };

        let mut assistant_enabled = AssistantSettings::get_global(cx).enabled;
        let _settings_subscription = cx.observe_global::<SettingsStore>(move |_, cx| {
            if assistant_enabled != AssistantSettings::get_global(cx).enabled {
                assistant_enabled = AssistantSettings::get_global(cx).enabled;
                cx.notify();
            }
        });

        let mut git_panel = Self {
            active_repository,
            commit_editor,
            conflicted_count: 0,
            conflicted_staged_count: 0,
            current_modifiers: window.modifiers(),
            add_coauthors: true,
            generate_commit_message_task: None,
            entries: Vec::new(),
            focus_handle: cx.focus_handle(),
            fs,
            new_count: 0,
            new_staged_count: 0,
            pending: Vec::new(),
            pending_commit: None,
            amend_pending: false,
            pending_serialization: Task::ready(None),
            single_staged_entry: None,
            single_tracked_entry: None,
            project,
            scroll_handle,
            max_width_item_index: None,
            selected_entry: None,
            marked_entries: Vec::new(),
            tracked_count: 0,
            tracked_staged_count: 0,
            update_visible_entries_task: Task::ready(()),
            width: None,
            context_menu: None,
            workspace,
            modal_open: false,
            entry_count: 0,
            horizontal_scrollbar,
            vertical_scrollbar,
            _settings_subscription,
        };
        git_panel.schedule_update(false, window, cx);
        git_panel
    }

    fn hide_scrollbars(&mut self, window: &mut Window, cx: &mut Context<Self>) {
        self.horizontal_scrollbar.hide(window, cx);
        self.vertical_scrollbar.hide(window, cx);
    }

    fn update_scrollbar_properties(&mut self, _window: &mut Window, cx: &mut Context<Self>) {
        // TODO: This PR should have defined Editor's `scrollbar.axis`
        // as an Option<ScrollbarAxis>, not a ScrollbarAxes as it would allow you to
        // `.unwrap_or(EditorSettings::get_global(cx).scrollbar.show)`.
        //
        // Once this is fixed we can extend the GitPanelSettings with a `scrollbar.axis`
        // so we can show each axis based on the settings.
        //
        // We should fix this. PR: https://github.com/zed-industries/zed/pull/19495

        let show_setting = GitPanelSettings::get_global(cx)
            .scrollbar
            .show
            .unwrap_or(EditorSettings::get_global(cx).scrollbar.show);

        let scroll_handle = self.scroll_handle.0.borrow();

        let autohide = |show: ShowScrollbar, cx: &mut Context<Self>| match show {
            ShowScrollbar::Auto => true,
            ShowScrollbar::System => cx
                .try_global::<ScrollbarAutoHide>()
                .map_or_else(|| cx.should_auto_hide_scrollbars(), |autohide| autohide.0),
            ShowScrollbar::Always => false,
            ShowScrollbar::Never => false,
        };

        let longest_item_width = scroll_handle.last_item_size.and_then(|size| {
            (size.contents.width > size.item.width).then_some(size.contents.width)
        });

        // is there an item long enough that we should show a horizontal scrollbar?
        let item_wider_than_container = if let Some(longest_item_width) = longest_item_width {
            longest_item_width > px(scroll_handle.base_handle.bounds().size.width.0)
        } else {
            true
        };

        let show_horizontal = match (show_setting, item_wider_than_container) {
            (_, false) => false,
            (ShowScrollbar::Auto | ShowScrollbar::System | ShowScrollbar::Always, true) => true,
            (ShowScrollbar::Never, true) => false,
        };

        let show_vertical = match show_setting {
            ShowScrollbar::Auto | ShowScrollbar::System | ShowScrollbar::Always => true,
            ShowScrollbar::Never => false,
        };

        let show_horizontal_track =
            show_horizontal && matches!(show_setting, ShowScrollbar::Always);

        // TODO: we probably should hide the scroll track when the list doesn't need to scroll
        let show_vertical_track = show_vertical && matches!(show_setting, ShowScrollbar::Always);

        self.vertical_scrollbar = ScrollbarProperties {
            axis: self.vertical_scrollbar.axis,
            state: self.vertical_scrollbar.state.clone(),
            show_scrollbar: show_vertical,
            show_track: show_vertical_track,
            auto_hide: autohide(show_setting, cx),
            hide_task: None,
        };

        self.horizontal_scrollbar = ScrollbarProperties {
            axis: self.horizontal_scrollbar.axis,
            state: self.horizontal_scrollbar.state.clone(),
            show_scrollbar: show_horizontal,
            show_track: show_horizontal_track,
            auto_hide: autohide(show_setting, cx),
            hide_task: None,
        };

        cx.notify();
    }

    pub fn entry_by_path(&self, path: &RepoPath) -> Option<usize> {
        if self.conflicted_count > 0 {
            let conflicted_start = 1;
            if let Ok(ix) = self.entries[conflicted_start..conflicted_start + self.conflicted_count]
                .binary_search_by(|entry| entry.status_entry().unwrap().repo_path.cmp(&path))
            {
                return Some(conflicted_start + ix);
            }
        }
        if self.tracked_count > 0 {
            let tracked_start = if self.conflicted_count > 0 {
                1 + self.conflicted_count
            } else {
                0
            } + 1;
            if let Ok(ix) = self.entries[tracked_start..tracked_start + self.tracked_count]
                .binary_search_by(|entry| entry.status_entry().unwrap().repo_path.cmp(&path))
            {
                return Some(tracked_start + ix);
            }
        }
        if self.new_count > 0 {
            let untracked_start = if self.conflicted_count > 0 {
                1 + self.conflicted_count
            } else {
                0
            } + if self.tracked_count > 0 {
                1 + self.tracked_count
            } else {
                0
            } + 1;
            if let Ok(ix) = self.entries[untracked_start..untracked_start + self.new_count]
                .binary_search_by(|entry| entry.status_entry().unwrap().repo_path.cmp(&path))
            {
                return Some(untracked_start + ix);
            }
        }
        None
    }

    pub fn select_entry_by_path(
        &mut self,
        path: ProjectPath,
        _: &mut Window,
        cx: &mut Context<Self>,
    ) {
        let Some(git_repo) = self
            .active_repository
            .as_ref()
            .and_then(|repo| repo.upgrade())
        else {
            return;
        };
        let Some(repo_path) = git_repo.read(cx).project_path_to_repo_path(&path, cx) else {
            return;
        };
        let Some(ix) = self.entry_by_path(&repo_path) else {
            return;
        };
        self.selected_entry = Some(ix);
        cx.notify();
    }

    fn serialize(&mut self, cx: &mut Context<Self>) {
        let width = self.width;
        self.pending_serialization = cx.background_spawn(
            async move {
                KEY_VALUE_STORE
                    .write_kvp(
                        GIT_PANEL_KEY.into(),
                        serde_json::to_string(&SerializedGitPanel { width })?,
                    )
                    .await?;
                anyhow::Ok(())
            }
            .log_err(),
        );
    }

    pub(crate) fn set_modal_open(&mut self, open: bool, cx: &mut Context<Self>) {
        self.modal_open = open;
        cx.notify();
    }

    fn dispatch_context(&self, window: &mut Window, cx: &Context<Self>) -> KeyContext {
        let mut dispatch_context = KeyContext::new_with_defaults();
        dispatch_context.add("GitPanel");

        if window
            .focused(cx)
            .map_or(false, |focused| self.focus_handle == focused)
        {
            dispatch_context.add("menu");
            dispatch_context.add("ChangesList");
        }

        if self.commit_editor.read(cx).is_focused(window) {
            dispatch_context.add("CommitEditor");
        }

        dispatch_context
    }

    fn close_panel(&mut self, _: &Close, _window: &mut Window, cx: &mut Context<Self>) {
        cx.emit(PanelEvent::Close);
    }

    fn focus_in(&mut self, window: &mut Window, cx: &mut Context<Self>) {
        if !self.focus_handle.contains_focused(window, cx) {
            cx.emit(Event::Focus);
        }
    }

    fn handle_modifiers_changed(
        &mut self,
        event: &ModifiersChangedEvent,
        _: &mut Window,
        cx: &mut Context<Self>,
    ) {
        self.current_modifiers = event.modifiers;
        cx.notify();
    }

    fn scroll_to_selected_entry(&mut self, cx: &mut Context<Self>) {
        if let Some(selected_entry) = self.selected_entry {
            self.scroll_handle
                .scroll_to_item(selected_entry, ScrollStrategy::Center);
        }

        cx.notify();
    }

    fn select_first(&mut self, _: &SelectFirst, _window: &mut Window, cx: &mut Context<Self>) {
        if !self.entries.is_empty() {
            self.selected_entry = Some(1);
            self.scroll_to_selected_entry(cx);
        }
    }

    fn select_previous(
        &mut self,
        _: &SelectPrevious,
        _window: &mut Window,
        cx: &mut Context<Self>,
    ) {
        let item_count = self.entries.len();
        if item_count == 0 {
            return;
        }

        if let Some(selected_entry) = self.selected_entry {
            let new_selected_entry = if selected_entry > 0 {
                selected_entry - 1
            } else {
                selected_entry
            };

            if matches!(
                self.entries.get(new_selected_entry),
                Some(GitListEntry::Header(..))
            ) {
                if new_selected_entry > 0 {
                    self.selected_entry = Some(new_selected_entry - 1)
                }
            } else {
                self.selected_entry = Some(new_selected_entry);
            }

            self.scroll_to_selected_entry(cx);
        }

        cx.notify();
    }

    fn select_next(&mut self, _: &SelectNext, _window: &mut Window, cx: &mut Context<Self>) {
        let item_count = self.entries.len();
        if item_count == 0 {
            return;
        }

        if let Some(selected_entry) = self.selected_entry {
            let new_selected_entry = if selected_entry < item_count - 1 {
                selected_entry + 1
            } else {
                selected_entry
            };
            if matches!(
                self.entries.get(new_selected_entry),
                Some(GitListEntry::Header(..))
            ) {
                self.selected_entry = Some(new_selected_entry + 1);
            } else {
                self.selected_entry = Some(new_selected_entry);
            }

            self.scroll_to_selected_entry(cx);
        }

        cx.notify();
    }

    fn select_last(&mut self, _: &SelectLast, _window: &mut Window, cx: &mut Context<Self>) {
        if self.entries.last().is_some() {
            self.selected_entry = Some(self.entries.len() - 1);
            self.scroll_to_selected_entry(cx);
        }
    }

    fn focus_editor(&mut self, _: &FocusEditor, window: &mut Window, cx: &mut Context<Self>) {
        self.commit_editor.update(cx, |editor, cx| {
            window.focus(&editor.focus_handle(cx));
        });
        cx.notify();
    }

    fn select_first_entry_if_none(&mut self, cx: &mut Context<Self>) {
        let have_entries = self
            .active_repository
            .as_ref()
            .and_then(|repo| repo.upgrade())
            .map_or(false, |active_repository| {
                active_repository.read(cx).status_summary().count > 0
            });
        if have_entries && self.selected_entry.is_none() {
            self.selected_entry = Some(1);
            self.scroll_to_selected_entry(cx);
            cx.notify();
        }
    }

    fn focus_changes_list(
        &mut self,
        _: &FocusChanges,
        window: &mut Window,
        cx: &mut Context<Self>,
    ) {
        self.select_first_entry_if_none(cx);

        cx.focus_self(window);
        cx.notify();
    }

    fn get_selected_entry(&self) -> Option<&GitListEntry> {
        self.selected_entry.and_then(|i| self.entries.get(i))
    }

    fn open_diff(&mut self, _: &menu::Confirm, window: &mut Window, cx: &mut Context<Self>) {
        maybe!({
            let entry = self.entries.get(self.selected_entry?)?.status_entry()?;
            let workspace = self.workspace.upgrade()?;
            let git_repo = self
                .active_repository
                .as_ref()
                .and_then(|repo| repo.upgrade())?;

            if let Some(project_diff) = workspace.read(cx).active_item_as::<ProjectDiff>(cx) {
                if let Some(project_path) = project_diff.read(cx).active_path(cx) {
                    if Some(&entry.repo_path)
                        == git_repo
                            .read(cx)
                            .project_path_to_repo_path(&project_path, cx)
                            .as_ref()
                    {
                        project_diff.focus_handle(cx).focus(window);
                        project_diff.update(cx, |project_diff, cx| project_diff.autoscroll(cx));
                        return None;
                    }
                }
            };

            self.workspace
                .update(cx, |workspace, cx| {
                    ProjectDiff::deploy_at(workspace, Some(entry.clone()), window, cx);
                })
                .ok();
            self.focus_handle.focus(window);

            Some(())
        });
    }

    fn open_file(
        &mut self,
        _: &menu::SecondaryConfirm,
        window: &mut Window,
        cx: &mut Context<Self>,
    ) {
        maybe!({
            let entry = self.entries.get(self.selected_entry?)?.status_entry()?;
            let active_repo = self
                .active_repository
                .as_ref()
                .and_then(|repo| repo.upgrade())?;
            let path = active_repo
                .read(cx)
                .repo_path_to_project_path(&entry.repo_path, cx)?;
            if entry.status.is_deleted() {
                return None;
            }

            self.workspace
                .update(cx, |workspace, cx| {
                    workspace
                        .open_path_preview(path, None, false, false, true, window, cx)
                        .detach_and_prompt_err("Failed to open file", window, cx, |e, _, _| {
                            Some(format!("{e}"))
                        });
                })
                .ok()
        });
    }

    fn revert_selected(
        &mut self,
        action: &git::RestoreFile,
        window: &mut Window,
        cx: &mut Context<Self>,
    ) {
        maybe!({
            let list_entry = self.entries.get(self.selected_entry?)?.clone();
            let entry = list_entry.status_entry()?.to_owned();
            let skip_prompt = action.skip_prompt || entry.status.is_created();

            let prompt = if skip_prompt {
                Task::ready(Ok(0))
            } else {
                let prompt = window.prompt(
                    PromptLevel::Warning,
                    &format!(
                        "Are you sure you want to restore {}?",
                        entry
                            .repo_path
                            .file_name()
                            .unwrap_or(entry.repo_path.as_os_str())
                            .to_string_lossy()
                    ),
                    None,
                    &["Restore", "Cancel"],
                    cx,
                );
                cx.background_spawn(prompt)
            };

            let this = cx.weak_entity();
            window
                .spawn(cx, async move |cx| {
                    if prompt.await? != 0 {
                        return anyhow::Ok(());
                    }

                    this.update_in(cx, |this, window, cx| {
                        this.revert_entry(&entry, window, cx);
                    })?;

                    Ok(())
                })
                .detach();
            Some(())
        });
    }

    fn revert_entry(
        &mut self,
        entry: &GitStatusEntry,
        window: &mut Window,
        cx: &mut Context<Self>,
    ) {
        maybe!({
            let active_repo = self
                .active_repository
                .as_ref()
                .and_then(|repo| repo.upgrade())?;
            let path = active_repo
                .read(cx)
                .repo_path_to_project_path(&entry.repo_path, cx)?;
            let workspace = self.workspace.clone();

            if entry.status.staging().has_staged() {
                self.change_file_stage(false, vec![entry.clone()], cx);
            }
            let filename = path.path.file_name()?.to_string_lossy();

            if !entry.status.is_created() {
                self.perform_checkout(vec![entry.clone()], cx);
            } else {
                let prompt = prompt(&format!("Trash {}?", filename), None, window, cx);
                cx.spawn_in(window, async move |_, cx| {
                    match prompt.await? {
                        TrashCancel::Trash => {}
                        TrashCancel::Cancel => return Ok(()),
                    }
                    let task = workspace.update(cx, |workspace, cx| {
                        workspace
                            .project()
                            .update(cx, |project, cx| project.delete_file(path, true, cx))
                    })?;
                    if let Some(task) = task {
                        task.await?;
                    }
                    Ok(())
                })
                .detach_and_prompt_err(
                    "Failed to trash file",
                    window,
                    cx,
                    |e, _, _| Some(format!("{e}")),
                );
            }
            Some(())
        });
    }

    fn perform_checkout(&mut self, entries: Vec<GitStatusEntry>, cx: &mut Context<Self>) {
        let workspace = self.workspace.clone();
        let Some(active_repository) = self
            .active_repository
            .as_ref()
            .and_then(|repo| repo.upgrade())
        else {
            return;
        };

        let op_id = self.pending.iter().map(|p| p.op_id).max().unwrap_or(0) + 1;
        self.pending.push(PendingOperation {
            op_id,
            target_status: TargetStatus::Reverted,
            entries: entries.clone(),
            finished: false,
        });
        self.update_visible_entries(cx);
        let task = cx.spawn(async move |_, cx| {
            let tasks: Vec<_> = workspace.update(cx, |workspace, cx| {
                workspace.project().update(cx, |project, cx| {
                    entries
                        .iter()
                        .filter_map(|entry| {
                            let path = active_repository
                                .read(cx)
                                .repo_path_to_project_path(&entry.repo_path, cx)?;
                            Some(project.open_buffer(path, cx))
                        })
                        .collect()
                })
            })?;

            let buffers = futures::future::join_all(tasks).await;

            active_repository
                .update(cx, |repo, cx| {
                    repo.checkout_files(
                        "HEAD",
                        entries
                            .iter()
                            .map(|entries| entries.repo_path.clone())
                            .collect(),
                        cx,
                    )
                })?
                .await??;

            let tasks: Vec<_> = cx.update(|cx| {
                buffers
                    .iter()
                    .filter_map(|buffer| {
                        buffer.as_ref().ok()?.update(cx, |buffer, cx| {
                            buffer.is_dirty().then(|| buffer.reload(cx))
                        })
                    })
                    .collect()
            })?;

            futures::future::join_all(tasks).await;

            Ok(())
        });

        cx.spawn(async move |this, cx| {
            let result = task.await;

            this.update(cx, |this, cx| {
                for pending in this.pending.iter_mut() {
                    if pending.op_id == op_id {
                        pending.finished = true;
                        if result.is_err() {
                            pending.target_status = TargetStatus::Unchanged;
                            this.update_visible_entries(cx);
                        }
                        break;
                    }
                }
                result
                    .map_err(|e| {
                        this.show_error_toast("checkout", e, cx);
                    })
                    .ok();
            })
            .ok();
        })
        .detach();
    }

    fn restore_tracked_files(
        &mut self,
        _: &RestoreTrackedFiles,
        window: &mut Window,
        cx: &mut Context<Self>,
    ) {
        let entries = self
            .entries
            .iter()
            .filter_map(|entry| entry.status_entry().cloned())
            .filter(|status_entry| !status_entry.status.is_created())
            .collect::<Vec<_>>();

        match entries.len() {
            0 => return,
            1 => return self.revert_entry(&entries[0], window, cx),
            _ => {}
        }
        let mut details = entries
            .iter()
            .filter_map(|entry| entry.repo_path.0.file_name())
            .map(|filename| filename.to_string_lossy())
            .take(5)
            .join("\n");
        if entries.len() > 5 {
            details.push_str(&format!("\nand {} more…", entries.len() - 5))
        }

        #[derive(strum::EnumIter, strum::VariantNames)]
        #[strum(serialize_all = "title_case")]
        enum RestoreCancel {
            RestoreTrackedFiles,
            Cancel,
        }
        let prompt = prompt(
            "Discard changes to these files?",
            Some(&details),
            window,
            cx,
        );
        cx.spawn(async move |this, cx| match prompt.await {
            Ok(RestoreCancel::RestoreTrackedFiles) => {
                this.update(cx, |this, cx| {
                    this.perform_checkout(entries, cx);
                })
                .ok();
            }
            _ => {
                return;
            }
        })
        .detach();
    }

    fn clean_all(&mut self, _: &TrashUntrackedFiles, window: &mut Window, cx: &mut Context<Self>) {
        let workspace = self.workspace.clone();
        let Some(active_repo) = self
            .active_repository
            .as_ref()
            .and_then(|repo| repo.upgrade())
        else {
            return;
        };
        let to_delete = self
            .entries
            .iter()
            .filter_map(|entry| entry.status_entry())
            .filter(|status_entry| status_entry.status.is_created())
            .cloned()
            .collect::<Vec<_>>();

        match to_delete.len() {
            0 => return,
            1 => return self.revert_entry(&to_delete[0], window, cx),
            _ => {}
        };

        let mut details = to_delete
            .iter()
            .map(|entry| {
                entry
                    .repo_path
                    .0
                    .file_name()
                    .map(|f| f.to_string_lossy())
                    .unwrap_or_default()
            })
            .take(5)
            .join("\n");

        if to_delete.len() > 5 {
            details.push_str(&format!("\nand {} more…", to_delete.len() - 5))
        }

        let prompt = prompt("Trash these files?", Some(&details), window, cx);
        cx.spawn_in(window, async move |this, cx| {
            match prompt.await? {
                TrashCancel::Trash => {}
                TrashCancel::Cancel => return Ok(()),
            }
            let tasks = workspace.update(cx, |workspace, cx| {
                to_delete
                    .iter()
                    .filter_map(|entry| {
                        workspace.project().update(cx, |project, cx| {
                            let project_path = active_repo
                                .read(cx)
                                .repo_path_to_project_path(&entry.repo_path, cx)?;
                            project.delete_file(project_path, true, cx)
                        })
                    })
                    .collect::<Vec<_>>()
            })?;
            let to_unstage = to_delete
                .into_iter()
                .filter(|entry| !entry.status.staging().is_fully_unstaged())
                .collect();
            this.update(cx, |this, cx| this.change_file_stage(false, to_unstage, cx))?;
            for task in tasks {
                task.await?;
            }
            Ok(())
        })
        .detach_and_prompt_err("Failed to trash files", window, cx, |e, _, _| {
            Some(format!("{e}"))
        });
    }

    pub fn stage_all(&mut self, _: &StageAll, _window: &mut Window, cx: &mut Context<Self>) {
        let entries = self
            .entries
            .iter()
            .filter_map(|entry| entry.status_entry())
            .filter(|status_entry| status_entry.staging.has_unstaged())
            .cloned()
            .collect::<Vec<_>>();
        self.change_file_stage(true, entries, cx);
    }

    pub fn unstage_all(&mut self, _: &UnstageAll, _window: &mut Window, cx: &mut Context<Self>) {
        let entries = self
            .entries
            .iter()
            .filter_map(|entry| entry.status_entry())
            .filter(|status_entry| status_entry.staging.has_staged())
            .cloned()
            .collect::<Vec<_>>();
        self.change_file_stage(false, entries, cx);
    }

    fn toggle_staged_for_entry(
        &mut self,
        entry: &GitListEntry,
        _window: &mut Window,
        cx: &mut Context<Self>,
    ) {
        let Some(active_repository) = self
            .active_repository
            .as_ref()
            .and_then(|repo| repo.upgrade())
        else {
            return;
        };
        let (stage, repo_paths) = match entry {
            GitListEntry::GitStatusEntry(status_entry) => {
                if status_entry.status.staging().is_fully_staged() {
                    (false, vec![status_entry.clone()])
                } else {
                    (true, vec![status_entry.clone()])
                }
            }
            GitListEntry::Header(section) => {
                let goal_staged_state = !self.header_state(section.header).selected();
                let repository = active_repository.read(cx);
                let entries = self
                    .entries
                    .iter()
                    .filter_map(|entry| entry.status_entry())
                    .filter(|status_entry| {
                        section.contains(&status_entry, repository)
                            && status_entry.staging.as_bool() != Some(goal_staged_state)
                    })
                    .map(|status_entry| status_entry.clone())
                    .collect::<Vec<_>>();

                (goal_staged_state, entries)
            }
        };
        self.change_file_stage(stage, repo_paths, cx);
    }

    fn change_file_stage(
        &mut self,
        stage: bool,
        entries: Vec<GitStatusEntry>,
        cx: &mut Context<Self>,
    ) {
        let Some(active_repository) = self
            .active_repository
            .as_ref()
            .and_then(|repo| repo.upgrade())
        else {
            return;
        };
        let op_id = self.pending.iter().map(|p| p.op_id).max().unwrap_or(0) + 1;
        self.pending.push(PendingOperation {
            op_id,
            target_status: if stage {
                TargetStatus::Staged
            } else {
                TargetStatus::Unstaged
            },
            entries: entries.clone(),
            finished: false,
        });
        let repository = active_repository.read(cx);
        self.update_counts(repository);
        cx.notify();

        cx.spawn({
            async move |this, cx| {
                let result = cx
                    .update(|cx| {
                        if stage {
                            active_repository.update(cx, |repo, cx| {
                                let repo_paths = entries
                                    .iter()
                                    .map(|entry| entry.repo_path.clone())
                                    .collect();
                                repo.stage_entries(repo_paths, cx)
                            })
                        } else {
                            active_repository.update(cx, |repo, cx| {
                                let repo_paths = entries
                                    .iter()
                                    .map(|entry| entry.repo_path.clone())
                                    .collect();
                                repo.unstage_entries(repo_paths, cx)
                            })
                        }
                    })?
                    .await;

                this.update(cx, |this, cx| {
                    for pending in this.pending.iter_mut() {
                        if pending.op_id == op_id {
                            pending.finished = true
                        }
                    }
                    result
                        .map_err(|e| {
                            this.show_error_toast(if stage { "add" } else { "reset" }, e, cx);
                        })
                        .ok();
                    cx.notify();
                })
            }
        })
        .detach();
    }

    pub fn total_staged_count(&self) -> usize {
        self.tracked_staged_count + self.new_staged_count + self.conflicted_staged_count
    }

    pub fn commit_message_buffer(&self, cx: &App) -> Entity<Buffer> {
        self.commit_editor
            .read(cx)
            .buffer()
            .read(cx)
            .as_singleton()
            .unwrap()
            .clone()
    }

    fn toggle_staged_for_selected(
        &mut self,
        _: &git::ToggleStaged,
        window: &mut Window,
        cx: &mut Context<Self>,
    ) {
        if let Some(selected_entry) = self.get_selected_entry().cloned() {
            self.toggle_staged_for_entry(&selected_entry, window, cx);
        }
    }

    fn stage_selected(&mut self, _: &git::StageFile, _window: &mut Window, cx: &mut Context<Self>) {
        let Some(selected_entry) = self.get_selected_entry() else {
            return;
        };
        let Some(status_entry) = selected_entry.status_entry() else {
            return;
        };
        if status_entry.staging != StageStatus::Staged {
            self.change_file_stage(true, vec![status_entry.clone()], cx);
        }
    }

    fn unstage_selected(
        &mut self,
        _: &git::UnstageFile,
        _window: &mut Window,
        cx: &mut Context<Self>,
    ) {
        let Some(selected_entry) = self.get_selected_entry() else {
            return;
        };
        let Some(status_entry) = selected_entry.status_entry() else {
            return;
        };
        if status_entry.staging != StageStatus::Unstaged {
            self.change_file_stage(false, vec![status_entry.clone()], cx);
        }
    }

    fn commit(&mut self, _: &git::Commit, window: &mut Window, cx: &mut Context<Self>) {
        if self.amend_pending {
            return;
        }
        if self
            .commit_editor
            .focus_handle(cx)
            .contains_focused(window, cx)
        {
            telemetry::event!("Git Committed", source = "Git Panel");
            self.commit_changes(CommitOptions { amend: false }, window, cx)
        } else {
            cx.propagate();
        }
    }

    fn amend(&mut self, _: &git::Amend, window: &mut Window, cx: &mut Context<Self>) {
        if self
            .commit_editor
            .focus_handle(cx)
            .contains_focused(window, cx)
        {
            if self
                .active_repository
                .as_ref()
                .and_then(|repo| repo.read(cx).head_commit.as_ref())
                .is_some()
            {
                if !self.amend_pending {
                    self.set_amend_pending(true, cx);
                    self.load_last_commit_message_if_empty(cx);
                } else {
                    telemetry::event!("Git Amended", source = "Git Panel");
                    self.set_amend_pending(false, cx);
                    self.commit_changes(CommitOptions { amend: true }, window, cx);
                }
            }
        } else {
            cx.propagate();
        }
    }

    pub fn load_last_commit_message_if_empty(&mut self, cx: &mut Context<Self>) {
        if !self.commit_editor.read(cx).is_empty(cx) {
            return;
        }
        let Some(active_repository) = self
            .active_repository
            .as_ref()
            .and_then(|repo| repo.upgrade())
        else {
            return;
        };
        let Some(recent_sha) = active_repository
            .read(cx)
            .head_commit
            .as_ref()
            .map(|commit| commit.sha.to_string())
        else {
            return;
        };
        let detail_task = self.load_commit_details(recent_sha, cx);
        cx.spawn(async move |this, cx| {
            if let Ok(message) = detail_task.await.map(|detail| detail.message) {
                this.update(cx, |this, cx| {
                    this.commit_message_buffer(cx).update(cx, |buffer, cx| {
                        let start = buffer.anchor_before(0);
                        let end = buffer.anchor_after(buffer.len());
                        buffer.edit([(start..end, message)], None, cx);
                    });
                })
                .log_err();
            }
        })
        .detach();
    }

    fn cancel(&mut self, _: &git::Cancel, _: &mut Window, cx: &mut Context<Self>) {
        if self.amend_pending {
            self.set_amend_pending(false, cx);
        }
    }

    fn custom_or_suggested_commit_message(&self, cx: &mut Context<Self>) -> Option<String> {
        let message = self.commit_editor.read(cx).text(cx);

        if !message.trim().is_empty() {
            return Some(message);
        }

        self.suggest_commit_message(cx)
            .filter(|message| !message.trim().is_empty())
    }

    pub(crate) fn commit_changes(
        &mut self,
        options: CommitOptions,
        window: &mut Window,
        cx: &mut Context<Self>,
    ) {
        let Some(active_repository) = self
            .active_repository
            .as_ref()
            .and_then(|repo| repo.upgrade())
        else {
            return;
        };
        let error_spawn = |message, window: &mut Window, cx: &mut App| {
            let prompt = window.prompt(PromptLevel::Warning, message, None, &["Ok"], cx);
            cx.spawn(async move |_| {
                prompt.await.ok();
            })
            .detach();
        };

        if self.has_unstaged_conflicts() {
            error_spawn(
                "There are still conflicts. You must stage these before committing",
                window,
                cx,
            );
            return;
        }

        let commit_message = self.custom_or_suggested_commit_message(cx);

        let Some(mut message) = commit_message else {
            self.commit_editor.read(cx).focus_handle(cx).focus(window);
            return;
        };

        if self.add_coauthors {
            self.fill_co_authors(&mut message, cx);
        }

        let task = if self.has_staged_changes() {
            // Repository serializes all git operations, so we can just send a commit immediately
            let commit_task = active_repository.update(cx, |repo, cx| {
                repo.commit(message.into(), None, options, cx)
            });
            cx.background_spawn(async move { commit_task.await? })
        } else {
            let changed_files = self
                .entries
                .iter()
                .filter_map(|entry| entry.status_entry())
                .filter(|status_entry| !status_entry.status.is_created())
                .map(|status_entry| status_entry.repo_path.clone())
                .collect::<Vec<_>>();

            if changed_files.is_empty() {
                error_spawn("No changes to commit", window, cx);
                return;
            }

            let stage_task =
                active_repository.update(cx, |repo, cx| repo.stage_entries(changed_files, cx));
            cx.spawn(async move |_, cx| {
                stage_task.await?;
                let commit_task = active_repository.update(cx, |repo, cx| {
                    repo.commit(message.into(), None, options, cx)
                })?;
                commit_task.await?
            })
        };
        let task = cx.spawn_in(window, async move |this, cx| {
            let result = task.await;
            this.update_in(cx, |this, window, cx| {
                this.pending_commit.take();
                match result {
                    Ok(()) => {
                        this.commit_editor
                            .update(cx, |editor, cx| editor.clear(window, cx));
                    }
                    Err(e) => this.show_error_toast("commit", e, cx),
                }
            })
            .ok();
        });

        self.pending_commit = Some(task);
    }

    fn uncommit(&mut self, window: &mut Window, cx: &mut Context<Self>) {
        let Some(repo) = self.active_repository.clone() else {
            return;
        };
        telemetry::event!("Git Uncommitted");

        let confirmation = self.check_for_pushed_commits(window, cx);
        let prior_head = self.load_commit_details("HEAD".to_string(), cx);

        let task = cx.spawn_in(window, async move |this, cx| {
            let result = maybe!(async {
                if let Ok(true) = confirmation.await {
                    let prior_head = prior_head.await?;

                    repo.update(cx, |repo, cx| {
                        repo.reset("HEAD^".to_string(), ResetMode::Soft, cx)
                    })?
                    .await??;

                    Ok(Some(prior_head))
                } else {
                    Ok(None)
                }
            })
            .await;

            this.update_in(cx, |this, window, cx| {
                this.pending_commit.take();
                match result {
                    Ok(None) => {}
                    Ok(Some(prior_commit)) => {
                        this.commit_editor.update(cx, |editor, cx| {
                            editor.set_text(prior_commit.message, window, cx)
                        });
                    }
                    Err(e) => this.show_error_toast("reset", e, cx),
                }
            })
            .ok();
        });

        self.pending_commit = Some(task);
    }

    fn check_for_pushed_commits(
        &mut self,
        window: &mut Window,
        cx: &mut Context<Self>,
    ) -> impl Future<Output = Result<bool, anyhow::Error>> + use<> {
        let repo = self.active_repository.clone();
        let mut cx = window.to_async(cx);

        async move {
            let Some(repo) = repo else {
                return Err(anyhow::anyhow!("No active repository"));
            };

            let pushed_to: Vec<SharedString> = repo
                .update(&mut cx, |repo, _| repo.check_for_pushed_commits())?
                .await??;

            if pushed_to.is_empty() {
                Ok(true)
            } else {
                #[derive(strum::EnumIter, strum::VariantNames)]
                #[strum(serialize_all = "title_case")]
                enum CancelUncommit {
                    Uncommit,
                    Cancel,
                }
                let detail = format!(
                    "This commit was already pushed to {}.",
                    pushed_to.into_iter().join(", ")
                );
                let result = cx
                    .update(|window, cx| prompt("Are you sure?", Some(&detail), window, cx))?
                    .await?;

                match result {
                    CancelUncommit::Cancel => Ok(false),
                    CancelUncommit::Uncommit => Ok(true),
                }
            }
        }
    }

    /// Suggests a commit message based on the changed files and their statuses
    pub fn suggest_commit_message(&self, cx: &App) -> Option<String> {
        if let Some(merge_message) = self
            .active_repository
            .as_ref()
<<<<<<< HEAD
            .and_then(|repo| repo.upgrade()?.read(cx).merge_message.as_ref())
=======
            .and_then(|repo| repo.read(cx).merge.message.as_ref())
>>>>>>> 952fe34a
        {
            return Some(merge_message.to_string());
        }

        let git_status_entry = if let Some(staged_entry) = &self.single_staged_entry {
            Some(staged_entry)
        } else if let Some(single_tracked_entry) = &self.single_tracked_entry {
            Some(single_tracked_entry)
        } else {
            None
        }?;

        let action_text = if git_status_entry.status.is_deleted() {
            Some("Delete")
        } else if git_status_entry.status.is_created() {
            Some("Create")
        } else if git_status_entry.status.is_modified() {
            Some("Update")
        } else {
            None
        }?;

        let file_name = git_status_entry
            .repo_path
            .file_name()
            .unwrap_or_default()
            .to_string_lossy();

        Some(format!("{} {}", action_text, file_name))
    }

    fn generate_commit_message_action(
        &mut self,
        _: &git::GenerateCommitMessage,
        _window: &mut Window,
        cx: &mut Context<Self>,
    ) {
        self.generate_commit_message(cx);
    }

    /// Generates a commit message using an LLM.
    pub fn generate_commit_message(&mut self, cx: &mut Context<Self>) {
        if !self.can_commit() {
            return;
        }

        let model = match current_language_model(cx) {
            Some(value) => value,
            None => return,
        };

        let Some(repo) = self
            .active_repository
            .as_ref()
            .and_then(|repo| repo.upgrade())
        else {
            return;
        };

        telemetry::event!("Git Commit Message Generated");

        let diff = repo.update(cx, |repo, cx| {
            if self.has_staged_changes() {
                repo.diff(DiffType::HeadToIndex, cx)
            } else {
                repo.diff(DiffType::HeadToWorktree, cx)
            }
        });

        self.generate_commit_message_task = Some(cx.spawn(async move |this, cx| {
             async move {
                let _defer = cx.on_drop(&this, |this, _cx| {
                    this.generate_commit_message_task.take();
                });

                let mut diff_text = diff.await??;

                const ONE_MB: usize = 1_000_000;
                if diff_text.len() > ONE_MB {
                    diff_text = diff_text.chars().take(ONE_MB).collect()
                }

                let subject = this.update(cx, |this, cx| {
                    this.commit_editor.read(cx).text(cx).lines().next().map(ToOwned::to_owned).unwrap_or_default()
                })?;

                let text_empty = subject.trim().is_empty();

                let content = if text_empty {
                    format!("{PROMPT}\nHere are the changes in this commit:\n{diff_text}")
                } else {
                    format!("{PROMPT}\nHere is the user's subject line:\n{subject}\nHere are the changes in this commit:\n{diff_text}\n")
                };

                const PROMPT: &str = include_str!("commit_message_prompt.txt");

                let request = LanguageModelRequest {
                    thread_id: None,
                    prompt_id: None,
                    messages: vec![LanguageModelRequestMessage {
                        role: Role::User,
                        content: vec![content.into()],
                        cache: false,
                    }],
                    tools: Vec::new(),
                    stop: Vec::new(),
                    temperature: None,
                };

                let stream = model.stream_completion_text(request, &cx);
                let mut messages = stream.await?;

                if !text_empty {
                    this.update(cx, |this, cx| {
                        this.commit_message_buffer(cx).update(cx, |buffer, cx| {
                            let insert_position = buffer.anchor_before(buffer.len());
                            buffer.edit([(insert_position..insert_position, "\n")], None, cx)
                        });
                    })?;
                }

                while let Some(message) = messages.stream.next().await {
                    let text = message?;

                    this.update(cx, |this, cx| {
                        this.commit_message_buffer(cx).update(cx, |buffer, cx| {
                            let insert_position = buffer.anchor_before(buffer.len());
                            buffer.edit([(insert_position..insert_position, text)], None, cx);
                        });
                    })?;
                }

                anyhow::Ok(())
            }
            .log_err().await
        }));
    }

    pub(crate) fn fetch(&mut self, window: &mut Window, cx: &mut Context<Self>) {
        if !self.can_push_and_pull(cx) {
            return;
        }

        let Some(repo) = self.active_repository.clone() else {
            return;
        };
        telemetry::event!("Git Fetched");
        let askpass = self.askpass_delegate("git fetch", window, cx);
        let this = cx.weak_entity();
        window
            .spawn(cx, async move |cx| {
                let fetch = repo.update(cx, |repo, cx| repo.fetch(askpass, cx))?;

                let remote_message = fetch.await?;
                this.update(cx, |this, cx| {
                    let action = RemoteAction::Fetch;
                    match remote_message {
                        Ok(remote_message) => this.show_remote_output(action, remote_message, cx),
                        Err(e) => {
                            log::error!("Error while fetching {:?}", e);
                            this.show_error_toast(action.name(), e, cx)
                        }
                    }

                    anyhow::Ok(())
                })
                .ok();
                anyhow::Ok(())
            })
            .detach_and_log_err(cx);
    }

    pub(crate) fn git_init(&mut self, window: &mut Window, cx: &mut Context<Self>) {
        let worktrees = self
            .project
            .read(cx)
            .visible_worktrees(cx)
            .collect::<Vec<_>>();

        let worktree = if worktrees.len() == 1 {
            Task::ready(Some(worktrees.first().unwrap().clone()))
        } else if worktrees.len() == 0 {
            let result = window.prompt(
                PromptLevel::Warning,
                "Unable to initialize a git repository",
                Some("Open a directory first"),
                &["Ok"],
                cx,
            );
            cx.background_executor()
                .spawn(async move {
                    result.await.ok();
                })
                .detach();
            return;
        } else {
            let worktree_directories = worktrees
                .iter()
                .map(|worktree| worktree.read(cx).abs_path())
                .map(|worktree_abs_path| {
                    if let Ok(path) = worktree_abs_path.strip_prefix(util::paths::home_dir()) {
                        Path::new("~")
                            .join(path)
                            .to_string_lossy()
                            .to_string()
                            .into()
                    } else {
                        worktree_abs_path.to_string_lossy().to_string().into()
                    }
                })
                .collect_vec();
            let prompt = picker_prompt::prompt(
                "Where would you like to initialize this git repository?",
                worktree_directories,
                self.workspace.clone(),
                window,
                cx,
            );

            cx.spawn(async move |_, _| prompt.await.map(|ix| worktrees[ix].clone()))
        };

        cx.spawn_in(window, async move |this, cx| {
            let worktree = match worktree.await {
                Some(worktree) => worktree,
                None => {
                    return;
                }
            };

            let Ok(result) = this.update(cx, |this, cx| {
                let fallback_branch_name = GitPanelSettings::get_global(cx)
                    .fallback_branch_name
                    .clone();
                this.project.read(cx).git_init(
                    worktree.read(cx).abs_path(),
                    fallback_branch_name,
                    cx,
                )
            }) else {
                return;
            };

            let result = result.await;

            this.update_in(cx, |this, _, cx| match result {
                Ok(()) => {}
                Err(e) => this.show_error_toast("init", e, cx),
            })
            .ok();
        })
        .detach();
    }

    pub(crate) fn pull(&mut self, window: &mut Window, cx: &mut Context<Self>) {
        if !self.can_push_and_pull(cx) {
            return;
        }
        let Some(repo) = self
            .active_repository
            .as_ref()
            .and_then(|repo| repo.upgrade())
        else {
            return;
        };
        let Some(branch) = repo.read(cx).branch.as_ref() else {
            return;
        };
        telemetry::event!("Git Pulled");
        let branch = branch.clone();
        let remote = self.get_current_remote(window, cx);
        cx.spawn_in(window, async move |this, cx| {
            let remote = match remote.await {
                Ok(Some(remote)) => remote,
                Ok(None) => {
                    return Ok(());
                }
                Err(e) => {
                    log::error!("Failed to get current remote: {}", e);
                    this.update(cx, |this, cx| this.show_error_toast("pull", e, cx))
                        .ok();
                    return Ok(());
                }
            };

            let askpass = this.update_in(cx, |this, window, cx| {
                this.askpass_delegate(format!("git pull {}", remote.name), window, cx)
            })?;

            let pull = repo.update(cx, |repo, cx| {
                repo.pull(branch.name.clone(), remote.name.clone(), askpass, cx)
            })?;

            let remote_message = pull.await?;

            let action = RemoteAction::Pull(remote);
            this.update(cx, |this, cx| match remote_message {
                Ok(remote_message) => this.show_remote_output(action, remote_message, cx),
                Err(e) => {
                    log::error!("Error while pulling {:?}", e);
                    this.show_error_toast(action.name(), e, cx)
                }
            })
            .ok();

            anyhow::Ok(())
        })
        .detach_and_log_err(cx);
    }

    pub(crate) fn push(&mut self, force_push: bool, window: &mut Window, cx: &mut Context<Self>) {
        if !self.can_push_and_pull(cx) {
            return;
        }
        let Some(repo) = self
            .active_repository
            .as_ref()
            .and_then(|repo| repo.upgrade())
        else {
            return;
        };
        let Some(branch) = repo.read(cx).branch.as_ref() else {
            return;
        };
        telemetry::event!("Git Pushed");
        let branch = branch.clone();

        let options = if force_push {
            Some(PushOptions::Force)
        } else {
            match branch.upstream {
                Some(Upstream {
                    tracking: UpstreamTracking::Gone,
                    ..
                })
                | None => Some(PushOptions::SetUpstream),
                _ => None,
            }
        };
        let remote = self.get_current_remote(window, cx);

        cx.spawn_in(window, async move |this, cx| {
            let remote = match remote.await {
                Ok(Some(remote)) => remote,
                Ok(None) => {
                    return Ok(());
                }
                Err(e) => {
                    log::error!("Failed to get current remote: {}", e);
                    this.update(cx, |this, cx| this.show_error_toast("push", e, cx))
                        .ok();
                    return Ok(());
                }
            };

            let askpass_delegate = this.update_in(cx, |this, window, cx| {
                this.askpass_delegate(format!("git push {}", remote.name), window, cx)
            })?;

            let push = repo.update(cx, |repo, cx| {
                repo.push(
                    branch.name.clone(),
                    remote.name.clone(),
                    options,
                    askpass_delegate,
                    cx,
                )
            })?;

            let remote_output = push.await?;

            let action = RemoteAction::Push(branch.name, remote);
            this.update(cx, |this, cx| match remote_output {
                Ok(remote_message) => this.show_remote_output(action, remote_message, cx),
                Err(e) => {
                    log::error!("Error while pushing {:?}", e);
                    this.show_error_toast(action.name(), e, cx)
                }
            })?;

            anyhow::Ok(())
        })
        .detach_and_log_err(cx);
    }

    fn askpass_delegate(
        &self,
        operation: impl Into<SharedString>,
        window: &mut Window,
        cx: &mut Context<Self>,
    ) -> AskPassDelegate {
        let this = cx.weak_entity();
        let operation = operation.into();
        let window = window.window_handle();
        AskPassDelegate::new(&mut cx.to_async(), move |prompt, tx, cx| {
            window
                .update(cx, |_, window, cx| {
                    this.update(cx, |this, cx| {
                        this.workspace.update(cx, |workspace, cx| {
                            workspace.toggle_modal(window, cx, |window, cx| {
                                AskPassModal::new(operation.clone(), prompt.into(), tx, window, cx)
                            });
                        })
                    })
                })
                .ok();
        })
    }

    fn can_push_and_pull(&self, cx: &App) -> bool {
        !self.project.read(cx).is_via_collab()
    }

    fn get_current_remote(
        &mut self,
        window: &mut Window,
        cx: &mut Context<Self>,
    ) -> impl Future<Output = anyhow::Result<Option<Remote>>> + use<> {
        let repo = self.active_repository.clone();
        let workspace = self.workspace.clone();
        let mut cx = window.to_async(cx);

        async move {
            let Some(repo) = repo else {
                return Err(anyhow::anyhow!("No active repository"));
            };

            let mut current_remotes: Vec<Remote> = repo
                .update(&mut cx, |repo, _| {
                    let Some(current_branch) = repo.branch.as_ref() else {
                        return Err(anyhow::anyhow!("No active branch"));
                    };

                    Ok(repo.get_remotes(Some(current_branch.name.to_string())))
                })??
                .await??;

            if current_remotes.len() == 0 {
                return Err(anyhow::anyhow!("No active remote"));
            } else if current_remotes.len() == 1 {
                return Ok(Some(current_remotes.pop().unwrap()));
            } else {
                let current_remotes: Vec<_> = current_remotes
                    .into_iter()
                    .map(|remotes| remotes.name)
                    .collect();
                let selection = cx
                    .update(|window, cx| {
                        picker_prompt::prompt(
                            "Pick which remote to push to",
                            current_remotes.clone(),
                            workspace,
                            window,
                            cx,
                        )
                    })?
                    .await;

                Ok(selection.map(|selection| Remote {
                    name: current_remotes[selection].clone(),
                }))
            }
        }
    }

    fn potential_co_authors(&self, cx: &App) -> Vec<(String, String)> {
        let mut new_co_authors = Vec::new();
        let project = self.project.read(cx);

        let Some(room) = self
            .workspace
            .upgrade()
            .and_then(|workspace| workspace.read(cx).active_call()?.read(cx).room().cloned())
        else {
            return Vec::default();
        };

        let room = room.read(cx);

        for (peer_id, collaborator) in project.collaborators() {
            if collaborator.is_host {
                continue;
            }

            let Some(participant) = room.remote_participant_for_peer_id(*peer_id) else {
                continue;
            };
            if participant.can_write() && participant.user.email.is_some() {
                let email = participant.user.email.clone().unwrap();

                new_co_authors.push((
                    participant
                        .user
                        .name
                        .clone()
                        .unwrap_or_else(|| participant.user.github_login.clone()),
                    email,
                ))
            }
        }
        if !project.is_local() && !project.is_read_only(cx) {
            if let Some(user) = room.local_participant_user(cx) {
                if let Some(email) = user.email.clone() {
                    new_co_authors.push((
                        user.name
                            .clone()
                            .unwrap_or_else(|| user.github_login.clone()),
                        email.clone(),
                    ))
                }
            }
        }
        new_co_authors
    }

    fn toggle_fill_co_authors(
        &mut self,
        _: &ToggleFillCoAuthors,
        _: &mut Window,
        cx: &mut Context<Self>,
    ) {
        self.add_coauthors = !self.add_coauthors;
        cx.notify();
    }

    fn fill_co_authors(&mut self, message: &mut String, cx: &mut Context<Self>) {
        const CO_AUTHOR_PREFIX: &str = "Co-authored-by: ";

        let existing_text = message.to_ascii_lowercase();
        let lowercase_co_author_prefix = CO_AUTHOR_PREFIX.to_lowercase();
        let mut ends_with_co_authors = false;
        let existing_co_authors = existing_text
            .lines()
            .filter_map(|line| {
                let line = line.trim();
                if line.starts_with(&lowercase_co_author_prefix) {
                    ends_with_co_authors = true;
                    Some(line)
                } else {
                    ends_with_co_authors = false;
                    None
                }
            })
            .collect::<HashSet<_>>();

        let new_co_authors = self
            .potential_co_authors(cx)
            .into_iter()
            .filter(|(_, email)| {
                !existing_co_authors
                    .iter()
                    .any(|existing| existing.contains(email.as_str()))
            })
            .collect::<Vec<_>>();

        if new_co_authors.is_empty() {
            return;
        }

        if !ends_with_co_authors {
            message.push('\n');
        }
        for (name, email) in new_co_authors {
            message.push('\n');
            message.push_str(CO_AUTHOR_PREFIX);
            message.push_str(&name);
            message.push_str(" <");
            message.push_str(&email);
            message.push('>');
        }
        message.push('\n');
    }

    fn schedule_update(
        &mut self,
        clear_pending: bool,
        window: &mut Window,
        cx: &mut Context<Self>,
    ) {
        let handle = cx.entity().downgrade();
        self.reopen_commit_buffer(window, cx);
        self.update_visible_entries_task = cx.spawn_in(window, async move |_, cx| {
            cx.background_executor().timer(UPDATE_DEBOUNCE).await;
            if let Some(git_panel) = handle.upgrade() {
                git_panel
                    .update_in(cx, |git_panel, window, cx| {
                        if clear_pending {
                            git_panel.clear_pending();
                        }
                        git_panel.update_visible_entries(cx);
                        git_panel.update_scrollbar_properties(window, cx);
                    })
                    .ok();
            }
        });
    }

    fn reopen_commit_buffer(&mut self, window: &mut Window, cx: &mut Context<Self>) {
        let Some(active_repo) = self
            .active_repository
            .as_ref()
            .and_then(|repo| repo.upgrade())
        else {
            return;
        };
        let load_buffer = active_repo.update(cx, |active_repo, cx| {
            let project = self.project.read(cx);
            active_repo.open_commit_buffer(
                Some(project.languages().clone()),
                project.buffer_store().clone(),
                cx,
            )
        });

        cx.spawn_in(window, async move |git_panel, cx| {
            let buffer = load_buffer.await?;
            git_panel.update_in(cx, |git_panel, window, cx| {
                if git_panel
                    .commit_editor
                    .read(cx)
                    .buffer()
                    .read(cx)
                    .as_singleton()
                    .as_ref()
                    != Some(&buffer)
                {
                    git_panel.commit_editor = cx.new(|cx| {
                        commit_message_editor(
                            buffer,
                            git_panel.suggest_commit_message(cx).map(SharedString::from),
                            git_panel.project.clone(),
                            true,
                            window,
                            cx,
                        )
                    });
                }
            })
        })
        .detach_and_log_err(cx);
    }

    fn clear_pending(&mut self) {
        self.pending.retain(|v| !v.finished)
    }

    fn update_visible_entries(&mut self, cx: &mut Context<Self>) {
        self.entries.clear();
        self.single_staged_entry.take();
        self.single_tracked_entry.take();
        self.conflicted_count = 0;
        self.conflicted_staged_count = 0;
        self.new_count = 0;
        self.tracked_count = 0;
        self.new_staged_count = 0;
        self.tracked_staged_count = 0;
        self.entry_count = 0;

        let mut changed_entries = Vec::new();
        let mut new_entries = Vec::new();
        let mut conflict_entries = Vec::new();
        let mut last_staged = None;
        let mut staged_count = 0;
        let mut max_width_item: Option<(RepoPath, usize)> = None;

        let Some(repo) = self
            .active_repository
            .as_ref()
            .and_then(|repo| repo.upgrade())
        else {
            // Just clear entries if no repository is active.
            cx.notify();
            return;
        };

        let repo = repo.read(cx);

        for entry in repo.cached_status() {
            let is_conflict = repo.has_conflict(&entry.repo_path);
            let is_new = entry.status.is_created();
            let staging = entry.status.staging();

            if self.pending.iter().any(|pending| {
                pending.target_status == TargetStatus::Reverted
                    && !pending.finished
                    && pending
                        .entries
                        .iter()
                        .any(|pending| pending.repo_path == entry.repo_path)
            }) {
                continue;
            }

            let abs_path = repo.work_directory_abs_path.join(&entry.repo_path.0);
            let entry = GitStatusEntry {
                repo_path: entry.repo_path.clone(),
                abs_path,
                status: entry.status,
                staging,
            };

            if staging.has_staged() {
                staged_count += 1;
                last_staged = Some(entry.clone());
            }

            let width_estimate = Self::item_width_estimate(
                entry.parent_dir().map(|s| s.len()).unwrap_or(0),
                entry.display_name().len(),
            );

            match max_width_item.as_mut() {
                Some((repo_path, estimate)) => {
                    if width_estimate > *estimate {
                        *repo_path = entry.repo_path.clone();
                        *estimate = width_estimate;
                    }
                }
                None => max_width_item = Some((entry.repo_path.clone(), width_estimate)),
            }

            if is_conflict {
                conflict_entries.push(entry);
            } else if is_new {
                new_entries.push(entry);
            } else {
                changed_entries.push(entry);
            }
        }

        let mut pending_staged_count = 0;
        let mut last_pending_staged = None;
        let mut pending_status_for_last_staged = None;
        for pending in self.pending.iter() {
            if pending.target_status == TargetStatus::Staged {
                pending_staged_count += pending.entries.len();
                last_pending_staged = pending.entries.iter().next().cloned();
            }
            if let Some(last_staged) = &last_staged {
                if pending
                    .entries
                    .iter()
                    .any(|entry| entry.repo_path == last_staged.repo_path)
                {
                    pending_status_for_last_staged = Some(pending.target_status);
                }
            }
        }

        if conflict_entries.len() == 0 && staged_count == 1 && pending_staged_count == 0 {
            match pending_status_for_last_staged {
                Some(TargetStatus::Staged) | None => {
                    self.single_staged_entry = last_staged;
                }
                _ => {}
            }
        } else if conflict_entries.len() == 0 && pending_staged_count == 1 {
            self.single_staged_entry = last_pending_staged;
        }

        if conflict_entries.len() == 0 && changed_entries.len() == 1 {
            self.single_tracked_entry = changed_entries.first().cloned();
        }

        if conflict_entries.len() > 0 {
            self.entries.push(GitListEntry::Header(GitHeaderEntry {
                header: Section::Conflict,
            }));
            self.entries.extend(
                conflict_entries
                    .into_iter()
                    .map(GitListEntry::GitStatusEntry),
            );
        }

        if changed_entries.len() > 0 {
            self.entries.push(GitListEntry::Header(GitHeaderEntry {
                header: Section::Tracked,
            }));
            self.entries.extend(
                changed_entries
                    .into_iter()
                    .map(GitListEntry::GitStatusEntry),
            );
        }
        if new_entries.len() > 0 {
            self.entries.push(GitListEntry::Header(GitHeaderEntry {
                header: Section::New,
            }));
            self.entries
                .extend(new_entries.into_iter().map(GitListEntry::GitStatusEntry));
        }

        if let Some((repo_path, _)) = max_width_item {
            self.max_width_item_index = self.entries.iter().position(|entry| match entry {
                GitListEntry::GitStatusEntry(git_status_entry) => {
                    git_status_entry.repo_path == repo_path
                }
                GitListEntry::Header(_) => false,
            });
        }

        self.update_counts(repo);

        self.select_first_entry_if_none(cx);

        let suggested_commit_message = self.suggest_commit_message(cx);
        let placeholder_text = suggested_commit_message.unwrap_or("Enter commit message".into());

        self.commit_editor.update(cx, |editor, cx| {
            editor.set_placeholder_text(Arc::from(placeholder_text), cx)
        });

        cx.notify();
    }

    fn header_state(&self, header_type: Section) -> ToggleState {
        let (staged_count, count) = match header_type {
            Section::New => (self.new_staged_count, self.new_count),
            Section::Tracked => (self.tracked_staged_count, self.tracked_count),
            Section::Conflict => (self.conflicted_staged_count, self.conflicted_count),
        };
        if staged_count == 0 {
            ToggleState::Unselected
        } else if count == staged_count {
            ToggleState::Selected
        } else {
            ToggleState::Indeterminate
        }
    }

    fn update_counts(&mut self, repo: &Repository) {
        self.conflicted_count = 0;
        self.conflicted_staged_count = 0;
        self.new_count = 0;
        self.tracked_count = 0;
        self.new_staged_count = 0;
        self.tracked_staged_count = 0;
        self.entry_count = 0;
        for entry in &self.entries {
            let Some(status_entry) = entry.status_entry() else {
                continue;
            };
            self.entry_count += 1;
            if repo.has_conflict(&status_entry.repo_path) {
                self.conflicted_count += 1;
                if self.entry_staging(status_entry).has_staged() {
                    self.conflicted_staged_count += 1;
                }
            } else if status_entry.status.is_created() {
                self.new_count += 1;
                if self.entry_staging(status_entry).has_staged() {
                    self.new_staged_count += 1;
                }
            } else {
                self.tracked_count += 1;
                if self.entry_staging(status_entry).has_staged() {
                    self.tracked_staged_count += 1;
                }
            }
        }
    }

    fn entry_staging(&self, entry: &GitStatusEntry) -> StageStatus {
        for pending in self.pending.iter().rev() {
            if pending
                .entries
                .iter()
                .any(|pending_entry| pending_entry.repo_path == entry.repo_path)
            {
                match pending.target_status {
                    TargetStatus::Staged => return StageStatus::Staged,
                    TargetStatus::Unstaged => return StageStatus::Unstaged,
                    TargetStatus::Reverted => continue,
                    TargetStatus::Unchanged => continue,
                }
            }
        }
        entry.staging
    }

    pub(crate) fn has_staged_changes(&self) -> bool {
        self.tracked_staged_count > 0
            || self.new_staged_count > 0
            || self.conflicted_staged_count > 0
    }

    pub(crate) fn has_unstaged_changes(&self) -> bool {
        self.tracked_count > self.tracked_staged_count
            || self.new_count > self.new_staged_count
            || self.conflicted_count > self.conflicted_staged_count
    }

    fn has_conflicts(&self) -> bool {
        self.conflicted_count > 0
    }

    fn has_tracked_changes(&self) -> bool {
        self.tracked_count > 0
    }

    pub fn has_unstaged_conflicts(&self) -> bool {
        self.conflicted_count > 0 && self.conflicted_count != self.conflicted_staged_count
    }

    fn show_error_toast(&self, action: impl Into<SharedString>, e: anyhow::Error, cx: &mut App) {
        let action = action.into();
        let Some(workspace) = self.workspace.upgrade() else {
            return;
        };

        let message = e.to_string().trim().to_string();
        if message
            .matches(git::repository::REMOTE_CANCELLED_BY_USER)
            .next()
            .is_some()
        {
            return; // Hide the cancelled by user message
        } else {
            workspace.update(cx, |workspace, cx| {
                let workspace_weak = cx.weak_entity();
                let toast =
                    StatusToast::new(format!("git {} failed", action.clone()), cx, |this, _cx| {
                        this.icon(ToastIcon::new(IconName::XCircle).color(Color::Error))
                            .action("View Log", move |window, cx| {
                                let message = message.clone();
                                let action = action.clone();
                                workspace_weak
                                    .update(cx, move |workspace, cx| {
                                        Self::open_output(action, workspace, &message, window, cx)
                                    })
                                    .ok();
                            })
                    });
                workspace.toggle_status_toast(toast, cx)
            });
        }
    }

    fn show_remote_output(&self, action: RemoteAction, info: RemoteCommandOutput, cx: &mut App) {
        let Some(workspace) = self.workspace.upgrade() else {
            return;
        };

        workspace.update(cx, |workspace, cx| {
            let SuccessMessage { message, style } = remote_output::format_output(&action, info);
            let workspace_weak = cx.weak_entity();
            let operation = action.name();

            let status_toast = StatusToast::new(message, cx, move |this, _cx| {
                use remote_output::SuccessStyle::*;
                match style {
                    Toast { .. } => this,
                    ToastWithLog { output } => this
                        .icon(ToastIcon::new(IconName::GitBranchSmall).color(Color::Muted))
                        .action("View Log", move |window, cx| {
                            let output = output.clone();
                            let output =
                                format!("stdout:\n{}\nstderr:\n{}", output.stdout, output.stderr);
                            workspace_weak
                                .update(cx, move |workspace, cx| {
                                    Self::open_output(operation, workspace, &output, window, cx)
                                })
                                .ok();
                        }),
                    PushPrLink { link } => this
                        .icon(ToastIcon::new(IconName::GitBranchSmall).color(Color::Muted))
                        .action("Open Pull Request", move |_, cx| cx.open_url(&link)),
                }
            });
            workspace.toggle_status_toast(status_toast, cx)
        });
    }

    fn open_output(
        operation: impl Into<SharedString>,
        workspace: &mut Workspace,
        output: &str,
        window: &mut Window,
        cx: &mut Context<Workspace>,
    ) {
        let operation = operation.into();
        let buffer = cx.new(|cx| Buffer::local(output, cx));
        buffer.update(cx, |buffer, cx| {
            buffer.set_capability(language::Capability::ReadOnly, cx);
        });
        let editor = cx.new(|cx| {
            let mut editor = Editor::for_buffer(buffer, None, window, cx);
            editor.buffer().update(cx, |buffer, cx| {
                buffer.set_title(format!("Output from git {operation}"), cx);
            });
            editor.set_read_only(true);
            editor
        });

        workspace.add_item_to_center(Box::new(editor), window, cx);
    }

    pub fn can_commit(&self) -> bool {
        (self.has_staged_changes() || self.has_tracked_changes()) && !self.has_unstaged_conflicts()
    }

    pub fn can_stage_all(&self) -> bool {
        self.has_unstaged_changes()
    }

    pub fn can_unstage_all(&self) -> bool {
        self.has_staged_changes()
    }

    // eventually we'll need to take depth into account here
    // if we add a tree view
    fn item_width_estimate(path: usize, file_name: usize) -> usize {
        path + file_name
    }

    fn render_overflow_menu(&self, id: impl Into<ElementId>) -> impl IntoElement {
        let focus_handle = self.focus_handle.clone();
        let has_tracked_changes = self.has_tracked_changes();
        let has_staged_changes = self.has_staged_changes();
        let has_unstaged_changes = self.has_unstaged_changes();
        let has_new_changes = self.new_count > 0;

        PopoverMenu::new(id.into())
            .trigger(
                IconButton::new("overflow-menu-trigger", IconName::EllipsisVertical)
                    .icon_size(IconSize::Small)
                    .icon_color(Color::Muted),
            )
            .menu(move |window, cx| {
                Some(git_panel_context_menu(
                    focus_handle.clone(),
                    GitMenuState {
                        has_tracked_changes,
                        has_staged_changes,
                        has_unstaged_changes,
                        has_new_changes,
                    },
                    window,
                    cx,
                ))
            })
            .anchor(Corner::TopRight)
    }

    pub(crate) fn render_generate_commit_message_button(
        &self,
        cx: &Context<Self>,
    ) -> Option<AnyElement> {
        current_language_model(cx).is_some().then(|| {
            if self.generate_commit_message_task.is_some() {
                return h_flex()
                    .gap_1()
                    .child(
                        Icon::new(IconName::ArrowCircle)
                            .size(IconSize::XSmall)
                            .color(Color::Info)
                            .with_animation(
                                "arrow-circle",
                                Animation::new(Duration::from_secs(2)).repeat(),
                                |icon, delta| {
                                    icon.transform(Transformation::rotate(percentage(delta)))
                                },
                            ),
                    )
                    .child(
                        Label::new("Generating Commit...")
                            .size(LabelSize::Small)
                            .color(Color::Muted),
                    )
                    .into_any_element();
            }

            let can_commit = self.can_commit();
            let editor_focus_handle = self.commit_editor.focus_handle(cx);
            IconButton::new("generate-commit-message", IconName::AiEdit)
                .shape(ui::IconButtonShape::Square)
                .icon_color(Color::Muted)
                .tooltip(move |window, cx| {
                    if can_commit {
                        Tooltip::for_action_in(
                            "Generate Commit Message",
                            &git::GenerateCommitMessage,
                            &editor_focus_handle,
                            window,
                            cx,
                        )
                    } else {
                        Tooltip::simple("No changes to commit", cx)
                    }
                })
                .disabled(!can_commit)
                .on_click(cx.listener(move |this, _event, _window, cx| {
                    this.generate_commit_message(cx);
                }))
                .into_any_element()
        })
    }

    pub(crate) fn render_co_authors(&self, cx: &Context<Self>) -> Option<AnyElement> {
        let potential_co_authors = self.potential_co_authors(cx);
        if potential_co_authors.is_empty() {
            None
        } else {
            Some(
                IconButton::new("co-authors", IconName::Person)
                    .shape(ui::IconButtonShape::Square)
                    .icon_color(Color::Disabled)
                    .selected_icon_color(Color::Selected)
                    .toggle_state(self.add_coauthors)
                    .tooltip(move |_, cx| {
                        let title = format!(
                            "Add co-authored-by:{}{}",
                            if potential_co_authors.len() == 1 {
                                ""
                            } else {
                                "\n"
                            },
                            potential_co_authors
                                .iter()
                                .map(|(name, email)| format!(" {} <{}>", name, email))
                                .join("\n")
                        );
                        Tooltip::simple(title, cx)
                    })
                    .on_click(cx.listener(|this, _, _, cx| {
                        this.add_coauthors = !this.add_coauthors;
                        cx.notify();
                    }))
                    .into_any_element(),
            )
        }
    }

    fn render_git_commit_menu(
        &self,
        id: impl Into<ElementId>,
        keybinding_target: Option<FocusHandle>,
    ) -> impl IntoElement {
        PopoverMenu::new(id.into())
            .trigger(
                ui::ButtonLike::new_rounded_right("commit-split-button-right")
                    .layer(ui::ElevationIndex::ModalSurface)
                    .size(ui::ButtonSize::None)
                    .child(
                        div()
                            .px_1()
                            .child(Icon::new(IconName::ChevronDownSmall).size(IconSize::XSmall)),
                    ),
            )
            .menu(move |window, cx| {
                Some(ContextMenu::build(window, cx, |context_menu, _, _| {
                    context_menu
                        .when_some(keybinding_target.clone(), |el, keybinding_target| {
                            el.context(keybinding_target.clone())
                        })
                        .action("Amend", Amend.boxed_clone())
                }))
            })
            .anchor(Corner::TopRight)
    }

    pub fn configure_commit_button(&self, cx: &mut Context<Self>) -> (bool, &'static str) {
        if self.has_unstaged_conflicts() {
            (false, "You must resolve conflicts before committing")
        } else if !self.has_staged_changes() && !self.has_tracked_changes() {
            (false, "No changes to commit")
        } else if self.pending_commit.is_some() {
            (false, "Commit in progress")
        } else if self.custom_or_suggested_commit_message(cx).is_none() {
            (false, "No commit message")
        } else if !self.has_write_access(cx) {
            (false, "You do not have write access to this project")
        } else {
            (true, self.commit_button_title())
        }
    }

    pub fn commit_button_title(&self) -> &'static str {
        if self.amend_pending {
            if self.has_staged_changes() {
                "Amend"
            } else {
                "Amend Tracked"
            }
        } else {
            if self.has_staged_changes() {
                "Commit"
            } else {
                "Commit Tracked"
            }
        }
    }

    fn expand_commit_editor(
        &mut self,
        _: &git::ExpandCommitEditor,
        window: &mut Window,
        cx: &mut Context<Self>,
    ) {
        let workspace = self.workspace.clone();
        window.defer(cx, move |window, cx| {
            workspace
                .update(cx, |workspace, cx| {
                    CommitModal::toggle(workspace, None, window, cx)
                })
                .ok();
        })
    }

    fn render_panel_header(
        &self,
        window: &mut Window,
        cx: &mut Context<Self>,
    ) -> Option<impl IntoElement> {
        self.active_repository.as_ref()?;

        let text;
        let action;
        let tooltip;
        if self.total_staged_count() == self.entry_count && self.entry_count > 0 {
            text = "Unstage All";
            action = git::UnstageAll.boxed_clone();
            tooltip = "git reset";
        } else {
            text = "Stage All";
            action = git::StageAll.boxed_clone();
            tooltip = "git add --all ."
        }

        let change_string = match self.entry_count {
            0 => "No Changes".to_string(),
            1 => "1 Change".to_string(),
            _ => format!("{} Changes", self.entry_count),
        };

        Some(
            self.panel_header_container(window, cx)
                .px_2()
                .child(
                    panel_button(change_string)
                        .color(Color::Muted)
                        .tooltip(Tooltip::for_action_title_in(
                            "Open Diff",
                            &Diff,
                            &self.focus_handle,
                        ))
                        .on_click(|_, _, cx| {
                            cx.defer(|cx| {
                                cx.dispatch_action(&Diff);
                            })
                        }),
                )
                .child(div().flex_grow()) // spacer
                .child(self.render_overflow_menu("overflow_menu"))
                .child(div().w_2()) // another spacer
                .child(
                    panel_filled_button(text)
                        .tooltip(Tooltip::for_action_title_in(
                            tooltip,
                            action.as_ref(),
                            &self.focus_handle,
                        ))
                        .disabled(self.entry_count == 0)
                        .on_click(move |_, _, cx| {
                            let action = action.boxed_clone();
                            cx.defer(move |cx| {
                                cx.dispatch_action(action.as_ref());
                            })
                        }),
                ),
        )
    }

    pub(crate) fn render_remote_button(&self, cx: &mut Context<Self>) -> Option<AnyElement> {
        let branch = self
            .active_repository
            .as_ref()?
            .upgrade()?
            .read(cx)
            .branch
            .clone();
        if !self.can_push_and_pull(cx) {
            return None;
        }
        Some(
            h_flex()
                .gap_1()
                .flex_shrink_0()
                .when_some(branch, |this, branch| {
                    let focus_handle = Some(self.focus_handle(cx));

                    this.children(render_remote_button(
                        "remote-button",
                        &branch,
                        focus_handle,
                        true,
                    ))
                })
                .into_any_element(),
        )
    }

    pub fn render_footer(
        &self,
        window: &mut Window,
        cx: &mut Context<Self>,
    ) -> Option<impl IntoElement> {
        let active_repository = self
            .active_repository
            .as_ref()
            .and_then(|repo| repo.upgrade())?;
        let (can_commit, tooltip) = self.configure_commit_button(cx);
        let panel_editor_style = panel_editor_style(true, window, cx);

        let enable_coauthors = self.render_co_authors(cx);
        let title = self.commit_button_title();

        let editor_focus_handle = self.commit_editor.focus_handle(cx);
        let commit_tooltip_focus_handle = editor_focus_handle.clone();
        let expand_tooltip_focus_handle = editor_focus_handle.clone();

        let branch = active_repository.read(cx).branch.clone();
        let head_commit = active_repository.read(cx).head_commit.clone();

        let footer_size = px(32.);
        let gap = px(9.0);
        let max_height = panel_editor_style
            .text
            .line_height_in_pixels(window.rem_size())
            * MAX_PANEL_EDITOR_LINES
            + gap;

        let git_panel = cx.entity().clone();
        let display_name = SharedString::from(Arc::from(
            active_repository
                .read(cx)
                .display_name()
                .trim_end_matches("/"),
        ));
        let editor_is_long = self.commit_editor.update(cx, |editor, cx| {
            editor.max_point(cx).row().0 >= MAX_PANEL_EDITOR_LINES as u32
        });
        let has_previous_commit = head_commit.is_some();

        let footer = v_flex()
            .child(PanelRepoFooter::new(
                display_name,
                branch,
                head_commit,
                Some(git_panel.clone()),
            ))
            .child(
                panel_editor_container(window, cx)
                    .id("commit-editor-container")
                    .relative()
                    .w_full()
                    .h(max_height + footer_size)
                    .border_t_1()
                    .border_color(cx.theme().colors().border_variant)
                    .cursor_text()
                    .on_click(cx.listener(move |this, _: &ClickEvent, window, cx| {
                        window.focus(&this.commit_editor.focus_handle(cx));
                    }))
                    .child(
                        h_flex()
                            .id("commit-footer")
                            .border_t_1()
                            .when(editor_is_long, |el| {
                                el.border_color(cx.theme().colors().border_variant)
                            })
                            .absolute()
                            .bottom_0()
                            .left_0()
                            .w_full()
                            .px_2()
                            .h(footer_size)
                            .flex_none()
                            .justify_between()
                            .child(
                                self.render_generate_commit_message_button(cx)
                                    .unwrap_or_else(|| div().into_any_element()),
                            )
                            .child(
                                h_flex()
                                    .gap_0p5()
                                    .children(enable_coauthors)
                                    .when(self.amend_pending, {
                                        |this| {
                                            this.h_flex()
                                                .gap_1()
                                                .child(
                                                    panel_filled_button("Cancel")
                                                        .tooltip({
                                                            let handle =
                                                                commit_tooltip_focus_handle.clone();
                                                            move |window, cx| {
                                                                Tooltip::for_action_in(
                                                                    "Cancel amend",
                                                                    &git::Cancel,
                                                                    &handle,
                                                                    window,
                                                                    cx,
                                                                )
                                                            }
                                                        })
                                                        .on_click(move |_, window, cx| {
                                                            window.dispatch_action(
                                                                Box::new(git::Cancel),
                                                                cx,
                                                            );
                                                        }),
                                                )
                                                .child(
                                                    panel_filled_button(title)
                                                        .tooltip({
                                                            let handle =
                                                                commit_tooltip_focus_handle.clone();
                                                            move |window, cx| {
                                                                if can_commit {
                                                                    Tooltip::for_action_in(
                                                                        tooltip, &Amend, &handle,
                                                                        window, cx,
                                                                    )
                                                                } else {
                                                                    Tooltip::simple(tooltip, cx)
                                                                }
                                                            }
                                                        })
                                                        .disabled(!can_commit || self.modal_open)
                                                        .on_click({
                                                            let git_panel = git_panel.downgrade();
                                                            move |_, window, cx| {
                                                                telemetry::event!(
                                                                    "Git Amended",
                                                                    source = "Git Panel"
                                                                );
                                                                git_panel
                                                                    .update(cx, |git_panel, cx| {
                                                                        git_panel
                                                                            .set_amend_pending(
                                                                                false, cx,
                                                                            );
                                                                        git_panel.commit_changes(
                                                                            CommitOptions {
                                                                                amend: true,
                                                                            },
                                                                            window,
                                                                            cx,
                                                                        );
                                                                    })
                                                                    .ok();
                                                            }
                                                        }),
                                                )
                                        }
                                    })
                                    .when(!self.amend_pending, |this| {
                                        this.when(has_previous_commit, |this| {
                                            this.child(SplitButton::new(
                                                ui::ButtonLike::new_rounded_left(ElementId::Name(
                                                    format!("split-button-left-{}", title).into(),
                                                ))
                                                .layer(ui::ElevationIndex::ModalSurface)
                                                .size(ui::ButtonSize::Compact)
                                                .child(
                                                    div()
                                                        .child(
                                                            Label::new(title)
                                                                .size(LabelSize::Small),
                                                        )
                                                        .mr_0p5(),
                                                )
                                                .on_click({
                                                    let git_panel = git_panel.downgrade();
                                                    move |_, window, cx| {
                                                        telemetry::event!(
                                                            "Git Committed",
                                                            source = "Git Panel"
                                                        );
                                                        git_panel
                                                            .update(cx, |git_panel, cx| {
                                                                git_panel.commit_changes(
                                                                    CommitOptions { amend: false },
                                                                    window,
                                                                    cx,
                                                                );
                                                            })
                                                            .ok();
                                                    }
                                                })
                                                .disabled(!can_commit || self.modal_open)
                                                .tooltip({
                                                    let handle =
                                                        commit_tooltip_focus_handle.clone();
                                                    move |window, cx| {
                                                        if can_commit {
                                                            Tooltip::with_meta_in(
                                                                tooltip,
                                                                Some(&git::Commit),
                                                                "git commit",
                                                                &handle.clone(),
                                                                window,
                                                                cx,
                                                            )
                                                        } else {
                                                            Tooltip::simple(tooltip, cx)
                                                        }
                                                    }
                                                }),
                                                self.render_git_commit_menu(
                                                    ElementId::Name(
                                                        format!("split-button-right-{}", title)
                                                            .into(),
                                                    ),
                                                    Some(commit_tooltip_focus_handle.clone()),
                                                )
                                                .into_any_element(),
                                            ))
                                        })
                                        .when(
                                            !has_previous_commit,
                                            |this| {
                                                this.child(
                                                    panel_filled_button(title)
                                                        .tooltip(move |window, cx| {
                                                            if can_commit {
                                                                Tooltip::with_meta_in(
                                                                    tooltip,
                                                                    Some(&git::Commit),
                                                                    "git commit",
                                                                    &commit_tooltip_focus_handle,
                                                                    window,
                                                                    cx,
                                                                )
                                                            } else {
                                                                Tooltip::simple(tooltip, cx)
                                                            }
                                                        })
                                                        .disabled(!can_commit || self.modal_open)
                                                        .on_click({
                                                            let git_panel = git_panel.downgrade();
                                                            move |_, window, cx| {
                                                                telemetry::event!(
                                                                    "Git Committed",
                                                                    source = "Git Panel"
                                                                );
                                                                git_panel
                                                                    .update(cx, |git_panel, cx| {
                                                                        git_panel.commit_changes(
                                                                            CommitOptions {
                                                                                amend: false,
                                                                            },
                                                                            window,
                                                                            cx,
                                                                        );
                                                                    })
                                                                    .ok();
                                                            }
                                                        }),
                                                )
                                            },
                                        )
                                    }),
                            ),
                    )
                    .child(
                        div()
                            .pr_2p5()
                            .on_action(|&editor::actions::MoveUp, _, cx| {
                                cx.stop_propagation();
                            })
                            .on_action(|&editor::actions::MoveDown, _, cx| {
                                cx.stop_propagation();
                            })
                            .child(EditorElement::new(&self.commit_editor, panel_editor_style)),
                    )
                    .child(
                        h_flex()
                            .absolute()
                            .top_2()
                            .right_2()
                            .opacity(0.5)
                            .hover(|this| this.opacity(1.0))
                            .child(
                                panel_icon_button("expand-commit-editor", IconName::Maximize)
                                    .icon_size(IconSize::Small)
                                    .size(ui::ButtonSize::Default)
                                    .tooltip(move |window, cx| {
                                        Tooltip::for_action_in(
                                            "Open Commit Modal",
                                            &git::ExpandCommitEditor,
                                            &expand_tooltip_focus_handle,
                                            window,
                                            cx,
                                        )
                                    })
                                    .on_click(cx.listener({
                                        move |_, _, window, cx| {
                                            window.dispatch_action(
                                                git::ExpandCommitEditor.boxed_clone(),
                                                cx,
                                            )
                                        }
                                    })),
                            ),
                    ),
            );

        Some(footer)
    }

    fn render_pending_amend(&self, cx: &mut Context<Self>) -> impl IntoElement {
        div()
            .py_2()
            .px(px(8.))
            .border_color(cx.theme().colors().border)
            .child(
                Label::new(
                    "This will update your most recent commit. Cancel to make a new one instead.",
                )
                .size(LabelSize::Small),
            )
    }

    fn render_previous_commit(&self, cx: &mut Context<Self>) -> Option<impl IntoElement> {
        let active_repository = self
            .active_repository
            .as_ref()
            .and_then(|weak| weak.upgrade())?;
        let branch = active_repository.read(cx).branch.as_ref()?;
        let commit = branch.most_recent_commit.as_ref()?.clone();
        let workspace = self.workspace.clone();

        let this = cx.entity();
        Some(
            h_flex()
                .items_center()
                .py_2()
                .px(px(8.))
                .border_color(cx.theme().colors().border)
                .gap_1p5()
                .child(
                    div()
                        .flex_grow()
                        .overflow_hidden()
                        .items_center()
                        .max_w(relative(0.85))
                        .h_full()
                        .child(
                            Label::new(commit.subject.clone())
                                .size(LabelSize::Small)
                                .truncate(),
                        )
                        .id("commit-msg-hover")
                        .on_click({
                            let commit = commit.clone();
                            let repo = active_repository.downgrade();
                            move |_, window, cx| {
                                CommitView::open(
                                    commit.clone(),
                                    repo.clone(),
                                    workspace.clone().clone(),
                                    window,
                                    cx,
                                );
                            }
                        })
                        .hoverable_tooltip({
                            let repo = active_repository.clone();
                            move |window, cx| {
                                GitPanelMessageTooltip::new(
                                    this.clone(),
                                    commit.sha.clone(),
                                    repo.downgrade(),
                                    window,
                                    cx,
                                )
                                .into()
                            }
                        }),
                )
                .child(div().flex_1())
                .when(commit.has_parent, |this| {
                    let has_unstaged = self.has_unstaged_changes();
                    this.child(
                        panel_icon_button("undo", IconName::Undo)
                            .icon_size(IconSize::Small)
                            .icon_color(Color::Muted)
                            .tooltip(move |window, cx| {
                                Tooltip::with_meta(
                                    "Uncommit",
                                    Some(&git::Uncommit),
                                    if has_unstaged {
                                        "git reset HEAD^ --soft"
                                    } else {
                                        "git reset HEAD^"
                                    },
                                    window,
                                    cx,
                                )
                            })
                            .on_click(cx.listener(|this, _, window, cx| this.uncommit(window, cx))),
                    )
                }),
        )
    }

    fn render_empty_state(&self, cx: &mut Context<Self>) -> impl IntoElement {
        let active_repository = self
            .active_repository
            .as_ref()
            .and_then(|repo| repo.upgrade());
        h_flex()
            .h_full()
            .flex_grow()
            .justify_center()
            .items_center()
            .child(
                v_flex()
                    .gap_2()
                    .child(h_flex().w_full().justify_around().child(
                        if active_repository.is_some() {
                            "No changes to commit"
                        } else {
                            "No active repository"
                        },
                    ))
                    .children({
                        let repo_count = self.project.read(cx).repositories(cx).count();
                        let worktree_count = self.project.read(cx).visible_worktrees(cx).count();
                        if active_repository.is_none() && repo_count > 0 {
                            Some(
                                h_flex().w_full().justify_around().child(
                                    panel_filled_button("Choose Repository")
                                        .tooltip(Tooltip::for_action_title_in(
                                            "Choose Repository",
                                            &zed_actions::git::SelectRepo,
                                            &self.focus_handle,
                                        ))
                                        .on_click(move |_, _, cx| {
                                            cx.defer(move |cx| {
                                                cx.dispatch_action(&zed_actions::git::SelectRepo);
                                            })
                                        }),
                                ),
                            )
                        } else if active_repository.is_none() && worktree_count > 0 {
                            Some(
                                h_flex().w_full().justify_around().child(
                                    panel_filled_button("Initialize Repository")
                                        .tooltip(Tooltip::for_action_title_in(
                                            "git init",
                                            &git::Init,
                                            &self.focus_handle,
                                        ))
                                        .on_click(move |_, _, cx| {
                                            cx.defer(move |cx| {
                                                cx.dispatch_action(&git::Init);
                                            })
                                        }),
                                ),
                            )
                        } else {
                            None
                        }
                    })
                    .text_ui_sm(cx)
                    .mx_auto()
                    .text_color(Color::Placeholder.color(cx)),
            )
    }

    fn render_vertical_scrollbar(
        &self,
        show_horizontal_scrollbar_container: bool,
        cx: &mut Context<Self>,
    ) -> impl IntoElement {
        div()
            .id("git-panel-vertical-scroll")
            .occlude()
            .flex_none()
            .h_full()
            .cursor_default()
            .absolute()
            .right_0()
            .top_0()
            .bottom_0()
            .w(px(12.))
            .when(show_horizontal_scrollbar_container, |this| {
                this.pb_neg_3p5()
            })
            .on_mouse_move(cx.listener(|_, _, _, cx| {
                cx.notify();
                cx.stop_propagation()
            }))
            .on_hover(|_, _, cx| {
                cx.stop_propagation();
            })
            .on_any_mouse_down(|_, _, cx| {
                cx.stop_propagation();
            })
            .on_mouse_up(
                MouseButton::Left,
                cx.listener(|this, _, window, cx| {
                    if !this.vertical_scrollbar.state.is_dragging()
                        && !this.focus_handle.contains_focused(window, cx)
                    {
                        this.vertical_scrollbar.hide(window, cx);
                        cx.notify();
                    }

                    cx.stop_propagation();
                }),
            )
            .on_scroll_wheel(cx.listener(|_, _, _, cx| {
                cx.notify();
            }))
            .children(Scrollbar::vertical(
                // percentage as f32..end_offset as f32,
                self.vertical_scrollbar.state.clone(),
            ))
    }

    /// Renders the horizontal scrollbar.
    ///
    /// The right offset is used to determine how far to the right the
    /// scrollbar should extend to, useful for ensuring it doesn't collide
    /// with the vertical scrollbar when visible.
    fn render_horizontal_scrollbar(
        &self,
        right_offset: Pixels,
        cx: &mut Context<Self>,
    ) -> impl IntoElement {
        div()
            .id("git-panel-horizontal-scroll")
            .occlude()
            .flex_none()
            .w_full()
            .cursor_default()
            .absolute()
            .bottom_neg_px()
            .left_0()
            .right_0()
            .pr(right_offset)
            .on_mouse_move(cx.listener(|_, _, _, cx| {
                cx.notify();
                cx.stop_propagation()
            }))
            .on_hover(|_, _, cx| {
                cx.stop_propagation();
            })
            .on_any_mouse_down(|_, _, cx| {
                cx.stop_propagation();
            })
            .on_mouse_up(
                MouseButton::Left,
                cx.listener(|this, _, window, cx| {
                    if !this.horizontal_scrollbar.state.is_dragging()
                        && !this.focus_handle.contains_focused(window, cx)
                    {
                        this.horizontal_scrollbar.hide(window, cx);
                        cx.notify();
                    }

                    cx.stop_propagation();
                }),
            )
            .on_scroll_wheel(cx.listener(|_, _, _, cx| {
                cx.notify();
            }))
            .children(Scrollbar::horizontal(
                // percentage as f32..end_offset as f32,
                self.horizontal_scrollbar.state.clone(),
            ))
    }

    fn render_buffer_header_controls(
        &self,
        entity: &Entity<Self>,
        file: &Arc<dyn File>,
        _: &Window,
        cx: &App,
    ) -> Option<AnyElement> {
        let repo = self.active_repository.as_ref()?.upgrade()?.read(cx);
        let project_path = (file.worktree_id(cx), file.path()).into();
        let repo_path = repo.project_path_to_repo_path(&project_path, cx)?;
        let ix = self.entry_by_path(&repo_path)?;
        let entry = self.entries.get(ix)?;

        let entry_staging = self.entry_staging(entry.status_entry()?);

        let checkbox = Checkbox::new("stage-file", entry_staging.as_bool().into())
            .disabled(!self.has_write_access(cx))
            .fill()
            .elevation(ElevationIndex::Surface)
            .on_click({
                let entry = entry.clone();
                let git_panel = entity.downgrade();
                move |_, window, cx| {
                    git_panel
                        .update(cx, |this, cx| {
                            this.toggle_staged_for_entry(&entry, window, cx);
                            cx.stop_propagation();
                        })
                        .ok();
                }
            });
        Some(
            h_flex()
                .id("start-slot")
                .text_lg()
                .child(checkbox)
                .on_mouse_down(MouseButton::Left, |_, _, cx| {
                    // prevent the list item active state triggering when toggling checkbox
                    cx.stop_propagation();
                })
                .into_any_element(),
        )
    }

    fn render_entries(
        &self,
        has_write_access: bool,
        _: &Window,
        cx: &mut Context<Self>,
    ) -> impl IntoElement {
        let entry_count = self.entries.len();

        let scroll_track_size = px(16.);

        let h_scroll_offset = if self.vertical_scrollbar.show_scrollbar {
            // magic number
            px(3.)
        } else {
            px(0.)
        };

        v_flex()
            .flex_1()
            .size_full()
            .overflow_hidden()
            .relative()
            // Show a border on the top and bottom of the container when
            // the vertical scrollbar container is visible so we don't have a
            // floating left border in the panel.
            .when(self.vertical_scrollbar.show_track, |this| {
                this.border_t_1()
                    .border_b_1()
                    .border_color(cx.theme().colors().border)
            })
            .child(
                h_flex()
                    .flex_1()
                    .size_full()
                    .relative()
                    .overflow_hidden()
                    .child(
                        uniform_list(cx.entity().clone(), "entries", entry_count, {
                            move |this, range, window, cx| {
                                let mut items = Vec::with_capacity(range.end - range.start);

                                for ix in range {
                                    match &this.entries.get(ix) {
                                        Some(GitListEntry::GitStatusEntry(entry)) => {
                                            items.push(this.render_entry(
                                                ix,
                                                entry,
                                                has_write_access,
                                                window,
                                                cx,
                                            ));
                                        }
                                        Some(GitListEntry::Header(header)) => {
                                            items.push(this.render_list_header(
                                                ix,
                                                header,
                                                has_write_access,
                                                window,
                                                cx,
                                            ));
                                        }
                                        None => {}
                                    }
                                }

                                items
                            }
                        })
                        .when(
                            !self.horizontal_scrollbar.show_track
                                && self.horizontal_scrollbar.show_scrollbar,
                            |this| {
                                // when not showing the horizontal scrollbar track, make sure we don't
                                // obscure the last entry
                                this.pb(scroll_track_size)
                            },
                        )
                        .size_full()
                        .flex_grow()
                        .with_sizing_behavior(ListSizingBehavior::Auto)
                        .with_horizontal_sizing_behavior(
                            ListHorizontalSizingBehavior::Unconstrained,
                        )
                        .with_width_from_item(self.max_width_item_index)
                        .track_scroll(self.scroll_handle.clone()),
                    )
                    .on_mouse_down(
                        MouseButton::Right,
                        cx.listener(move |this, event: &MouseDownEvent, window, cx| {
                            this.deploy_panel_context_menu(event.position, window, cx)
                        }),
                    )
                    .when(self.vertical_scrollbar.show_track, |this| {
                        this.child(
                            v_flex()
                                .h_full()
                                .flex_none()
                                .w(scroll_track_size)
                                .bg(cx.theme().colors().panel_background)
                                .child(
                                    div()
                                        .size_full()
                                        .flex_1()
                                        .border_l_1()
                                        .border_color(cx.theme().colors().border),
                                ),
                        )
                    })
                    .when(self.vertical_scrollbar.show_scrollbar, |this| {
                        this.child(
                            self.render_vertical_scrollbar(
                                self.horizontal_scrollbar.show_track,
                                cx,
                            ),
                        )
                    }),
            )
            .when(self.horizontal_scrollbar.show_track, |this| {
                this.child(
                    h_flex()
                        .w_full()
                        .h(scroll_track_size)
                        .flex_none()
                        .relative()
                        .child(
                            div()
                                .w_full()
                                .flex_1()
                                // for some reason the horizontal scrollbar is 1px
                                // taller than the vertical scrollbar??
                                .h(scroll_track_size - px(1.))
                                .bg(cx.theme().colors().panel_background)
                                .border_t_1()
                                .border_color(cx.theme().colors().border),
                        )
                        .when(self.vertical_scrollbar.show_track, |this| {
                            this.child(
                                div()
                                    .flex_none()
                                    // -1px prevents a missing pixel between the two container borders
                                    .w(scroll_track_size - px(1.))
                                    .h_full(),
                            )
                            .child(
                                // HACK: Fill the missing 1px 🥲
                                div()
                                    .absolute()
                                    .right(scroll_track_size - px(1.))
                                    .bottom(scroll_track_size - px(1.))
                                    .size_px()
                                    .bg(cx.theme().colors().border),
                            )
                        }),
                )
            })
            .when(self.horizontal_scrollbar.show_scrollbar, |this| {
                this.child(self.render_horizontal_scrollbar(h_scroll_offset, cx))
            })
    }

    fn entry_label(&self, label: impl Into<SharedString>, color: Color) -> Label {
        Label::new(label.into()).color(color).single_line()
    }

    fn list_item_height(&self) -> Rems {
        rems(1.75)
    }

    fn render_list_header(
        &self,
        ix: usize,
        header: &GitHeaderEntry,
        _: bool,
        _: &Window,
        _: &Context<Self>,
    ) -> AnyElement {
        let id: ElementId = ElementId::Name(format!("header_{}", ix).into());

        h_flex()
            .id(id)
            .h(self.list_item_height())
            .w_full()
            .items_end()
            .px(rems(0.75)) // ~12px
            .pb(rems(0.3125)) // ~ 5px
            .child(
                Label::new(header.title())
                    .color(Color::Muted)
                    .size(LabelSize::Small)
                    .line_height_style(LineHeightStyle::UiLabel)
                    .single_line(),
            )
            .into_any_element()
    }

    pub fn load_commit_details(
        &self,
        sha: String,
        cx: &mut Context<Self>,
    ) -> Task<anyhow::Result<CommitDetails>> {
        let Some(repo) = self
            .active_repository
            .as_ref()
            .and_then(|repo| repo.upgrade())
        else {
            return Task::ready(Err(anyhow::anyhow!("no active repo")));
        };
        repo.update(cx, |repo, cx| {
            let show = repo.show(sha);
            cx.spawn(async move |_, _| show.await?)
        })
    }

    fn deploy_entry_context_menu(
        &mut self,
        position: Point<Pixels>,
        ix: usize,
        window: &mut Window,
        cx: &mut Context<Self>,
    ) {
        let Some(entry) = self.entries.get(ix).and_then(|e| e.status_entry()) else {
            return;
        };
        let stage_title = if entry.status.staging().is_fully_staged() {
            "Unstage File"
        } else {
            "Stage File"
        };
        let restore_title = if entry.status.is_created() {
            "Trash File"
        } else {
            "Restore File"
        };
        let context_menu = ContextMenu::build(window, cx, |context_menu, _, _| {
            context_menu
                .context(self.focus_handle.clone())
                .action(stage_title, ToggleStaged.boxed_clone())
                .action(restore_title, git::RestoreFile::default().boxed_clone())
                .separator()
                .action("Open Diff", Confirm.boxed_clone())
                .action("Open File", SecondaryConfirm.boxed_clone())
        });
        self.selected_entry = Some(ix);
        self.set_context_menu(context_menu, position, window, cx);
    }

    fn deploy_panel_context_menu(
        &mut self,
        position: Point<Pixels>,
        window: &mut Window,
        cx: &mut Context<Self>,
    ) {
        let context_menu = git_panel_context_menu(
            self.focus_handle.clone(),
            GitMenuState {
                has_tracked_changes: self.has_tracked_changes(),
                has_staged_changes: self.has_staged_changes(),
                has_unstaged_changes: self.has_unstaged_changes(),
                has_new_changes: self.new_count > 0,
            },
            window,
            cx,
        );
        self.set_context_menu(context_menu, position, window, cx);
    }

    fn set_context_menu(
        &mut self,
        context_menu: Entity<ContextMenu>,
        position: Point<Pixels>,
        window: &Window,
        cx: &mut Context<Self>,
    ) {
        let subscription = cx.subscribe_in(
            &context_menu,
            window,
            |this, _, _: &DismissEvent, window, cx| {
                if this.context_menu.as_ref().is_some_and(|context_menu| {
                    context_menu.0.focus_handle(cx).contains_focused(window, cx)
                }) {
                    cx.focus_self(window);
                }
                this.context_menu.take();
                cx.notify();
            },
        );
        self.context_menu = Some((context_menu, position, subscription));
        cx.notify();
    }

    fn render_entry(
        &self,
        ix: usize,
        entry: &GitStatusEntry,
        has_write_access: bool,
        window: &Window,
        cx: &Context<Self>,
    ) -> AnyElement {
        let display_name = entry.display_name();

        let selected = self.selected_entry == Some(ix);
        let marked = self.marked_entries.contains(&ix);
        let status_style = GitPanelSettings::get_global(cx).status_style;
        let status = entry.status;
        let modifiers = self.current_modifiers;
        let shift_held = modifiers.shift;

        let has_conflict = status.is_conflicted();
        let is_modified = status.is_modified();
        let is_deleted = status.is_deleted();

        let label_color = if status_style == StatusStyle::LabelColor {
            if has_conflict {
                Color::VersionControlConflict
            } else if is_modified {
                Color::VersionControlModified
            } else if is_deleted {
                // We don't want a bunch of red labels in the list
                Color::Disabled
            } else {
                Color::VersionControlAdded
            }
        } else {
            Color::Default
        };

        let path_color = if status.is_deleted() {
            Color::Disabled
        } else {
            Color::Muted
        };

        let id: ElementId = ElementId::Name(format!("entry_{}_{}", display_name, ix).into());
        let checkbox_wrapper_id: ElementId =
            ElementId::Name(format!("entry_{}_{}_checkbox_wrapper", display_name, ix).into());
        let checkbox_id: ElementId =
            ElementId::Name(format!("entry_{}_{}_checkbox", display_name, ix).into());

        let entry_staging = self.entry_staging(entry);
        let mut is_staged: ToggleState = self.entry_staging(entry).as_bool().into();

        if !self.has_staged_changes() && !self.has_conflicts() && !entry.status.is_created() {
            is_staged = ToggleState::Selected;
        }

        let handle = cx.weak_entity();

        let selected_bg_alpha = 0.08;
        let marked_bg_alpha = 0.12;
        let state_opacity_step = 0.04;

        let base_bg = match (selected, marked) {
            (true, true) => cx
                .theme()
                .status()
                .info
                .alpha(selected_bg_alpha + marked_bg_alpha),
            (true, false) => cx.theme().status().info.alpha(selected_bg_alpha),
            (false, true) => cx.theme().status().info.alpha(marked_bg_alpha),
            _ => cx.theme().colors().ghost_element_background,
        };

        let hover_bg = if selected {
            cx.theme()
                .status()
                .info
                .alpha(selected_bg_alpha + state_opacity_step)
        } else {
            cx.theme().colors().ghost_element_hover
        };

        let active_bg = if selected {
            cx.theme()
                .status()
                .info
                .alpha(selected_bg_alpha + state_opacity_step * 2.0)
        } else {
            cx.theme().colors().ghost_element_active
        };

        h_flex()
            .id(id)
            .h(self.list_item_height())
            .w_full()
            .items_center()
            .border_1()
            .when(selected && self.focus_handle.is_focused(window), |el| {
                el.border_color(cx.theme().colors().border_focused)
            })
            .px(rems(0.75)) // ~12px
            .overflow_hidden()
            .flex_none()
            .gap_1p5()
            .bg(base_bg)
            .hover(|this| this.bg(hover_bg))
            .active(|this| this.bg(active_bg))
            .on_click({
                cx.listener(move |this, event: &ClickEvent, window, cx| {
                    this.selected_entry = Some(ix);
                    cx.notify();
                    if event.modifiers().secondary() {
                        this.open_file(&Default::default(), window, cx)
                    } else {
                        this.open_diff(&Default::default(), window, cx);
                        this.focus_handle.focus(window);
                    }
                })
            })
            .on_mouse_down(
                MouseButton::Right,
                move |event: &MouseDownEvent, window, cx| {
                    // why isn't this happening automatically? we are passing MouseButton::Right to `on_mouse_down`?
                    if event.button != MouseButton::Right {
                        return;
                    }

                    let Some(this) = handle.upgrade() else {
                        return;
                    };
                    this.update(cx, |this, cx| {
                        this.deploy_entry_context_menu(event.position, ix, window, cx);
                    });
                    cx.stop_propagation();
                },
            )
            // .on_secondary_mouse_down(cx.listener(
            //     move |this, event: &MouseDownEvent, window, cx| {
            //         this.deploy_entry_context_menu(event.position, ix, window, cx);
            //         cx.stop_propagation();
            //     },
            // ))
            .child(
                div()
                    .id(checkbox_wrapper_id)
                    .flex_none()
                    .occlude()
                    .cursor_pointer()
                    .child(
                        Checkbox::new(checkbox_id, is_staged)
                            .disabled(!has_write_access)
                            .fill()
                            .placeholder(
                                !self.has_staged_changes()
                                    && !self.has_conflicts()
                                    && !entry.status.is_created(),
                            )
                            .elevation(ElevationIndex::Surface)
                            .on_click({
                                let entry = entry.clone();
                                cx.listener(move |this, _, window, cx| {
                                    if !has_write_access {
                                        return;
                                    }
                                    this.toggle_staged_for_entry(
                                        &GitListEntry::GitStatusEntry(entry.clone()),
                                        window,
                                        cx,
                                    );
                                    cx.stop_propagation();
                                })
                            })
                            .tooltip(move |window, cx| {
                                let is_staged = entry_staging.is_fully_staged();

                                let action = if is_staged { "Unstage" } else { "Stage" };
                                let tooltip_name = if shift_held {
                                    format!("{} section", action)
                                } else {
                                    action.to_string()
                                };

                                let meta = if shift_held {
                                    format!(
                                        "Release shift to {} single entry",
                                        action.to_lowercase()
                                    )
                                } else {
                                    format!("Shift click to {} section", action.to_lowercase())
                                };

                                Tooltip::with_meta(
                                    tooltip_name,
                                    Some(&ToggleStaged),
                                    meta,
                                    window,
                                    cx,
                                )
                            }),
                    ),
            )
            .child(git_status_icon(status))
            .child(
                h_flex()
                    .items_center()
                    .flex_1()
                    // .overflow_hidden()
                    .when_some(entry.parent_dir(), |this, parent| {
                        if !parent.is_empty() {
                            this.child(
                                self.entry_label(format!("{}/", parent), path_color)
                                    .when(status.is_deleted(), |this| this.strikethrough()),
                            )
                        } else {
                            this
                        }
                    })
                    .child(
                        self.entry_label(display_name.clone(), label_color)
                            .when(status.is_deleted(), |this| this.strikethrough()),
                    ),
            )
            .into_any_element()
    }

    fn has_write_access(&self, cx: &App) -> bool {
        !self.project.read(cx).is_read_only(cx)
    }

    pub fn amend_pending(&self) -> bool {
        self.amend_pending
    }

    pub fn set_amend_pending(&mut self, value: bool, cx: &mut Context<Self>) {
        self.amend_pending = value;
        cx.notify();
    }
}

fn current_language_model(cx: &Context<'_, GitPanel>) -> Option<Arc<dyn LanguageModel>> {
    assistant_settings::AssistantSettings::get_global(cx)
        .enabled
        .then(|| {
            let ConfiguredModel { provider, model } =
                LanguageModelRegistry::read_global(cx).commit_message_model()?;

            provider.is_authenticated(cx).then(|| model)
        })
        .flatten()
}

impl Render for GitPanel {
    fn render(&mut self, window: &mut Window, cx: &mut Context<Self>) -> impl IntoElement {
        let project = self.project.read(cx);
        let has_entries = self.entries.len() > 0;
        let room = self
            .workspace
            .upgrade()
            .and_then(|workspace| workspace.read(cx).active_call()?.read(cx).room().cloned());

        let has_write_access = self.has_write_access(cx);

        let has_co_authors = room.map_or(false, |room| {
            room.read(cx)
                .remote_participants()
                .values()
                .any(|remote_participant| remote_participant.can_write())
        });

        v_flex()
            .id("git_panel")
            .key_context(self.dispatch_context(window, cx))
            .track_focus(&self.focus_handle)
            .on_modifiers_changed(cx.listener(Self::handle_modifiers_changed))
            .when(has_write_access && !project.is_read_only(cx), |this| {
                this.on_action(cx.listener(Self::toggle_staged_for_selected))
                    .on_action(cx.listener(GitPanel::commit))
                    .on_action(cx.listener(GitPanel::amend))
                    .on_action(cx.listener(GitPanel::cancel))
                    .on_action(cx.listener(Self::stage_all))
                    .on_action(cx.listener(Self::unstage_all))
                    .on_action(cx.listener(Self::stage_selected))
                    .on_action(cx.listener(Self::unstage_selected))
                    .on_action(cx.listener(Self::restore_tracked_files))
                    .on_action(cx.listener(Self::revert_selected))
                    .on_action(cx.listener(Self::clean_all))
                    .on_action(cx.listener(Self::generate_commit_message_action))
            })
            .on_action(cx.listener(Self::select_first))
            .on_action(cx.listener(Self::select_next))
            .on_action(cx.listener(Self::select_previous))
            .on_action(cx.listener(Self::select_last))
            .on_action(cx.listener(Self::close_panel))
            .on_action(cx.listener(Self::open_diff))
            .on_action(cx.listener(Self::open_file))
            .on_action(cx.listener(Self::focus_changes_list))
            .on_action(cx.listener(Self::focus_editor))
            .on_action(cx.listener(Self::expand_commit_editor))
            .when(has_write_access && has_co_authors, |git_panel| {
                git_panel.on_action(cx.listener(Self::toggle_fill_co_authors))
            })
            .on_hover(cx.listener(move |this, hovered, window, cx| {
                if *hovered {
                    this.horizontal_scrollbar.show(cx);
                    this.vertical_scrollbar.show(cx);
                    cx.notify();
                } else if !this.focus_handle.contains_focused(window, cx) {
                    this.hide_scrollbars(window, cx);
                }
            }))
            .size_full()
            .overflow_hidden()
            .bg(cx.theme().colors().panel_background)
            .child(
                v_flex()
                    .size_full()
                    .children(self.render_panel_header(window, cx))
                    .map(|this| {
                        if has_entries {
                            this.child(self.render_entries(has_write_access, window, cx))
                        } else {
                            this.child(self.render_empty_state(cx).into_any_element())
                        }
                    })
                    .children(self.render_footer(window, cx))
                    .when(self.amend_pending, |this| {
                        this.child(self.render_pending_amend(cx))
                    })
                    .when(!self.amend_pending, |this| {
                        this.children(self.render_previous_commit(cx))
                    })
                    .into_any_element(),
            )
            .children(self.context_menu.as_ref().map(|(menu, position, _)| {
                deferred(
                    anchored()
                        .position(*position)
                        .anchor(Corner::TopLeft)
                        .child(menu.clone()),
                )
                .with_priority(1)
            }))
    }
}

impl Focusable for GitPanel {
    fn focus_handle(&self, cx: &App) -> gpui::FocusHandle {
        if self.entries.is_empty() {
            self.commit_editor.focus_handle(cx)
        } else {
            self.focus_handle.clone()
        }
    }
}

impl EventEmitter<Event> for GitPanel {}

impl EventEmitter<PanelEvent> for GitPanel {}

pub(crate) struct GitPanelAddon {
    pub(crate) workspace: WeakEntity<Workspace>,
}

impl editor::Addon for GitPanelAddon {
    fn to_any(&self) -> &dyn std::any::Any {
        self
    }

    fn render_buffer_header_controls(
        &self,
        excerpt_info: &ExcerptInfo,
        window: &Window,
        cx: &App,
    ) -> Option<AnyElement> {
        let file = excerpt_info.buffer.file()?;
        let git_panel = self.workspace.upgrade()?.read(cx).panel::<GitPanel>(cx)?;

        git_panel
            .read(cx)
            .render_buffer_header_controls(&git_panel, &file, window, cx)
    }
}

impl Panel for GitPanel {
    fn persistent_name() -> &'static str {
        "GitPanel"
    }

    fn position(&self, _: &Window, cx: &App) -> DockPosition {
        GitPanelSettings::get_global(cx).dock
    }

    fn position_is_valid(&self, position: DockPosition) -> bool {
        matches!(position, DockPosition::Left | DockPosition::Right)
    }

    fn set_position(&mut self, position: DockPosition, _: &mut Window, cx: &mut Context<Self>) {
        settings::update_settings_file::<GitPanelSettings>(
            self.fs.clone(),
            cx,
            move |settings, _| settings.dock = Some(position),
        );
    }

    fn size(&self, _: &Window, cx: &App) -> Pixels {
        self.width
            .unwrap_or_else(|| GitPanelSettings::get_global(cx).default_width)
    }

    fn set_size(&mut self, size: Option<Pixels>, _: &mut Window, cx: &mut Context<Self>) {
        self.width = size;
        self.serialize(cx);
        cx.notify();
    }

    fn icon(&self, _: &Window, cx: &App) -> Option<ui::IconName> {
        Some(ui::IconName::GitBranchSmall).filter(|_| GitPanelSettings::get_global(cx).button)
    }

    fn icon_tooltip(&self, _window: &Window, _cx: &App) -> Option<&'static str> {
        Some("Git Panel")
    }

    fn toggle_action(&self) -> Box<dyn Action> {
        Box::new(ToggleFocus)
    }

    fn activation_priority(&self) -> u32 {
        2
    }
}

impl PanelHeader for GitPanel {}

struct GitPanelMessageTooltip {
    commit_tooltip: Option<Entity<CommitTooltip>>,
}

impl GitPanelMessageTooltip {
    fn new(
        git_panel: Entity<GitPanel>,
        sha: SharedString,
        repository: WeakEntity<Repository>,
        window: &mut Window,
        cx: &mut App,
    ) -> Entity<Self> {
        cx.new(|cx| {
            cx.spawn_in(window, async move |this, cx| {
                let (details, workspace) = git_panel.update(cx, |git_panel, cx| {
                    (
                        git_panel.load_commit_details(sha.to_string(), cx),
                        git_panel.workspace.clone(),
                    )
                })?;
                let details = details.await?;

                let commit_details = crate::commit_tooltip::CommitDetails {
                    sha: details.sha.clone(),
                    author_name: details.author_name.clone(),
                    author_email: details.author_email.clone(),
                    commit_time: OffsetDateTime::from_unix_timestamp(details.commit_timestamp)?,
                    message: Some(ParsedCommitMessage {
                        message: details.message.clone(),
                        ..Default::default()
                    }),
                };

                this.update(cx, |this: &mut GitPanelMessageTooltip, cx| {
                    this.commit_tooltip = Some(cx.new(move |cx| {
                        CommitTooltip::new(commit_details, repository, workspace, cx)
                    }));
                    cx.notify();
                })
            })
            .detach();

            Self {
                commit_tooltip: None,
            }
        })
    }
}

impl Render for GitPanelMessageTooltip {
    fn render(&mut self, _window: &mut Window, _cx: &mut Context<Self>) -> impl IntoElement {
        if let Some(commit_tooltip) = &self.commit_tooltip {
            commit_tooltip.clone().into_any_element()
        } else {
            gpui::Empty.into_any_element()
        }
    }
}

#[derive(IntoElement, RegisterComponent)]
pub struct PanelRepoFooter {
    active_repository: SharedString,
    branch: Option<Branch>,
    head_commit: Option<CommitDetails>,

    // Getting a GitPanel in previews will be difficult.
    //
    // For now just take an option here, and we won't bind handlers to buttons in previews.
    git_panel: Option<Entity<GitPanel>>,
}

impl PanelRepoFooter {
    pub fn new(
        active_repository: SharedString,
        branch: Option<Branch>,
        head_commit: Option<CommitDetails>,
        git_panel: Option<Entity<GitPanel>>,
    ) -> Self {
        Self {
            active_repository,
            branch,
            head_commit,
            git_panel,
        }
    }

    pub fn new_preview(active_repository: SharedString, branch: Option<Branch>) -> Self {
        Self {
            active_repository,
            branch,
            head_commit: None,
            git_panel: None,
        }
    }
}

impl RenderOnce for PanelRepoFooter {
    fn render(self, _window: &mut Window, cx: &mut App) -> impl IntoElement {
        let project = self
            .git_panel
            .as_ref()
            .map(|panel| panel.read(cx).project.clone());

        let repo = self
            .git_panel
            .as_ref()
            .and_then(|panel| panel.read(cx).active_repository.clone());

        let single_repo = project
            .as_ref()
            .map(|project| project.read(cx).git_store().read(cx).repositories().count() == 1)
            .unwrap_or(true);

        const MAX_BRANCH_LEN: usize = 16;
        const MAX_REPO_LEN: usize = 16;
        const LABEL_CHARACTER_BUDGET: usize = MAX_BRANCH_LEN + MAX_REPO_LEN;
        const MAX_SHORT_SHA_LEN: usize = 8;

        let branch_name = self
            .branch
            .as_ref()
            .map(|branch| branch.name.clone())
            .or_else(|| {
                self.head_commit.as_ref().map(|commit| {
                    SharedString::from(
                        commit
                            .sha
                            .chars()
                            .take(MAX_SHORT_SHA_LEN)
                            .collect::<String>(),
                    )
                })
            })
            .unwrap_or_else(|| SharedString::from(" (no branch)"));
        let show_separator = self.branch.is_some() || self.head_commit.is_some();

        let active_repo_name = self.active_repository.clone();

        let branch_actual_len = branch_name.len();
        let repo_actual_len = active_repo_name.len();

        // ideally, show the whole branch and repo names but
        // when we can't, use a budget to allocate space between the two
        let (repo_display_len, branch_display_len) = if branch_actual_len + repo_actual_len
            <= LABEL_CHARACTER_BUDGET
        {
            (repo_actual_len, branch_actual_len)
        } else {
            if branch_actual_len <= MAX_BRANCH_LEN {
                let repo_space = (LABEL_CHARACTER_BUDGET - branch_actual_len).min(MAX_REPO_LEN);
                (repo_space, branch_actual_len)
            } else if repo_actual_len <= MAX_REPO_LEN {
                let branch_space = (LABEL_CHARACTER_BUDGET - repo_actual_len).min(MAX_BRANCH_LEN);
                (repo_actual_len, branch_space)
            } else {
                (MAX_REPO_LEN, MAX_BRANCH_LEN)
            }
        };

        let truncated_repo_name = if repo_actual_len <= repo_display_len {
            active_repo_name.to_string()
        } else {
            util::truncate_and_trailoff(active_repo_name.trim_ascii(), repo_display_len)
        };

        let truncated_branch_name = if branch_actual_len <= branch_display_len {
            branch_name.to_string()
        } else {
            util::truncate_and_trailoff(branch_name.trim_ascii(), branch_display_len)
        };

        let repo_selector_trigger = Button::new("repo-selector", truncated_repo_name)
            .style(ButtonStyle::Transparent)
            .size(ButtonSize::None)
            .label_size(LabelSize::Small)
            .color(Color::Muted);

        let repo_selector = PopoverMenu::new("repository-switcher")
            .menu({
                let project = project.clone();
                move |window, cx| {
                    let project = project.clone()?;
                    Some(cx.new(|cx| RepositorySelector::new(project, rems(16.), window, cx)))
                }
            })
            .trigger_with_tooltip(
                repo_selector_trigger.disabled(single_repo).truncate(true),
                Tooltip::text("Switch active repository"),
            )
            .anchor(Corner::BottomLeft)
            .into_any_element();

        let branch_selector_button = Button::new("branch-selector", truncated_branch_name)
            .style(ButtonStyle::Transparent)
            .size(ButtonSize::None)
            .label_size(LabelSize::Small)
            .truncate(true)
            .tooltip(Tooltip::for_action_title(
                "Switch Branch",
                &zed_actions::git::Switch,
            ))
            .on_click(|_, window, cx| {
                window.dispatch_action(zed_actions::git::Switch.boxed_clone(), cx);
            });

        let branch_selector = PopoverMenu::new("popover-button")
            .menu(move |window, cx| Some(branch_picker::popover(repo.clone(), window, cx)))
            .trigger_with_tooltip(
                branch_selector_button,
                Tooltip::for_action_title("Switch Branch", &zed_actions::git::Switch),
            )
            .anchor(Corner::BottomLeft)
            .offset(gpui::Point {
                x: px(0.0),
                y: px(-2.0),
            });

        h_flex()
            .w_full()
            .px_2()
            .h(px(36.))
            .items_center()
            .justify_between()
            .gap_1()
            .child(
                h_flex()
                    .flex_1()
                    .overflow_hidden()
                    .items_center()
                    .child(
                        div().child(
                            Icon::new(IconName::GitBranchSmall)
                                .size(IconSize::Small)
                                .color(if single_repo {
                                    Color::Disabled
                                } else {
                                    Color::Muted
                                }),
                        ),
                    )
                    .child(repo_selector)
                    .when(show_separator, |this| {
                        this.child(
                            div()
                                .text_color(cx.theme().colors().text_muted)
                                .text_sm()
                                .child("/"),
                        )
                    })
                    .child(branch_selector),
            )
            .children(if let Some(git_panel) = self.git_panel {
                git_panel.update(cx, |git_panel, cx| git_panel.render_remote_button(cx))
            } else {
                None
            })
    }
}

impl Component for PanelRepoFooter {
    fn scope() -> ComponentScope {
        ComponentScope::VersionControl
    }

    fn preview(_window: &mut Window, _cx: &mut App) -> Option<AnyElement> {
        let unknown_upstream = None;
        let no_remote_upstream = Some(UpstreamTracking::Gone);
        let ahead_of_upstream = Some(
            UpstreamTrackingStatus {
                ahead: 2,
                behind: 0,
            }
            .into(),
        );
        let behind_upstream = Some(
            UpstreamTrackingStatus {
                ahead: 0,
                behind: 2,
            }
            .into(),
        );
        let ahead_and_behind_upstream = Some(
            UpstreamTrackingStatus {
                ahead: 3,
                behind: 1,
            }
            .into(),
        );

        let not_ahead_or_behind_upstream = Some(
            UpstreamTrackingStatus {
                ahead: 0,
                behind: 0,
            }
            .into(),
        );

        fn branch(upstream: Option<UpstreamTracking>) -> Branch {
            Branch {
                is_head: true,
                name: "some-branch".into(),
                upstream: upstream.map(|tracking| Upstream {
                    ref_name: "origin/some-branch".into(),
                    tracking,
                }),
                most_recent_commit: Some(CommitSummary {
                    sha: "abc123".into(),
                    subject: "Modify stuff".into(),
                    commit_timestamp: 1710932954,
                    has_parent: true,
                }),
            }
        }

        fn custom(branch_name: &str, upstream: Option<UpstreamTracking>) -> Branch {
            Branch {
                is_head: true,
                name: branch_name.to_string().into(),
                upstream: upstream.map(|tracking| Upstream {
                    ref_name: format!("zed/{}", branch_name).into(),
                    tracking,
                }),
                most_recent_commit: Some(CommitSummary {
                    sha: "abc123".into(),
                    subject: "Modify stuff".into(),
                    commit_timestamp: 1710932954,
                    has_parent: true,
                }),
            }
        }

        fn active_repository(id: usize) -> SharedString {
            format!("repo-{}", id).into()
        }

        let example_width = px(340.);
        Some(
            v_flex()
                .gap_6()
                .w_full()
                .flex_none()
                .children(vec![
                    example_group_with_title(
                        "Action Button States",
                        vec![
                            single_example(
                                "No Branch",
                                div()
                                    .w(example_width)
                                    .overflow_hidden()
                                    .child(PanelRepoFooter::new_preview(
                                        active_repository(1).clone(),
                                        None,
                                    ))
                                    .into_any_element(),
                            ),
                            single_example(
                                "Remote status unknown",
                                div()
                                    .w(example_width)
                                    .overflow_hidden()
                                    .child(PanelRepoFooter::new_preview(
                                        active_repository(2).clone(),
                                        Some(branch(unknown_upstream)),
                                    ))
                                    .into_any_element(),
                            ),
                            single_example(
                                "No Remote Upstream",
                                div()
                                    .w(example_width)
                                    .overflow_hidden()
                                    .child(PanelRepoFooter::new_preview(
                                        active_repository(3).clone(),
                                        Some(branch(no_remote_upstream)),
                                    ))
                                    .into_any_element(),
                            ),
                            single_example(
                                "Not Ahead or Behind",
                                div()
                                    .w(example_width)
                                    .overflow_hidden()
                                    .child(PanelRepoFooter::new_preview(
                                        active_repository(4).clone(),
                                        Some(branch(not_ahead_or_behind_upstream)),
                                    ))
                                    .into_any_element(),
                            ),
                            single_example(
                                "Behind remote",
                                div()
                                    .w(example_width)
                                    .overflow_hidden()
                                    .child(PanelRepoFooter::new_preview(
                                        active_repository(5).clone(),
                                        Some(branch(behind_upstream)),
                                    ))
                                    .into_any_element(),
                            ),
                            single_example(
                                "Ahead of remote",
                                div()
                                    .w(example_width)
                                    .overflow_hidden()
                                    .child(PanelRepoFooter::new_preview(
                                        active_repository(6).clone(),
                                        Some(branch(ahead_of_upstream)),
                                    ))
                                    .into_any_element(),
                            ),
                            single_example(
                                "Ahead and behind remote",
                                div()
                                    .w(example_width)
                                    .overflow_hidden()
                                    .child(PanelRepoFooter::new_preview(
                                        active_repository(7).clone(),
                                        Some(branch(ahead_and_behind_upstream)),
                                    ))
                                    .into_any_element(),
                            ),
                        ],
                    )
                    .grow()
                    .vertical(),
                ])
                .children(vec![
                    example_group_with_title(
                        "Labels",
                        vec![
                            single_example(
                                "Short Branch & Repo",
                                div()
                                    .w(example_width)
                                    .overflow_hidden()
                                    .child(PanelRepoFooter::new_preview(
                                        SharedString::from("zed"),
                                        Some(custom("main", behind_upstream)),
                                    ))
                                    .into_any_element(),
                            ),
                            single_example(
                                "Long Branch",
                                div()
                                    .w(example_width)
                                    .overflow_hidden()
                                    .child(PanelRepoFooter::new_preview(
                                        SharedString::from("zed"),
                                        Some(custom(
                                            "redesign-and-update-git-ui-list-entry-style",
                                            behind_upstream,
                                        )),
                                    ))
                                    .into_any_element(),
                            ),
                            single_example(
                                "Long Repo",
                                div()
                                    .w(example_width)
                                    .overflow_hidden()
                                    .child(PanelRepoFooter::new_preview(
                                        SharedString::from("zed-industries-community-examples"),
                                        Some(custom("gpui", ahead_of_upstream)),
                                    ))
                                    .into_any_element(),
                            ),
                            single_example(
                                "Long Repo & Branch",
                                div()
                                    .w(example_width)
                                    .overflow_hidden()
                                    .child(PanelRepoFooter::new_preview(
                                        SharedString::from("zed-industries-community-examples"),
                                        Some(custom(
                                            "redesign-and-update-git-ui-list-entry-style",
                                            behind_upstream,
                                        )),
                                    ))
                                    .into_any_element(),
                            ),
                            single_example(
                                "Uppercase Repo",
                                div()
                                    .w(example_width)
                                    .overflow_hidden()
                                    .child(PanelRepoFooter::new_preview(
                                        SharedString::from("LICENSES"),
                                        Some(custom("main", ahead_of_upstream)),
                                    ))
                                    .into_any_element(),
                            ),
                            single_example(
                                "Uppercase Branch",
                                div()
                                    .w(example_width)
                                    .overflow_hidden()
                                    .child(PanelRepoFooter::new_preview(
                                        SharedString::from("zed"),
                                        Some(custom("update-README", behind_upstream)),
                                    ))
                                    .into_any_element(),
                            ),
                        ],
                    )
                    .grow()
                    .vertical(),
                ])
                .into_any_element(),
        )
    }
}

#[cfg(test)]
mod tests {
    use git::status::StatusCode;
    use gpui::TestAppContext;
    use project::{FakeFs, WorktreeSettings};
    use serde_json::json;
    use settings::SettingsStore;
    use theme::LoadThemes;
    use util::path;

    use super::*;

    fn init_test(cx: &mut gpui::TestAppContext) {
        if std::env::var("RUST_LOG").is_ok() {
            env_logger::try_init().ok();
        }

        cx.update(|cx| {
            let settings_store = SettingsStore::test(cx);
            cx.set_global(settings_store);
            AssistantSettings::register(cx);
            WorktreeSettings::register(cx);
            workspace::init_settings(cx);
            theme::init(LoadThemes::JustBase, cx);
            language::init(cx);
            editor::init(cx);
            Project::init_settings(cx);
            crate::init(cx);
        });
    }

    #[gpui::test]
    async fn test_entry_worktree_paths(cx: &mut TestAppContext) {
        init_test(cx);
        let fs = FakeFs::new(cx.background_executor.clone());
        fs.insert_tree(
            "/root",
            json!({
                "zed": {
                    ".git": {},
                    "crates": {
                        "gpui": {
                            "gpui.rs": "fn main() {}"
                        },
                        "util": {
                            "util.rs": "fn do_it() {}"
                        }
                    }
                },
            }),
        )
        .await;

        fs.set_status_for_repo(
            Path::new(path!("/root/zed/.git")),
            &[
                (
                    Path::new("crates/gpui/gpui.rs"),
                    StatusCode::Modified.worktree(),
                ),
                (
                    Path::new("crates/util/util.rs"),
                    StatusCode::Modified.worktree(),
                ),
            ],
        );

        let project =
            Project::test(fs.clone(), [path!("/root/zed/crates/gpui").as_ref()], cx).await;
        let (workspace, cx) =
            cx.add_window_view(|window, cx| Workspace::test_new(project.clone(), window, cx));

        cx.read(|cx| {
            project
                .read(cx)
                .worktrees(cx)
                .nth(0)
                .unwrap()
                .read(cx)
                .as_local()
                .unwrap()
                .scan_complete()
        })
        .await;

        cx.executor().run_until_parked();

        let app_state = workspace.update(cx, |workspace, _| workspace.app_state().clone());
        let panel = cx.new_window_entity(|window, cx| {
            GitPanel::new(workspace.clone(), project.clone(), app_state, window, cx)
        });

        let handle = cx.update_window_entity(&panel, |panel, _, _| {
            std::mem::replace(&mut panel.update_visible_entries_task, Task::ready(()))
        });
        cx.executor().advance_clock(2 * UPDATE_DEBOUNCE);
        handle.await;

        let entries = panel.update(cx, |panel, _| panel.entries.clone());
        pretty_assertions::assert_eq!(
            entries,
            [
                GitListEntry::Header(GitHeaderEntry {
                    header: Section::Tracked
                }),
                GitListEntry::GitStatusEntry(GitStatusEntry {
                    abs_path: path!("/root/zed/crates/gpui/gpui.rs").into(),
                    repo_path: "crates/gpui/gpui.rs".into(),
                    status: StatusCode::Modified.worktree(),
                    staging: StageStatus::Unstaged,
                }),
                GitListEntry::GitStatusEntry(GitStatusEntry {
                    abs_path: path!("/root/zed/crates/util/util.rs").into(),
                    repo_path: "crates/util/util.rs".into(),
                    status: StatusCode::Modified.worktree(),
                    staging: StageStatus::Unstaged,
                },),
            ],
        );

        // TODO(cole) restore this once repository deduplication is implemented properly.
        //cx.update_window_entity(&panel, |panel, window, cx| {
        //    panel.select_last(&Default::default(), window, cx);
        //    assert_eq!(panel.selected_entry, Some(2));
        //    panel.open_diff(&Default::default(), window, cx);
        //});
        //cx.run_until_parked();

        //let worktree_roots = workspace.update(cx, |workspace, cx| {
        //    workspace
        //        .worktrees(cx)
        //        .map(|worktree| worktree.read(cx).abs_path())
        //        .collect::<Vec<_>>()
        //});
        //pretty_assertions::assert_eq!(
        //    worktree_roots,
        //    vec![
        //        Path::new(path!("/root/zed/crates/gpui")).into(),
        //        Path::new(path!("/root/zed/crates/util/util.rs")).into(),
        //    ]
        //);

        //project.update(cx, |project, cx| {
        //    let git_store = project.git_store().read(cx);
        //    // The repo that comes from the single-file worktree can't be selected through the UI.
        //    let filtered_entries = filtered_repository_entries(git_store, cx)
        //        .iter()
        //        .map(|repo| repo.read(cx).worktree_abs_path.clone())
        //        .collect::<Vec<_>>();
        //    assert_eq!(
        //        filtered_entries,
        //        [Path::new(path!("/root/zed/crates/gpui")).into()]
        //    );
        //    // But we can select it artificially here.
        //    let repo_from_single_file_worktree = git_store
        //        .repositories()
        //        .values()
        //        .find(|repo| {
        //            repo.read(cx).worktree_abs_path.as_ref()
        //                == Path::new(path!("/root/zed/crates/util/util.rs"))
        //        })
        //        .unwrap()
        //        .clone();

        //    // Paths still make sense when we somehow activate a repo that comes from a single-file worktree.
        //    repo_from_single_file_worktree.update(cx, |repo, cx| repo.set_as_active_repository(cx));
        //});

        let handle = cx.update_window_entity(&panel, |panel, _, _| {
            std::mem::replace(&mut panel.update_visible_entries_task, Task::ready(()))
        });
        cx.executor().advance_clock(2 * UPDATE_DEBOUNCE);
        handle.await;
        let entries = panel.update(cx, |panel, _| panel.entries.clone());
        pretty_assertions::assert_eq!(
            entries,
            [
                GitListEntry::Header(GitHeaderEntry {
                    header: Section::Tracked
                }),
                GitListEntry::GitStatusEntry(GitStatusEntry {
                    abs_path: path!("/root/zed/crates/gpui/gpui.rs").into(),
                    repo_path: "crates/gpui/gpui.rs".into(),
                    status: StatusCode::Modified.worktree(),
                    staging: StageStatus::Unstaged,
                }),
                GitListEntry::GitStatusEntry(GitStatusEntry {
                    abs_path: path!("/root/zed/crates/util/util.rs").into(),
                    repo_path: "crates/util/util.rs".into(),
                    status: StatusCode::Modified.worktree(),
                    staging: StageStatus::Unstaged,
                },),
            ],
        );
    }
}<|MERGE_RESOLUTION|>--- conflicted
+++ resolved
@@ -1694,11 +1694,7 @@
         if let Some(merge_message) = self
             .active_repository
             .as_ref()
-<<<<<<< HEAD
-            .and_then(|repo| repo.upgrade()?.read(cx).merge_message.as_ref())
-=======
             .and_then(|repo| repo.read(cx).merge.message.as_ref())
->>>>>>> 952fe34a
         {
             return Some(merge_message.to_string());
         }
