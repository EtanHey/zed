--- conflicted
+++ resolved
@@ -503,12 +503,7 @@
     window: &mut Window,
     cx: &mut App,
 ) -> AnyElement {
-<<<<<<< HEAD
     let editor = editor.clone();
-=======
-    let editor = assistant_diff.read(cx).editor.clone();
-
->>>>>>> d1db6d67
     h_flex()
         .h(line_height)
         .mr_0p5()
@@ -523,27 +518,18 @@
         .gap_1()
         .occlude()
         .shadow_md()
-<<<<<<< HEAD
         .children(vec![
             Button::new("reject", "Reject")
-                .key_binding(KeyBinding::for_action_in(
-                    &crate::Reject,
-                    &editor.read(cx).focus_handle(cx),
-                    window,
-                    cx,
-                ))
-                .tooltip({
-                    let focus_handle = editor.focus_handle(cx);
-                    move |window, cx| {
-                        Tooltip::for_action_in(
-                            "Reject Hunk",
-                            &crate::Reject,
-                            &focus_handle,
-                            window,
-                            cx,
-                        )
-                    }
-                })
+                .disabled(is_created_file)
+                .key_binding(
+                    KeyBinding::for_action_in(
+                        &crate::Reject,
+                        &editor.read(cx).focus_handle(cx),
+                        window,
+                        cx,
+                    )
+                    .map(|kb| kb.size(rems_from_px(12.))),
+                )
                 .on_click({
                     let editor = editor.clone();
                     move |_event, window, cx| {
@@ -553,21 +539,17 @@
                             editor.restore_hunks_in_ranges(vec![point..point], window, cx);
                         });
                     }
-                })
-                .disabled(is_created_file),
+                }),
             Button::new(("keep", row as u64), "Keep")
-                .key_binding(KeyBinding::for_action_in(
-                    &crate::Keep,
-                    &editor.read(cx).focus_handle(cx),
-                    window,
-                    cx,
-                ))
-                .tooltip({
-                    let focus_handle = editor.focus_handle(cx);
-                    move |window, cx| {
-                        Tooltip::for_action_in("Keep Hunk", &crate::Keep, &focus_handle, window, cx)
-                    }
-                })
+                .key_binding(
+                    KeyBinding::for_action_in(
+                        &crate::Keep,
+                        &editor.read(cx).focus_handle(cx),
+                        window,
+                        cx,
+                    )
+                    .map(|kb| kb.size(rems_from_px(12.))),
+                )
                 .on_click({
                     let assistant_diff = assistant_diff.clone();
                     move |_event, _window, cx| {
@@ -577,77 +559,6 @@
                     }
                 }),
         ])
-=======
-        .children(if status.has_secondary_hunk() {
-            vec![
-                Button::new("reject", "Reject")
-                    .disabled(is_created_file)
-                    .key_binding(
-                        KeyBinding::for_action_in(
-                            &crate::Reject,
-                            &editor.read(cx).focus_handle(cx),
-                            window,
-                            cx,
-                        )
-                        .map(|kb| kb.size(rems_from_px(12.))),
-                    )
-                    .on_click({
-                        let editor = editor.clone();
-                        move |_event, window, cx| {
-                            editor.update(cx, |editor, cx| {
-                                let snapshot = editor.snapshot(window, cx);
-                                let point = hunk_range.start.to_point(&snapshot.buffer_snapshot);
-                                editor.restore_hunks_in_ranges(vec![point..point], window, cx);
-                            });
-                        }
-                    }),
-                Button::new(("keep", row as u64), "Keep")
-                    .key_binding(
-                        KeyBinding::for_action_in(
-                            &crate::ToggleKeep,
-                            &editor.read(cx).focus_handle(cx),
-                            window,
-                            cx,
-                        )
-                        .map(|kb| kb.size(rems_from_px(12.))),
-                    )
-                    .on_click({
-                        let assistant_diff = assistant_diff.clone();
-                        move |_event, _window, cx| {
-                            assistant_diff.update(cx, |diff, cx| {
-                                diff.review_diff_hunks(
-                                    vec![hunk_range.start..hunk_range.start],
-                                    true,
-                                    cx,
-                                );
-                            });
-                        }
-                    }),
-            ]
-        } else {
-            vec![
-                Button::new(("review", row as u64), "Review")
-                    .key_binding(KeyBinding::for_action_in(
-                        &ToggleKeep,
-                        &editor.read(cx).focus_handle(cx),
-                        window,
-                        cx,
-                    ))
-                    .on_click({
-                        let assistant_diff = assistant_diff.clone();
-                        move |_event, _window, cx| {
-                            assistant_diff.update(cx, |diff, cx| {
-                                diff.review_diff_hunks(
-                                    vec![hunk_range.start..hunk_range.start],
-                                    false,
-                                    cx,
-                                );
-                            });
-                        }
-                    }),
-            ]
-        })
->>>>>>> d1db6d67
         .when(
             !editor.read(cx).buffer().read(cx).all_diff_hunks_expanded(),
             |el| {
