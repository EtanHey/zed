--- conflicted
+++ resolved
@@ -75,7 +75,7 @@
                             );
                         }
                     } else {
-                        toggle_modal(workspace, cx, TaskModal::ScriptModal).detach();
+                        toggle_modal(workspace, TaskModal::ScriptModal, cx).detach();
                     };
                 });
         },
@@ -86,21 +86,16 @@
 fn spawn_task_or_modal(workspace: &mut Workspace, action: &Spawn, cx: &mut ViewContext<Workspace>) {
     match &action.task_name {
         Some(name) => spawn_task_with_name(name.clone(), cx).detach_and_log_err(cx),
-        None => toggle_modal(workspace, cx, TaskModal::ScriptModal).detach(),
+        None => toggle_modal(workspace, TaskModal::ScriptModal, cx).detach(),
     }
 }
 
-<<<<<<< HEAD
 pub fn toggle_modal(
     workspace: &mut Workspace,
+    task_type: TaskModal,
     cx: &mut ViewContext<'_, Workspace>,
-    task_type: TaskModal,
 ) -> AsyncTask<()> {
-    let project = workspace.project().clone();
-=======
-fn toggle_modal(workspace: &mut Workspace, cx: &mut ViewContext<'_, Workspace>) -> AsyncTask<()> {
     let task_store = workspace.project().read(cx).task_store().clone();
->>>>>>> 7d5fe66b
     let workspace_handle = workspace.weak_handle();
     let can_open_modal = workspace.project().update(cx, |project, cx| {
         project.is_local() || project.ssh_connection_string(cx).is_some() || project.is_via_ssh()
@@ -112,11 +107,13 @@
             workspace
                 .update(&mut cx, |workspace, cx| {
                     workspace.toggle_modal(cx, |cx| {
-<<<<<<< HEAD
-                        TasksModal::new(project, task_context, workspace_handle, cx, task_type)
-=======
-                        TasksModal::new(task_store.clone(), task_context, workspace_handle, cx)
->>>>>>> 7d5fe66b
+                        TasksModal::new(
+                            task_store.clone(),
+                            task_context,
+                            workspace_handle,
+                            task_type,
+                            cx,
+                        )
                     })
                 })
                 .ok();
