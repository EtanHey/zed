use std::{mem::ManuallyDrop, sync::Arc};

use ::util::ResultExt;
use anyhow::{Context, Result};
use windows::Win32::{
    Foundation::{HMODULE, HWND},
    Graphics::{
        Direct3D::*,
        Direct3D11::*,
        Dxgi::{Common::*, *},
    },
};
#[cfg(not(feature = "enable-renderdoc"))]
use windows::{Win32::Graphics::DirectComposition::*, core::Interface};

use crate::{
    platform::windows::directx_renderer::shader_resources::{
        RawShaderBytes, ShaderModule, ShaderTarget,
    },
    *,
};

const RENDER_TARGET_FORMAT: DXGI_FORMAT = DXGI_FORMAT_B8G8R8A8_UNORM;
// This configuration is used for MSAA rendering, and it's guaranteed to be supported by DirectX 11.
const MULTISAMPLE_COUNT: u32 = 4;

pub(crate) struct DirectXRenderer {
    atlas: Arc<DirectXAtlas>,
    devices: DirectXDevices,
    resources: DirectXResources,
    globals: DirectXGlobalElements,
    pipelines: DirectXRenderPipelines,
    #[cfg(not(feature = "enable-renderdoc"))]
    _direct_composition: DirectComposition,
}

/// Direct3D objects
#[derive(Clone)]
pub(crate) struct DirectXDevices {
    adapter: IDXGIAdapter1,
    dxgi_factory: IDXGIFactory6,
    #[cfg(not(feature = "enable-renderdoc"))]
    dxgi_device: IDXGIDevice,
    pub(crate) device: ID3D11Device,
    pub(crate) device_context: ID3D11DeviceContext,
}

struct DirectXResources {
    // Direct3D rendering objects
    swap_chain: IDXGISwapChain1,
    render_target: ManuallyDrop<ID3D11Texture2D>,
    render_target_view: [Option<ID3D11RenderTargetView>; 1],
    msaa_target: ID3D11Texture2D,
    msaa_view: [Option<ID3D11RenderTargetView>; 1],

    // Cached window size and viewport
    width: u32,
    height: u32,
    viewport: [D3D11_VIEWPORT; 1],
}

struct DirectXRenderPipelines {
    shadow_pipeline: PipelineState<Shadow>,
    quad_pipeline: PipelineState<Quad>,
    paths_pipeline: PathsPipelineState,
    underline_pipeline: PipelineState<Underline>,
    mono_sprites: PipelineState<MonochromeSprite>,
    poly_sprites: PipelineState<PolychromeSprite>,
}

struct DirectXGlobalElements {
    global_params_buffer: [Option<ID3D11Buffer>; 1],
    sampler: [Option<ID3D11SamplerState>; 1],
    blend_state: ID3D11BlendState,
}

#[repr(C)]
struct DrawInstancedIndirectArgs {
    vertex_count_per_instance: u32,
    instance_count: u32,
    start_vertex_location: u32,
    start_instance_location: u32,
}

#[cfg(not(feature = "enable-renderdoc"))]
struct DirectComposition {
    comp_device: IDCompositionDevice,
    comp_target: IDCompositionTarget,
    comp_visual: IDCompositionVisual,
}

impl DirectXDevices {
    pub(crate) fn new() -> Result<Self> {
        let dxgi_factory = get_dxgi_factory()?;
        let adapter = get_adapter(&dxgi_factory)?;
        let (device, device_context) = {
            let mut device: Option<ID3D11Device> = None;
            let mut context: Option<ID3D11DeviceContext> = None;
            get_device(&adapter, Some(&mut device), Some(&mut context))?;
            (device.unwrap(), context.unwrap())
        };
        #[cfg(not(feature = "enable-renderdoc"))]
        let dxgi_device: IDXGIDevice = device.cast()?;

        Ok(Self {
            adapter,
            dxgi_factory,
            #[cfg(not(feature = "enable-renderdoc"))]
            dxgi_device,
            device,
            device_context,
        })
    }
}

impl DirectXRenderer {
    pub(crate) fn new(devices: &DirectXDevices, hwnd: HWND) -> Result<Self> {
        let atlas = Arc::new(DirectXAtlas::new(
            devices.device.clone(),
            devices.device_context.clone(),
        ));

        #[cfg(not(feature = "enable-renderdoc"))]
        let resources = DirectXResources::new(devices)?;
        #[cfg(feature = "enable-renderdoc")]
        let resources = DirectXResources::new(devices, hwnd)?;

        let globals = DirectXGlobalElements::new(&devices.device)?;
        let pipelines = DirectXRenderPipelines::new(&devices.device)?;

        #[cfg(not(feature = "enable-renderdoc"))]
        let direct_composition = DirectComposition::new(&devices.dxgi_device, hwnd)?;
        #[cfg(not(feature = "enable-renderdoc"))]
        direct_composition.set_swap_chain(&resources.swap_chain)?;

        Ok(DirectXRenderer {
            atlas,
            devices: devices.clone(),
            resources,
            globals,
            pipelines,
            #[cfg(not(feature = "enable-renderdoc"))]
            _direct_composition: direct_composition,
        })
    }

    pub(crate) fn sprite_atlas(&self) -> Arc<dyn PlatformAtlas> {
        self.atlas.clone()
    }

    fn pre_draw(&self) -> Result<()> {
        update_buffer(
            &self.devices.device_context,
            self.globals.global_params_buffer[0].as_ref().unwrap(),
            &[GlobalParams {
                viewport_size: [
                    self.resources.viewport[0].Width,
                    self.resources.viewport[0].Height,
                ],
                ..Default::default()
            }],
        )?;
        unsafe {
            self.devices
                .device_context
                .ClearRenderTargetView(self.resources.msaa_view[0].as_ref().unwrap(), &[0.0; 4]);
            self.devices
                .device_context
                .OMSetRenderTargets(Some(&self.resources.msaa_view), None);
            self.devices
                .device_context
                .RSSetViewports(Some(&self.resources.viewport));
            self.devices.device_context.OMSetBlendState(
                &self.globals.blend_state,
                None,
                0xFFFFFFFF,
            );
        }
        Ok(())
    }

    fn present(&self) -> Result<()> {
        unsafe {
            self.devices.device_context.ResolveSubresource(
                &*self.resources.render_target,
                0,
                &self.resources.msaa_target,
                0,
                RENDER_TARGET_FORMAT,
            );
            self.devices
                .device_context
                .OMSetRenderTargets(Some(&self.resources.render_target_view), None);
            self.resources.swap_chain.Present(0, DXGI_PRESENT(0)).ok()?;
        }
        Ok(())
    }

    pub(crate) fn draw(&mut self, scene: &Scene) -> Result<()> {
        self.pre_draw()?;
        for batch in scene.batches() {
            match batch {
                PrimitiveBatch::Shadows(shadows) => self.draw_shadows(shadows),
                PrimitiveBatch::Quads(quads) => self.draw_quads(quads),
                PrimitiveBatch::Paths(paths) => self.draw_paths(paths),
                PrimitiveBatch::Underlines(underlines) => self.draw_underlines(underlines),
                PrimitiveBatch::MonochromeSprites {
                    texture_id,
                    sprites,
                } => self.draw_monochrome_sprites(texture_id, sprites),
                PrimitiveBatch::PolychromeSprites {
                    texture_id,
                    sprites,
                } => self.draw_polychrome_sprites(texture_id, sprites),
                PrimitiveBatch::Surfaces(surfaces) => self.draw_surfaces(surfaces),
            }.context(format!("scene too large: {} paths, {} shadows, {} quads, {} underlines, {} mono, {} poly, {} surfaces",
                    scene.paths.len(),
                    scene.shadows.len(),
                    scene.quads.len(),
                    scene.underlines.len(),
                    scene.monochrome_sprites.len(),
                    scene.polychrome_sprites.len(),
                    scene.surfaces.len(),))?;
        }
        self.present()
    }

    pub(crate) fn resize(&mut self, new_size: Size<DevicePixels>) -> Result<()> {
        let width = new_size.width.0.max(1) as u32;
        let height = new_size.height.0.max(1) as u32;
        if self.resources.width == width && self.resources.height == height {
            return Ok(());
        }
        unsafe {
            // Clear the render target before resizing
            self.devices.device_context.OMSetRenderTargets(None, None);
            ManuallyDrop::drop(&mut self.resources.render_target);
            drop(self.resources.render_target_view[0].take().unwrap());

            self.resources.swap_chain.ResizeBuffers(
                BUFFER_COUNT as u32,
                width,
                height,
                RENDER_TARGET_FORMAT,
                DXGI_SWAP_CHAIN_FLAG(0),
            )?;

            self.resources
                .recreate_resources(&self.devices, width, height)?;
            self.devices
                .device_context
                .OMSetRenderTargets(Some(&self.resources.render_target_view), None);
        }
        Ok(())
    }

    fn draw_shadows(&mut self, shadows: &[Shadow]) -> Result<()> {
        if shadows.is_empty() {
            return Ok(());
        }
        self.pipelines.shadow_pipeline.update_buffer(
            &self.devices.device,
            &self.devices.device_context,
            shadows,
        )?;
        self.pipelines.shadow_pipeline.draw(
            &self.devices.device_context,
            &self.resources.viewport,
            &self.globals.global_params_buffer,
            shadows.len() as u32,
        )
    }

    fn draw_quads(&mut self, quads: &[Quad]) -> Result<()> {
        if quads.is_empty() {
            return Ok(());
        }
        self.pipelines.quad_pipeline.update_buffer(
            &self.devices.device,
            &self.devices.device_context,
            quads,
        )?;
        self.pipelines.quad_pipeline.draw(
            &self.devices.device_context,
            &self.resources.viewport,
            &self.globals.global_params_buffer,
            quads.len() as u32,
        )
    }

    fn draw_paths(&mut self, paths: &[Path<ScaledPixels>]) -> Result<()> {
        if paths.is_empty() {
            return Ok(());
        }
        let mut vertices = Vec::new();
        let mut sprites = Vec::with_capacity(paths.len());
        let mut draw_indirect_commands = Vec::with_capacity(paths.len());
        let mut start_vertex_location = 0;
        for (i, path) in paths.iter().enumerate() {
            draw_indirect_commands.push(DrawInstancedIndirectArgs {
                vertex_count_per_instance: path.vertices.len() as u32,
                instance_count: 1,
                start_vertex_location,
                start_instance_location: i as u32,
            });
            start_vertex_location += path.vertices.len() as u32;

            vertices.extend(path.vertices.iter().map(|v| DirectXPathVertex {
                xy_position: v.xy_position,
                content_mask: path.content_mask.bounds,
                sprite_index: i as u32,
            }));

            sprites.push(PathSprite {
                bounds: path.bounds,
                color: path.color,
            });
        }

        self.pipelines.paths_pipeline.update_buffer(
            &self.devices.device,
            &self.devices.device_context,
            &sprites,
            &vertices,
            &draw_indirect_commands,
        )?;
        self.pipelines.paths_pipeline.draw(
            &self.devices.device_context,
            paths.len(),
            &self.resources.viewport,
            &self.globals.global_params_buffer,
        )
    }

    fn draw_underlines(&mut self, underlines: &[Underline]) -> Result<()> {
        if underlines.is_empty() {
            return Ok(());
        }
        self.pipelines.underline_pipeline.update_buffer(
            &self.devices.device,
            &self.devices.device_context,
            underlines,
        )?;
        self.pipelines.underline_pipeline.draw(
            &self.devices.device_context,
            &self.resources.viewport,
            &self.globals.global_params_buffer,
            underlines.len() as u32,
        )
    }

    fn draw_monochrome_sprites(
        &mut self,
        texture_id: AtlasTextureId,
        sprites: &[MonochromeSprite],
    ) -> Result<()> {
        if sprites.is_empty() {
            return Ok(());
        }
        self.pipelines.mono_sprites.update_buffer(
            &self.devices.device,
            &self.devices.device_context,
            sprites,
        )?;
        let texture_view = self.atlas.get_texture_view(texture_id);
        self.pipelines.mono_sprites.draw_with_texture(
            &self.devices.device_context,
            &texture_view,
            &self.resources.viewport,
            &self.globals.global_params_buffer,
            &self.globals.sampler,
            sprites.len() as u32,
        )
    }

    fn draw_polychrome_sprites(
        &mut self,
        texture_id: AtlasTextureId,
        sprites: &[PolychromeSprite],
    ) -> Result<()> {
        if sprites.is_empty() {
            return Ok(());
        }
        self.pipelines.poly_sprites.update_buffer(
            &self.devices.device,
            &self.devices.device_context,
            sprites,
        )?;
        let texture_view = self.atlas.get_texture_view(texture_id);
        self.pipelines.poly_sprites.draw_with_texture(
            &self.devices.device_context,
            &texture_view,
            &self.resources.viewport,
            &self.globals.global_params_buffer,
            &self.globals.sampler,
            sprites.len() as u32,
        )
    }

    fn draw_surfaces(&mut self, surfaces: &[PaintSurface]) -> Result<()> {
        if surfaces.is_empty() {
            return Ok(());
        }
        Ok(())
    }

    pub(crate) fn gpu_specs(&self) -> Result<GpuSpecs> {
        let desc = unsafe { self.devices.adapter.GetDesc1() }?;
        let is_software_emulated = (desc.Flags & DXGI_ADAPTER_FLAG_SOFTWARE.0 as u32) != 0;
        let device_name = String::from_utf16_lossy(&desc.Description)
            .trim_matches(char::from(0))
            .to_string();
        let driver_name = match desc.VendorId {
            0x10DE => "NVIDIA Corporation".to_string(),
            0x1002 => "AMD Corporation".to_string(),
            0x8086 => "Intel Corporation".to_string(),
            _ => "Unknown Vendor".to_string(),
        };
        let driver_version = match desc.VendorId {
            0x10DE => nvidia::get_driver_version(),
            0x1002 => amd::get_driver_version(),
            0x8086 => intel::get_driver_version(&self.devices.adapter),
            _ => Err(anyhow::anyhow!("Unknown vendor detected.")),
        }
        .context("Failed to get gpu driver info")
        .log_err()
        .unwrap_or("Unknown Driver".to_string());
        Ok(GpuSpecs {
            is_software_emulated,
            device_name,
            driver_name,
            driver_info: driver_version,
        })
    }
}

impl DirectXResources {
    pub fn new(
        devices: &DirectXDevices,
        #[cfg(feature = "enable-renderdoc")] hwnd: HWND,
    ) -> Result<Self> {
        let width = 1;
        let height = 1;

        #[cfg(not(feature = "enable-renderdoc"))]
        let swap_chain = create_swap_chain(&devices.dxgi_factory, &devices.device, width, height)?;
        #[cfg(feature = "enable-renderdoc")]
        let swap_chain =
            create_swap_chain(&devices.dxgi_factory, &devices.device, hwnd, width, height)?;

        let (render_target, render_target_view, msaa_target, msaa_view, viewport) =
            create_resources(devices, &swap_chain, width, height)?;
        set_rasterizer_state(&devices.device, &devices.device_context)?;

        Ok(Self {
            swap_chain,
            render_target,
            render_target_view,
            msaa_target,
            msaa_view,
            width,
            height,
            viewport,
        })
    }

    #[inline]
    fn recreate_resources(
        &mut self,
        devices: &DirectXDevices,
        width: u32,
        height: u32,
    ) -> Result<()> {
        let (render_target, render_target_view, msaa_target, msaa_view, viewport) =
            create_resources(devices, &self.swap_chain, width, height)?;
        self.render_target = render_target;
        self.render_target_view = render_target_view;
        self.msaa_target = msaa_target;
        self.msaa_view = msaa_view;
        self.viewport = viewport;
        self.width = width;
        self.height = height;
        Ok(())
    }
}

impl DirectXRenderPipelines {
    pub fn new(device: &ID3D11Device) -> Result<Self> {
        let shadow_pipeline =
            PipelineState::new(device, "shadow_pipeline", ShaderModule::Shadow, 4)?;
        let quad_pipeline = PipelineState::new(device, "quad_pipeline", ShaderModule::Quad, 64)?;
        let paths_pipeline = PathsPipelineState::new(device)?;
        let underline_pipeline =
            PipelineState::new(device, "underline_pipeline", ShaderModule::Underline, 4)?;
        let mono_sprites = PipelineState::new(
            device,
            "monochrome_sprite_pipeline",
            ShaderModule::MonochromeSprite,
            512,
        )?;
        let poly_sprites = PipelineState::new(
            device,
            "polychrome_sprite_pipeline",
            ShaderModule::PolychromeSprite,
            16,
        )?;

        Ok(Self {
            shadow_pipeline,
            quad_pipeline,
            paths_pipeline,
            underline_pipeline,
            mono_sprites,
            poly_sprites,
        })
    }
}

#[cfg(not(feature = "enable-renderdoc"))]
impl DirectComposition {
    pub fn new(dxgi_device: &IDXGIDevice, hwnd: HWND) -> Result<Self> {
        let comp_device = get_comp_device(&dxgi_device)?;
        let comp_target = unsafe { comp_device.CreateTargetForHwnd(hwnd, true) }?;
        let comp_visual = unsafe { comp_device.CreateVisual() }?;

        Ok(Self {
            comp_device,
            comp_target,
            comp_visual,
        })
    }

    pub fn set_swap_chain(&self, swap_chain: &IDXGISwapChain1) -> Result<()> {
        unsafe {
            self.comp_visual.SetContent(swap_chain)?;
            self.comp_target.SetRoot(&self.comp_visual)?;
            self.comp_device.Commit()?;
        }
        Ok(())
    }
}

impl DirectXGlobalElements {
    pub fn new(device: &ID3D11Device) -> Result<Self> {
        let global_params_buffer = unsafe {
            let desc = D3D11_BUFFER_DESC {
                ByteWidth: std::mem::size_of::<GlobalParams>() as u32,
                Usage: D3D11_USAGE_DYNAMIC,
                BindFlags: D3D11_BIND_CONSTANT_BUFFER.0 as u32,
                CPUAccessFlags: D3D11_CPU_ACCESS_WRITE.0 as u32,
                ..Default::default()
            };
            let mut buffer = None;
            device.CreateBuffer(&desc, None, Some(&mut buffer))?;
            [buffer]
        };

        let sampler = unsafe {
            let desc = D3D11_SAMPLER_DESC {
                Filter: D3D11_FILTER_MIN_MAG_MIP_LINEAR,
                AddressU: D3D11_TEXTURE_ADDRESS_WRAP,
                AddressV: D3D11_TEXTURE_ADDRESS_WRAP,
                AddressW: D3D11_TEXTURE_ADDRESS_WRAP,
                MipLODBias: 0.0,
                MaxAnisotropy: 1,
                ComparisonFunc: D3D11_COMPARISON_ALWAYS,
                BorderColor: [0.0; 4],
                MinLOD: 0.0,
                MaxLOD: D3D11_FLOAT32_MAX,
            };
            let mut output = None;
            device.CreateSamplerState(&desc, Some(&mut output))?;
            [output]
        };

        let blend_state = create_blend_state(device)?;

        Ok(Self {
            global_params_buffer,
            sampler,
            blend_state,
        })
    }
}

#[derive(Debug, Default)]
#[repr(C)]
struct GlobalParams {
    viewport_size: [f32; 2],
    _pad: u64,
}

struct PipelineState<T> {
    label: &'static str,
    vertex: ID3D11VertexShader,
    fragment: ID3D11PixelShader,
    buffer: ID3D11Buffer,
    buffer_size: usize,
    view: [Option<ID3D11ShaderResourceView>; 1],
    _marker: std::marker::PhantomData<T>,
}

struct PathsPipelineState {
    vertex: ID3D11VertexShader,
    fragment: ID3D11PixelShader,
    buffer: ID3D11Buffer,
    buffer_size: usize,
    vertex_buffer: Option<ID3D11Buffer>,
    vertex_buffer_size: usize,
    indirect_draw_buffer: ID3D11Buffer,
    indirect_buffer_size: usize,
    input_layout: ID3D11InputLayout,
    view: [Option<ID3D11ShaderResourceView>; 1],
}

impl<T> PipelineState<T> {
    fn new(
        device: &ID3D11Device,
        label: &'static str,
        shader_module: ShaderModule,
        buffer_size: usize,
    ) -> Result<Self> {
        let vertex = {
<<<<<<< HEAD
            let shader_blob =
                shader_resources::build_shader_blob("shaders", vertex_entry, "vs_5_0")?;
            let bytes = unsafe {
                std::slice::from_raw_parts(
                    shader_blob.GetBufferPointer() as *mut u8,
                    shader_blob.GetBufferSize(),
                )
            };
            create_vertex_shader(device, bytes)?
        };
        let fragment = {
            let shader_blob =
                shader_resources::build_shader_blob("shaders", fragment_entry, "ps_5_0")?;
            let bytes = unsafe {
                std::slice::from_raw_parts(
                    shader_blob.GetBufferPointer() as *mut u8,
                    shader_blob.GetBufferSize(),
                )
            };
            create_fragment_shader(device, bytes)?
=======
            let raw_shader = RawShaderBytes::new(shader_module, ShaderTarget::Vertex)?;
            create_vertex_shader(device, raw_shader.as_bytes())?
        };
        let fragment = {
            let raw_shader = RawShaderBytes::new(shader_module, ShaderTarget::Fragment)?;
            create_fragment_shader(device, raw_shader.as_bytes())?
>>>>>>> 9f200ebf
        };
        let buffer = create_buffer(device, std::mem::size_of::<T>(), buffer_size)?;
        let view = create_buffer_view(device, &buffer)?;

        Ok(PipelineState {
            label,
            vertex,
            fragment,
            buffer,
            buffer_size,
            view,
            _marker: std::marker::PhantomData,
        })
    }

    fn update_buffer(
        &mut self,
        device: &ID3D11Device,
        device_context: &ID3D11DeviceContext,
        data: &[T],
    ) -> Result<()> {
        if self.buffer_size < data.len() {
            let new_buffer_size = data.len().next_power_of_two();
            log::info!(
                "Updating {} buffer size from {} to {}",
                self.label,
                self.buffer_size,
                new_buffer_size
            );
            let buffer = create_buffer(device, std::mem::size_of::<T>(), new_buffer_size)?;
            let view = create_buffer_view(device, &buffer)?;
            self.buffer = buffer;
            self.view = view;
            self.buffer_size = new_buffer_size;
        }
        update_buffer(device_context, &self.buffer, data)
    }

    fn draw(
        &self,
        device_context: &ID3D11DeviceContext,
        viewport: &[D3D11_VIEWPORT],
        global_params: &[Option<ID3D11Buffer>],
        instance_count: u32,
    ) -> Result<()> {
        set_pipeline_state(
            device_context,
            &self.view,
            D3D_PRIMITIVE_TOPOLOGY_TRIANGLESTRIP,
            viewport,
            &self.vertex,
            &self.fragment,
            global_params,
        );
        unsafe {
            device_context.DrawInstanced(4, instance_count, 0, 0);
        }
        Ok(())
    }

    fn draw_with_texture(
        &self,
        device_context: &ID3D11DeviceContext,
        texture: &[Option<ID3D11ShaderResourceView>],
        viewport: &[D3D11_VIEWPORT],
        global_params: &[Option<ID3D11Buffer>],
        sampler: &[Option<ID3D11SamplerState>],
        instance_count: u32,
    ) -> Result<()> {
        set_pipeline_state(
            device_context,
            &self.view,
            D3D_PRIMITIVE_TOPOLOGY_TRIANGLESTRIP,
            viewport,
            &self.vertex,
            &self.fragment,
            global_params,
        );
        unsafe {
            device_context.PSSetSamplers(0, Some(sampler));
            device_context.VSSetShaderResources(0, Some(texture));
            device_context.PSSetShaderResources(0, Some(texture));

            device_context.DrawInstanced(4, instance_count, 0, 0);
        }
        Ok(())
    }
}

impl PathsPipelineState {
    fn new(device: &ID3D11Device) -> Result<Self> {
        let (vertex, vertex_shader) = {
<<<<<<< HEAD
            let shader_blob =
                shader_resources::build_shader_blob("shaders", "paths_vertex", "vs_5_0")?;
            let bytes = unsafe {
                std::slice::from_raw_parts(
                    shader_blob.GetBufferPointer() as *mut u8,
                    shader_blob.GetBufferSize(),
                )
            };
            (create_vertex_shader(device, bytes)?, shader_blob)
        };
        let fragment = {
            let shader_blob =
                shader_resources::build_shader_blob("shaders", "paths_fragment", "ps_5_0")?;
            let bytes = unsafe {
                std::slice::from_raw_parts(
                    shader_blob.GetBufferPointer() as *mut u8,
                    shader_blob.GetBufferSize(),
                )
            };
            create_fragment_shader(device, bytes)?
=======
            let raw_vertex_shader = RawShaderBytes::new(ShaderModule::Paths, ShaderTarget::Vertex)?;
            (
                create_vertex_shader(device, raw_vertex_shader.as_bytes())?,
                raw_vertex_shader,
            )
        };
        let fragment = {
            let raw_shader = RawShaderBytes::new(ShaderModule::Paths, ShaderTarget::Fragment)?;
            create_fragment_shader(device, raw_shader.as_bytes())?
>>>>>>> 9f200ebf
        };
        let buffer = create_buffer(device, std::mem::size_of::<PathSprite>(), 32)?;
        let view = create_buffer_view(device, &buffer)?;
        let vertex_buffer = Some(create_buffer(
            device,
            std::mem::size_of::<DirectXPathVertex>(),
            32,
        )?);
        let indirect_draw_buffer = create_indirect_draw_buffer(device, 32)?;
        // Create input layout
        let input_layout = unsafe {
            let mut layout = None;
            device.CreateInputLayout(
                &[
                    D3D11_INPUT_ELEMENT_DESC {
                        SemanticName: windows::core::s!("POSITION"),
                        SemanticIndex: 0,
                        Format: DXGI_FORMAT_R32G32_FLOAT,
                        InputSlot: 0,
                        AlignedByteOffset: 0,
                        InputSlotClass: D3D11_INPUT_PER_VERTEX_DATA,
                        InstanceDataStepRate: 0,
                    },
                    D3D11_INPUT_ELEMENT_DESC {
                        SemanticName: windows::core::s!("TEXCOORD"),
                        SemanticIndex: 0,
                        Format: DXGI_FORMAT_R32G32_FLOAT,
                        InputSlot: 0,
                        AlignedByteOffset: 8,
                        InputSlotClass: D3D11_INPUT_PER_VERTEX_DATA,
                        InstanceDataStepRate: 0,
                    },
                    D3D11_INPUT_ELEMENT_DESC {
                        SemanticName: windows::core::s!("TEXCOORD"),
                        SemanticIndex: 1,
                        Format: DXGI_FORMAT_R32G32_FLOAT,
                        InputSlot: 0,
                        AlignedByteOffset: 16,
                        InputSlotClass: D3D11_INPUT_PER_VERTEX_DATA,
                        InstanceDataStepRate: 0,
                    },
                    D3D11_INPUT_ELEMENT_DESC {
                        SemanticName: windows::core::s!("GLOBALIDX"),
                        SemanticIndex: 0,
                        Format: DXGI_FORMAT_R32_UINT,
                        InputSlot: 0,
                        AlignedByteOffset: 24,
                        InputSlotClass: D3D11_INPUT_PER_VERTEX_DATA,
                        InstanceDataStepRate: 0,
                    },
                ],
                vertex_shader.as_bytes(),
                Some(&mut layout),
            )?;
            layout.unwrap()
        };

        Ok(Self {
            vertex,
            fragment,
            buffer,
            buffer_size: 32,
            vertex_buffer,
            vertex_buffer_size: 32,
            indirect_draw_buffer,
            indirect_buffer_size: 32,
            input_layout,
            view,
        })
    }

    fn update_buffer(
        &mut self,
        device: &ID3D11Device,
        device_context: &ID3D11DeviceContext,
        buffer_data: &[PathSprite],
        vertices_data: &[DirectXPathVertex],
        draw_commands: &[DrawInstancedIndirectArgs],
    ) -> Result<()> {
        if self.buffer_size < buffer_data.len() {
            let new_buffer_size = buffer_data.len().next_power_of_two();
            log::info!(
                "Updating Paths Pipeline buffer size from {} to {}",
                self.buffer_size,
                new_buffer_size
            );
            let buffer = create_buffer(device, std::mem::size_of::<PathSprite>(), new_buffer_size)?;
            let view = create_buffer_view(device, &buffer)?;
            self.buffer = buffer;
            self.view = view;
            self.buffer_size = new_buffer_size;
        }
        update_buffer(device_context, &self.buffer, buffer_data)?;
        if self.vertex_buffer_size < vertices_data.len() {
            let new_vertex_buffer_size = vertices_data.len().next_power_of_two();
            log::info!(
                "Updating Paths Pipeline vertex buffer size from {} to {}",
                self.vertex_buffer_size,
                new_vertex_buffer_size
            );
            let vertex_buffer = create_buffer(
                device,
                std::mem::size_of::<DirectXPathVertex>(),
                new_vertex_buffer_size,
            )?;
            self.vertex_buffer = Some(vertex_buffer);
            self.vertex_buffer_size = new_vertex_buffer_size;
        }
        update_buffer(
            device_context,
            self.vertex_buffer.as_ref().unwrap(),
            vertices_data,
        )?;
        if self.indirect_buffer_size < draw_commands.len() {
            let new_indirect_buffer_size = draw_commands.len().next_power_of_two();
            log::info!(
                "Updating Paths Pipeline indirect buffer size from {} to {}",
                self.indirect_buffer_size,
                new_indirect_buffer_size
            );
            let indirect_draw_buffer =
                create_indirect_draw_buffer(device, new_indirect_buffer_size)?;
            self.indirect_draw_buffer = indirect_draw_buffer;
            self.indirect_buffer_size = new_indirect_buffer_size;
        }
        update_buffer(device_context, &self.indirect_draw_buffer, draw_commands)?;
        Ok(())
    }

    fn draw(
        &self,
        device_context: &ID3D11DeviceContext,
        count: usize,
        viewport: &[D3D11_VIEWPORT],
        global_params: &[Option<ID3D11Buffer>],
    ) -> Result<()> {
        set_pipeline_state(
            device_context,
            &self.view,
            D3D_PRIMITIVE_TOPOLOGY_TRIANGLELIST,
            viewport,
            &self.vertex,
            &self.fragment,
            global_params,
        );
        unsafe {
            const STRIDE: u32 = std::mem::size_of::<DirectXPathVertex>() as u32;
            device_context.IASetVertexBuffers(
                0,
                1,
                Some(&self.vertex_buffer),
                Some(&STRIDE),
                Some(&0),
            );
            device_context.IASetInputLayout(&self.input_layout);
        }
        for i in 0..count {
            unsafe {
                device_context.DrawInstancedIndirect(
                    &self.indirect_draw_buffer,
                    (i * std::mem::size_of::<DrawInstancedIndirectArgs>()) as u32,
                );
            }
        }
        Ok(())
    }
}

#[repr(C)]
struct DirectXPathVertex {
    xy_position: Point<ScaledPixels>,
    content_mask: Bounds<ScaledPixels>,
    sprite_index: u32,
}

#[derive(Clone, Debug, Eq, PartialEq)]
#[repr(C)]
struct PathSprite {
    bounds: Bounds<ScaledPixels>,
    color: Background,
}

impl Drop for DirectXResources {
    fn drop(&mut self) {
        unsafe {
            ManuallyDrop::drop(&mut self.render_target);
        }
    }
}

#[inline]
fn get_dxgi_factory() -> Result<IDXGIFactory6> {
    #[cfg(debug_assertions)]
    let factory_flag = DXGI_CREATE_FACTORY_DEBUG;
    #[cfg(not(debug_assertions))]
    let factory_flag = DXGI_CREATE_FACTORY_FLAGS::default();
    unsafe { Ok(CreateDXGIFactory2(factory_flag)?) }
}

fn get_adapter(dxgi_factory: &IDXGIFactory6) -> Result<IDXGIAdapter1> {
    for adapter_index in 0.. {
        let adapter: IDXGIAdapter1 = unsafe {
            dxgi_factory
                .EnumAdapterByGpuPreference(adapter_index, DXGI_GPU_PREFERENCE_MINIMUM_POWER)
        }?;
        if let Ok(desc) = unsafe { adapter.GetDesc1() } {
            let gpu_name = String::from_utf16_lossy(&desc.Description)
                .trim_matches(char::from(0))
                .to_string();
            log::info!("Using GPU: {}", gpu_name);
        }
        // Check to see whether the adapter supports Direct3D 11, but don't
        // create the actual device yet.
        if get_device(&adapter, None, None).log_err().is_some() {
            return Ok(adapter);
        }
    }

    unreachable!()
}

fn get_device(
    adapter: &IDXGIAdapter1,
    device: Option<*mut Option<ID3D11Device>>,
    context: Option<*mut Option<ID3D11DeviceContext>>,
) -> Result<()> {
    #[cfg(debug_assertions)]
    let device_flags = D3D11_CREATE_DEVICE_BGRA_SUPPORT | D3D11_CREATE_DEVICE_DEBUG;
    #[cfg(not(debug_assertions))]
    let device_flags = D3D11_CREATE_DEVICE_BGRA_SUPPORT;
    Ok(unsafe {
        D3D11CreateDevice(
            adapter,
            D3D_DRIVER_TYPE_UNKNOWN,
            HMODULE::default(),
            device_flags,
            // 4x MSAA is required for Direct3D Feature Level 10.1 or better
            // 8x MSAA is required for Direct3D Feature Level 11.0 or better
            Some(&[D3D_FEATURE_LEVEL_11_0, D3D_FEATURE_LEVEL_11_1]),
            D3D11_SDK_VERSION,
            device,
            None,
            context,
        )?
    })
}

#[cfg(not(feature = "enable-renderdoc"))]
fn get_comp_device(dxgi_device: &IDXGIDevice) -> Result<IDCompositionDevice> {
    Ok(unsafe { DCompositionCreateDevice(dxgi_device)? })
}

#[cfg(not(feature = "enable-renderdoc"))]
fn create_swap_chain(
    dxgi_factory: &IDXGIFactory6,
    device: &ID3D11Device,
    width: u32,
    height: u32,
) -> Result<IDXGISwapChain1> {
    let desc = DXGI_SWAP_CHAIN_DESC1 {
        Width: width,
        Height: height,
        Format: RENDER_TARGET_FORMAT,
        Stereo: false.into(),
        SampleDesc: DXGI_SAMPLE_DESC {
            Count: 1,
            Quality: 0,
        },
        BufferUsage: DXGI_USAGE_RENDER_TARGET_OUTPUT,
        BufferCount: BUFFER_COUNT as u32,
        // Composition SwapChains only support the DXGI_SCALING_STRETCH Scaling.
        Scaling: DXGI_SCALING_STRETCH,
        SwapEffect: DXGI_SWAP_EFFECT_FLIP_SEQUENTIAL,
        AlphaMode: DXGI_ALPHA_MODE_PREMULTIPLIED,
        Flags: 0,
    };
    Ok(unsafe { dxgi_factory.CreateSwapChainForComposition(device, &desc, None)? })
}

#[cfg(feature = "enable-renderdoc")]
fn create_swap_chain(
    dxgi_factory: &IDXGIFactory6,
    device: &ID3D11Device,
    hwnd: HWND,
    width: u32,
    height: u32,
) -> Result<IDXGISwapChain1> {
    use windows::Win32::Graphics::Dxgi::DXGI_MWA_NO_ALT_ENTER;

    let desc = DXGI_SWAP_CHAIN_DESC1 {
        Width: width,
        Height: height,
        Format: RENDER_TARGET_FORMAT,
        Stereo: false.into(),
        SampleDesc: DXGI_SAMPLE_DESC {
            Count: 1,
            Quality: 0,
        },
        BufferUsage: DXGI_USAGE_RENDER_TARGET_OUTPUT,
        BufferCount: BUFFER_COUNT as u32,
        Scaling: DXGI_SCALING_STRETCH,
        SwapEffect: DXGI_SWAP_EFFECT_FLIP_SEQUENTIAL,
        AlphaMode: DXGI_ALPHA_MODE_IGNORE,
        Flags: 0,
    };
    let swap_chain =
        unsafe { dxgi_factory.CreateSwapChainForHwnd(device, hwnd, &desc, None, None) }?;
    unsafe { dxgi_factory.MakeWindowAssociation(hwnd, DXGI_MWA_NO_ALT_ENTER) }?;
    Ok(swap_chain)
}

#[inline]
fn create_resources(
    devices: &DirectXDevices,
    swap_chain: &IDXGISwapChain1,
    width: u32,
    height: u32,
) -> Result<(
    ManuallyDrop<ID3D11Texture2D>,
    [Option<ID3D11RenderTargetView>; 1],
    ID3D11Texture2D,
    [Option<ID3D11RenderTargetView>; 1],
    [D3D11_VIEWPORT; 1],
)> {
    let (render_target, render_target_view) =
        create_render_target_and_its_view(&swap_chain, &devices.device)?;
    let (msaa_target, msaa_view) = create_msaa_target_and_its_view(&devices.device, width, height)?;
    let viewport = set_viewport(&devices.device_context, width as f32, height as f32);
    Ok((
        render_target,
        render_target_view,
        msaa_target,
        msaa_view,
        viewport,
    ))
}

#[inline]
fn create_render_target_and_its_view(
    swap_chain: &IDXGISwapChain1,
    device: &ID3D11Device,
) -> Result<(
    ManuallyDrop<ID3D11Texture2D>,
    [Option<ID3D11RenderTargetView>; 1],
)> {
    let render_target: ID3D11Texture2D = unsafe { swap_chain.GetBuffer(0) }?;
    let mut render_target_view = None;
    unsafe { device.CreateRenderTargetView(&render_target, None, Some(&mut render_target_view))? };
    Ok((
        ManuallyDrop::new(render_target),
        [Some(render_target_view.unwrap())],
    ))
}

#[inline]
fn create_msaa_target_and_its_view(
    device: &ID3D11Device,
    width: u32,
    height: u32,
) -> Result<(ID3D11Texture2D, [Option<ID3D11RenderTargetView>; 1])> {
    let msaa_target = unsafe {
        let mut output = None;
        let desc = D3D11_TEXTURE2D_DESC {
            Width: width,
            Height: height,
            MipLevels: 1,
            ArraySize: 1,
            Format: RENDER_TARGET_FORMAT,
            SampleDesc: DXGI_SAMPLE_DESC {
                Count: MULTISAMPLE_COUNT,
                Quality: D3D11_STANDARD_MULTISAMPLE_PATTERN.0 as u32,
            },
            Usage: D3D11_USAGE_DEFAULT,
            BindFlags: D3D11_BIND_RENDER_TARGET.0 as u32,
            CPUAccessFlags: 0,
            MiscFlags: 0,
        };
        device.CreateTexture2D(&desc, None, Some(&mut output))?;
        output.unwrap()
    };
    let msaa_view = unsafe {
        let mut output = None;
        device.CreateRenderTargetView(&msaa_target, None, Some(&mut output))?;
        output.unwrap()
    };
    Ok((msaa_target, [Some(msaa_view)]))
}

#[inline]
fn set_viewport(
    device_context: &ID3D11DeviceContext,
    width: f32,
    height: f32,
) -> [D3D11_VIEWPORT; 1] {
    let viewport = [D3D11_VIEWPORT {
        TopLeftX: 0.0,
        TopLeftY: 0.0,
        Width: width,
        Height: height,
        MinDepth: 0.0,
        MaxDepth: 1.0,
    }];
    unsafe { device_context.RSSetViewports(Some(&viewport)) };
    viewport
}

#[inline]
fn set_rasterizer_state(device: &ID3D11Device, device_context: &ID3D11DeviceContext) -> Result<()> {
    let desc = D3D11_RASTERIZER_DESC {
        FillMode: D3D11_FILL_SOLID,
        CullMode: D3D11_CULL_NONE,
        FrontCounterClockwise: false.into(),
        DepthBias: 0,
        DepthBiasClamp: 0.0,
        SlopeScaledDepthBias: 0.0,
        DepthClipEnable: true.into(),
        ScissorEnable: false.into(),
        // MultisampleEnable: false.into(),
        MultisampleEnable: true.into(),
        AntialiasedLineEnable: false.into(),
    };
    let rasterizer_state = unsafe {
        let mut state = None;
        device.CreateRasterizerState(&desc, Some(&mut state))?;
        state.unwrap()
    };
    unsafe { device_context.RSSetState(&rasterizer_state) };
    Ok(())
}

// https://learn.microsoft.com/en-us/windows/win32/api/d3d11/ns-d3d11-d3d11_blend_desc
#[inline]
fn create_blend_state(device: &ID3D11Device) -> Result<ID3D11BlendState> {
    // If the feature level is set to greater than D3D_FEATURE_LEVEL_9_3, the display
    // device performs the blend in linear space, which is ideal.
    let mut desc = D3D11_BLEND_DESC::default();
    desc.RenderTarget[0].BlendEnable = true.into();
    desc.RenderTarget[0].BlendOp = D3D11_BLEND_OP_ADD;
    desc.RenderTarget[0].BlendOpAlpha = D3D11_BLEND_OP_ADD;
    desc.RenderTarget[0].SrcBlend = D3D11_BLEND_SRC_ALPHA;
    desc.RenderTarget[0].SrcBlendAlpha = D3D11_BLEND_ONE;
    desc.RenderTarget[0].DestBlend = D3D11_BLEND_INV_SRC_ALPHA;
    desc.RenderTarget[0].DestBlendAlpha = D3D11_BLEND_ONE;
    desc.RenderTarget[0].RenderTargetWriteMask = D3D11_COLOR_WRITE_ENABLE_ALL.0 as u8;
    unsafe {
        let mut state = None;
        device.CreateBlendState(&desc, Some(&mut state))?;
        Ok(state.unwrap())
    }
}

#[inline]
fn create_vertex_shader(device: &ID3D11Device, bytes: &[u8]) -> Result<ID3D11VertexShader> {
    unsafe {
        let mut shader = None;
        device.CreateVertexShader(bytes, None, Some(&mut shader))?;
        Ok(shader.unwrap())
    }
}

#[inline]
fn create_fragment_shader(device: &ID3D11Device, bytes: &[u8]) -> Result<ID3D11PixelShader> {
    unsafe {
        let mut shader = None;
        device.CreatePixelShader(bytes, None, Some(&mut shader))?;
        Ok(shader.unwrap())
    }
}

#[inline]
fn create_buffer(
    device: &ID3D11Device,
    element_size: usize,
    buffer_size: usize,
) -> Result<ID3D11Buffer> {
    let desc = D3D11_BUFFER_DESC {
        ByteWidth: (element_size * buffer_size) as u32,
        Usage: D3D11_USAGE_DYNAMIC,
        BindFlags: D3D11_BIND_SHADER_RESOURCE.0 as u32,
        CPUAccessFlags: D3D11_CPU_ACCESS_WRITE.0 as u32,
        MiscFlags: D3D11_RESOURCE_MISC_BUFFER_STRUCTURED.0 as u32,
        StructureByteStride: element_size as u32,
    };
    let mut buffer = None;
    unsafe { device.CreateBuffer(&desc, None, Some(&mut buffer)) }?;
    Ok(buffer.unwrap())
}

#[inline]
fn create_buffer_view(
    device: &ID3D11Device,
    buffer: &ID3D11Buffer,
) -> Result<[Option<ID3D11ShaderResourceView>; 1]> {
    let mut view = None;
    unsafe { device.CreateShaderResourceView(buffer, None, Some(&mut view)) }?;
    Ok([view])
}

#[inline]
fn create_indirect_draw_buffer(device: &ID3D11Device, buffer_size: usize) -> Result<ID3D11Buffer> {
    let desc = D3D11_BUFFER_DESC {
        ByteWidth: (std::mem::size_of::<DrawInstancedIndirectArgs>() * buffer_size) as u32,
        Usage: D3D11_USAGE_DYNAMIC,
        BindFlags: D3D11_BIND_SHADER_RESOURCE.0 as u32,
        CPUAccessFlags: D3D11_CPU_ACCESS_WRITE.0 as u32,
        MiscFlags: D3D11_RESOURCE_MISC_DRAWINDIRECT_ARGS.0 as u32,
        StructureByteStride: std::mem::size_of::<DrawInstancedIndirectArgs>() as u32,
    };
    let mut buffer = None;
    unsafe { device.CreateBuffer(&desc, None, Some(&mut buffer)) }?;
    Ok(buffer.unwrap())
}

#[inline]
fn update_buffer<T>(
    device_context: &ID3D11DeviceContext,
    buffer: &ID3D11Buffer,
    data: &[T],
) -> Result<()> {
    unsafe {
        let mut dest = std::mem::zeroed();
        device_context.Map(buffer, 0, D3D11_MAP_WRITE_DISCARD, 0, Some(&mut dest))?;
        std::ptr::copy_nonoverlapping(data.as_ptr(), dest.pData as _, data.len());
        device_context.Unmap(buffer, 0);
    }
    Ok(())
}

#[inline]
fn set_pipeline_state(
    device_context: &ID3D11DeviceContext,
    buffer_view: &[Option<ID3D11ShaderResourceView>],
    topology: D3D_PRIMITIVE_TOPOLOGY,
    viewport: &[D3D11_VIEWPORT],
    vertex_shader: &ID3D11VertexShader,
    fragment_shader: &ID3D11PixelShader,
    global_params: &[Option<ID3D11Buffer>],
) {
    unsafe {
        device_context.VSSetShaderResources(1, Some(buffer_view));
        device_context.PSSetShaderResources(1, Some(buffer_view));
        device_context.IASetPrimitiveTopology(topology);
        device_context.RSSetViewports(Some(viewport));
        device_context.VSSetShader(vertex_shader, None);
        device_context.PSSetShader(fragment_shader, None);
        device_context.VSSetConstantBuffers(0, Some(global_params));
        device_context.PSSetConstantBuffers(0, Some(global_params));
    }
}

const BUFFER_COUNT: usize = 3;

pub(crate) mod shader_resources {
    use anyhow::Result;

    #[cfg(debug_assertions)]
    use windows::{
        Win32::Graphics::Direct3D::{
            Fxc::{D3DCOMPILE_DEBUG, D3DCOMPILE_SKIP_OPTIMIZATION, D3DCompileFromFile},
            ID3DBlob,
        },
        core::{HSTRING, PCSTR},
    };

<<<<<<< HEAD
    pub(crate) fn build_shader_blob(filename: &str, entry: &str, target: &str) -> Result<ID3DBlob> {
=======
    #[derive(Copy, Clone, Debug, Eq, PartialEq)]
    pub(super) enum ShaderModule {
        Quad,
        Shadow,
        Underline,
        Paths,
        MonochromeSprite,
        PolychromeSprite,
    }

    #[derive(Copy, Clone, Debug, Eq, PartialEq)]
    pub(super) enum ShaderTarget {
        Vertex,
        Fragment,
    }

    pub(super) struct RawShaderBytes<'t> {
        inner: &'t [u8],

        #[cfg(debug_assertions)]
        _blob: ID3DBlob,
    }

    impl<'t> RawShaderBytes<'t> {
        pub(super) fn new(module: ShaderModule, target: ShaderTarget) -> Result<Self> {
            #[cfg(not(debug_assertions))]
            {
                Ok(Self::from_bytes(module, target))
            }
            #[cfg(debug_assertions)]
            {
                let blob = build_shader_blob(module, target)?;
                let inner = unsafe {
                    std::slice::from_raw_parts(
                        blob.GetBufferPointer() as *const u8,
                        blob.GetBufferSize(),
                    )
                };
                Ok(Self { inner, _blob: blob })
            }
        }

        pub(super) fn as_bytes(&'t self) -> &'t [u8] {
            self.inner
        }

        #[cfg(not(debug_assertions))]
        fn from_bytes(module: ShaderModule, target: ShaderTarget) -> Self {
            let bytes = match module {
                ShaderModule::Quad => match target {
                    ShaderTarget::Vertex => QUAD_VERTEX_BYTES,
                    ShaderTarget::Fragment => QUAD_FRAGMENT_BYTES,
                },
                ShaderModule::Shadow => match target {
                    ShaderTarget::Vertex => SHADOW_VERTEX_BYTES,
                    ShaderTarget::Fragment => SHADOW_FRAGMENT_BYTES,
                },
                ShaderModule::Underline => match target {
                    ShaderTarget::Vertex => UNDERLINE_VERTEX_BYTES,
                    ShaderTarget::Fragment => UNDERLINE_FRAGMENT_BYTES,
                },
                ShaderModule::Paths => match target {
                    ShaderTarget::Vertex => PATHS_VERTEX_BYTES,
                    ShaderTarget::Fragment => PATHS_FRAGMENT_BYTES,
                },
                ShaderModule::MonochromeSprite => match target {
                    ShaderTarget::Vertex => MONOCHROME_SPRITE_VERTEX_BYTES,
                    ShaderTarget::Fragment => MONOCHROME_SPRITE_FRAGMENT_BYTES,
                },
                ShaderModule::PolychromeSprite => match target {
                    ShaderTarget::Vertex => POLYCHROME_SPRITE_VERTEX_BYTES,
                    ShaderTarget::Fragment => POLYCHROME_SPRITE_FRAGMENT_BYTES,
                },
            };
            Self { inner: bytes }
        }
    }

    #[cfg(debug_assertions)]
    pub(super) fn build_shader_blob(entry: ShaderModule, target: ShaderTarget) -> Result<ID3DBlob> {
>>>>>>> 9f200ebf
        unsafe {
            let entry = format!(
                "{}_{}\0",
                entry.as_str(),
                match target {
                    ShaderTarget::Vertex => "vertex",
                    ShaderTarget::Fragment => "fragment",
                }
            );
            let target = match target {
                ShaderTarget::Vertex => "vs_5_0\0",
                ShaderTarget::Fragment => "ps_5_0\0",
            };

            let mut compile_blob = None;
            let mut error_blob = None;
            let shader_path = std::path::PathBuf::from(env!("CARGO_MANIFEST_DIR"))
<<<<<<< HEAD
                .join(&format!("src/platform/windows/{}.hlsl", filename))
                .canonicalize()
                .unwrap();
            entry.push_str("\0");
            target.push_str("\0");
=======
                .join("src/platform/windows/shaders.hlsl")
                .canonicalize()?;

>>>>>>> 9f200ebf
            let entry_point = PCSTR::from_raw(entry.as_ptr());
            let target_cstr = PCSTR::from_raw(target.as_ptr());

            let ret = D3DCompileFromFile(
                &HSTRING::from(shader_path.to_str().unwrap()),
                None,
                None,
                entry_point,
                target_cstr,
                D3DCOMPILE_DEBUG | D3DCOMPILE_SKIP_OPTIMIZATION,
                0,
                &mut compile_blob,
                Some(&mut error_blob),
            );
            if ret.is_err() {
                let Some(error_blob) = error_blob else {
                    return Err(anyhow::anyhow!("{ret:?}"));
                };

                let error_string =
                    std::ffi::CStr::from_ptr(error_blob.GetBufferPointer() as *const i8)
                        .to_string_lossy();
                log::error!("Shader compile error: {}", error_string);
                return Err(anyhow::anyhow!("Compile error: {}", error_string));
            }
            Ok(compile_blob.unwrap())
        }
    }

    #[cfg(not(debug_assertions))]
    include!(concat!(env!("OUT_DIR"), "/shaders_bytes.rs"));

    #[cfg(debug_assertions)]
    impl ShaderModule {
        pub fn as_str(&self) -> &str {
            match self {
                ShaderModule::Quad => "quad",
                ShaderModule::Shadow => "shadow",
                ShaderModule::Underline => "underline",
                ShaderModule::Paths => "paths",
                ShaderModule::MonochromeSprite => "monochrome_sprite",
                ShaderModule::PolychromeSprite => "polychrome_sprite",
            }
        }
    }
}

mod nvidia {
    use std::{
        ffi::CStr,
        os::raw::{c_char, c_int, c_uint},
    };

    use anyhow::{Context, Result};
    use windows::{
        Win32::System::LibraryLoader::{GetProcAddress, LoadLibraryA},
        core::s,
    };

    // https://github.com/NVIDIA/nvapi/blob/7cb76fce2f52de818b3da497af646af1ec16ce27/nvapi_lite_common.h#L180
    const NVAPI_SHORT_STRING_MAX: usize = 64;

    // https://github.com/NVIDIA/nvapi/blob/7cb76fce2f52de818b3da497af646af1ec16ce27/nvapi_lite_common.h#L235
    #[allow(non_camel_case_types)]
    type NvAPI_ShortString = [c_char; NVAPI_SHORT_STRING_MAX];

    // https://github.com/NVIDIA/nvapi/blob/7cb76fce2f52de818b3da497af646af1ec16ce27/nvapi_lite_common.h#L447
    #[allow(non_camel_case_types)]
    type NvAPI_SYS_GetDriverAndBranchVersion_t = unsafe extern "C" fn(
        driver_version: *mut c_uint,
        build_branch_string: *mut NvAPI_ShortString,
    ) -> c_int;

    pub(super) fn get_driver_version() -> Result<String> {
        unsafe {
            // Try to load the NVIDIA driver DLL
            #[cfg(target_pointer_width = "64")]
            let nvidia_dll =
                LoadLibraryA(s!("nvapi64.dll")).context(format!("Can't load nvapi64.dll"))?;
            #[cfg(target_pointer_width = "32")]
            let nvidia_dll =
                LoadLibraryA(s!("nvapi.dll")).context(format!("Can't load nvapi.dll"))?;

            let nvapi_query_addr = GetProcAddress(nvidia_dll, s!("nvapi_QueryInterface"))
                .ok_or_else(|| anyhow::anyhow!("Failed to get nvapi_QueryInterface address"))?;
            let nvapi_query: extern "C" fn(u32) -> *mut () = std::mem::transmute(nvapi_query_addr);

            // https://github.com/NVIDIA/nvapi/blob/7cb76fce2f52de818b3da497af646af1ec16ce27/nvapi_interface.h#L41
            let nvapi_get_driver_version_ptr = nvapi_query(0x2926aaad);
            if nvapi_get_driver_version_ptr.is_null() {
                anyhow::bail!("Failed to get NVIDIA driver version function pointer");
            }
            let nvapi_get_driver_version: NvAPI_SYS_GetDriverAndBranchVersion_t =
                std::mem::transmute(nvapi_get_driver_version_ptr);

            let mut driver_version: c_uint = 0;
            let mut build_branch_string: NvAPI_ShortString = [0; NVAPI_SHORT_STRING_MAX];
            let result = nvapi_get_driver_version(
                &mut driver_version as *mut c_uint,
                &mut build_branch_string as *mut NvAPI_ShortString,
            );

            if result != 0 {
                anyhow::bail!(
                    "Failed to get NVIDIA driver version, error code: {}",
                    result
                );
            }
            let major = driver_version / 100;
            let minor = driver_version % 100;
            let branch_string = CStr::from_ptr(build_branch_string.as_ptr());
            Ok(format!(
                "{}.{} {}",
                major,
                minor,
                branch_string.to_string_lossy()
            ))
        }
    }
}

mod amd {
    use std::os::raw::{c_char, c_int, c_void};

    // https://github.com/GPUOpen-LibrariesAndSDKs/AGS_SDK/blob/5d8812d703d0335741b6f7ffc37838eeb8b967f7/ags_lib/inc/amd_ags.h#L145
    const AGS_CURRENT_VERSION: i32 = (6 << 22) | (3 << 12) | 0;

    // https://github.com/GPUOpen-LibrariesAndSDKs/AGS_SDK/blob/5d8812d703d0335741b6f7ffc37838eeb8b967f7/ags_lib/inc/amd_ags.h#L204
    // This is an opaque type, using struct to represent it properly for FFI
    #[repr(C)]
    struct AGSContext {
        _private: [u8; 0],
    }

    #[repr(C)]
    pub struct AGSGPUInfo {
        pub driver_version: *const c_char,
        pub radeon_software_version: *const c_char,
        pub num_devices: c_int,
        pub devices: *mut c_void,
    }

    unsafe extern "C" {
        fn agsInitialize(
            version: c_int,
            config: *const c_void,
            context: *mut *mut AGSContext,
            gpu_info: *mut AGSGPUInfo,
        ) -> c_int;

        fn agsDeInitialize(context: *mut AGSContext) -> c_int;
    }

    pub(super) fn get_driver_version() -> anyhow::Result<String> {
        unsafe {
            let mut context: *mut AGSContext = std::ptr::null_mut();
            let mut gpu_info: AGSGPUInfo = AGSGPUInfo {
                driver_version: std::ptr::null(),
                radeon_software_version: std::ptr::null(),
                num_devices: 0,
                devices: std::ptr::null_mut(),
            };

            let result = agsInitialize(
                AGS_CURRENT_VERSION,
                std::ptr::null(),
                &mut context,
                &mut gpu_info,
            );
            if result != 0 {
                return Err(anyhow::anyhow!(
                    "Failed to initialize AGS, error code: {}",
                    result
                ));
            }

            // Vulkan acctually returns this as the driver version
            let software_version = if !gpu_info.radeon_software_version.is_null() {
                std::ffi::CStr::from_ptr(gpu_info.radeon_software_version)
                    .to_string_lossy()
                    .into_owned()
            } else {
                "Unknown Radeon Software Version".to_string()
            };

            let driver_version = if !gpu_info.driver_version.is_null() {
                std::ffi::CStr::from_ptr(gpu_info.driver_version)
                    .to_string_lossy()
                    .into_owned()
            } else {
                "Unknown Radeon Driver Version".to_string()
            };

            agsDeInitialize(context);
            Ok(format!("{} ({})", software_version, driver_version))
        }
    }
}

mod intel {
    use windows::{
        Win32::Graphics::Dxgi::{IDXGIAdapter1, IDXGIDevice},
        core::Interface,
    };

    pub(super) fn get_driver_version(adapter: &IDXGIAdapter1) -> anyhow::Result<String> {
        let number = unsafe { adapter.CheckInterfaceSupport(&IDXGIDevice::IID as _) }?;
        Ok(format!(
            "{}.{}.{}.{}",
            number >> 48,
            (number >> 32) & 0xFFFF,
            (number >> 16) & 0xFFFF,
            number & 0xFFFF
        ))
    }
}<|MERGE_RESOLUTION|>--- conflicted
+++ resolved
@@ -621,35 +621,12 @@
         buffer_size: usize,
     ) -> Result<Self> {
         let vertex = {
-<<<<<<< HEAD
-            let shader_blob =
-                shader_resources::build_shader_blob("shaders", vertex_entry, "vs_5_0")?;
-            let bytes = unsafe {
-                std::slice::from_raw_parts(
-                    shader_blob.GetBufferPointer() as *mut u8,
-                    shader_blob.GetBufferSize(),
-                )
-            };
-            create_vertex_shader(device, bytes)?
-        };
-        let fragment = {
-            let shader_blob =
-                shader_resources::build_shader_blob("shaders", fragment_entry, "ps_5_0")?;
-            let bytes = unsafe {
-                std::slice::from_raw_parts(
-                    shader_blob.GetBufferPointer() as *mut u8,
-                    shader_blob.GetBufferSize(),
-                )
-            };
-            create_fragment_shader(device, bytes)?
-=======
             let raw_shader = RawShaderBytes::new(shader_module, ShaderTarget::Vertex)?;
             create_vertex_shader(device, raw_shader.as_bytes())?
         };
         let fragment = {
             let raw_shader = RawShaderBytes::new(shader_module, ShaderTarget::Fragment)?;
             create_fragment_shader(device, raw_shader.as_bytes())?
->>>>>>> 9f200ebf
         };
         let buffer = create_buffer(device, std::mem::size_of::<T>(), buffer_size)?;
         let view = create_buffer_view(device, &buffer)?;
@@ -742,28 +719,6 @@
 impl PathsPipelineState {
     fn new(device: &ID3D11Device) -> Result<Self> {
         let (vertex, vertex_shader) = {
-<<<<<<< HEAD
-            let shader_blob =
-                shader_resources::build_shader_blob("shaders", "paths_vertex", "vs_5_0")?;
-            let bytes = unsafe {
-                std::slice::from_raw_parts(
-                    shader_blob.GetBufferPointer() as *mut u8,
-                    shader_blob.GetBufferSize(),
-                )
-            };
-            (create_vertex_shader(device, bytes)?, shader_blob)
-        };
-        let fragment = {
-            let shader_blob =
-                shader_resources::build_shader_blob("shaders", "paths_fragment", "ps_5_0")?;
-            let bytes = unsafe {
-                std::slice::from_raw_parts(
-                    shader_blob.GetBufferPointer() as *mut u8,
-                    shader_blob.GetBufferSize(),
-                )
-            };
-            create_fragment_shader(device, bytes)?
-=======
             let raw_vertex_shader = RawShaderBytes::new(ShaderModule::Paths, ShaderTarget::Vertex)?;
             (
                 create_vertex_shader(device, raw_vertex_shader.as_bytes())?,
@@ -773,7 +728,6 @@
         let fragment = {
             let raw_shader = RawShaderBytes::new(ShaderModule::Paths, ShaderTarget::Fragment)?;
             create_fragment_shader(device, raw_shader.as_bytes())?
->>>>>>> 9f200ebf
         };
         let buffer = create_buffer(device, std::mem::size_of::<PathSprite>(), 32)?;
         let view = create_buffer_view(device, &buffer)?;
@@ -1338,26 +1292,24 @@
         core::{HSTRING, PCSTR},
     };
 
-<<<<<<< HEAD
-    pub(crate) fn build_shader_blob(filename: &str, entry: &str, target: &str) -> Result<ID3DBlob> {
-=======
     #[derive(Copy, Clone, Debug, Eq, PartialEq)]
-    pub(super) enum ShaderModule {
+    pub(crate) enum ShaderModule {
         Quad,
         Shadow,
         Underline,
         Paths,
         MonochromeSprite,
         PolychromeSprite,
+        EmojiRasterization,
     }
 
     #[derive(Copy, Clone, Debug, Eq, PartialEq)]
-    pub(super) enum ShaderTarget {
+    pub(crate) enum ShaderTarget {
         Vertex,
         Fragment,
     }
 
-    pub(super) struct RawShaderBytes<'t> {
+    pub(crate) struct RawShaderBytes<'t> {
         inner: &'t [u8],
 
         #[cfg(debug_assertions)]
@@ -1365,7 +1317,7 @@
     }
 
     impl<'t> RawShaderBytes<'t> {
-        pub(super) fn new(module: ShaderModule, target: ShaderTarget) -> Result<Self> {
+        pub(crate) fn new(module: ShaderModule, target: ShaderTarget) -> Result<Self> {
             #[cfg(not(debug_assertions))]
             {
                 Ok(Self::from_bytes(module, target))
@@ -1383,7 +1335,7 @@
             }
         }
 
-        pub(super) fn as_bytes(&'t self) -> &'t [u8] {
+        pub(crate) fn as_bytes(&'t self) -> &'t [u8] {
             self.inner
         }
 
@@ -1414,6 +1366,10 @@
                     ShaderTarget::Vertex => POLYCHROME_SPRITE_VERTEX_BYTES,
                     ShaderTarget::Fragment => POLYCHROME_SPRITE_FRAGMENT_BYTES,
                 },
+                ShaderModule::EmojiRasterization => match target {
+                    ShaderTarget::Vertex => EMOJI_RASTERIZATION_VERTEX_BYTES,
+                    ShaderTarget::Fragment => EMOJI_RASTERIZATION_FRAGMENT_BYTES,
+                },
             };
             Self { inner: bytes }
         }
@@ -1421,8 +1377,13 @@
 
     #[cfg(debug_assertions)]
     pub(super) fn build_shader_blob(entry: ShaderModule, target: ShaderTarget) -> Result<ID3DBlob> {
->>>>>>> 9f200ebf
         unsafe {
+            let shader_name = if matches!(entry, ShaderModule::EmojiRasterization) {
+                "color_text_raster.hlsl"
+            } else {
+                "shaders.hlsl"
+            };
+
             let entry = format!(
                 "{}_{}\0",
                 entry.as_str(),
@@ -1438,18 +1399,11 @@
 
             let mut compile_blob = None;
             let mut error_blob = None;
+
             let shader_path = std::path::PathBuf::from(env!("CARGO_MANIFEST_DIR"))
-<<<<<<< HEAD
-                .join(&format!("src/platform/windows/{}.hlsl", filename))
-                .canonicalize()
-                .unwrap();
-            entry.push_str("\0");
-            target.push_str("\0");
-=======
-                .join("src/platform/windows/shaders.hlsl")
+                .join(&format!("src/platform/windows/{}", shader_name))
                 .canonicalize()?;
 
->>>>>>> 9f200ebf
             let entry_point = PCSTR::from_raw(entry.as_ptr());
             let target_cstr = PCSTR::from_raw(target.as_ptr());
 
@@ -1492,6 +1446,7 @@
                 ShaderModule::Paths => "paths",
                 ShaderModule::MonochromeSprite => "monochrome_sprite",
                 ShaderModule::PolychromeSprite => "polychrome_sprite",
+                ShaderModule::EmojiRasterization => "emoji_rasterization",
             }
         }
     }
