--- conflicted
+++ resolved
@@ -19,11 +19,7 @@
 
 use crate::markdown_elements::ParsedMarkdownElement;
 use crate::{
-<<<<<<< HEAD
-    OpenFollowingPreview, OpenPreview,
-=======
     OpenFollowingPreview, OpenPreview, OpenPreviewToTheSide,
->>>>>>> 7c4da373
     markdown_elements::ParsedMarkdown,
     markdown_parser::parse_markdown,
     markdown_renderer::{RenderContext, render_markdown_block},
@@ -175,10 +171,6 @@
             editor,
             workspace_handle,
             language_registry,
-<<<<<<< HEAD
-            None,
-=======
->>>>>>> 7c4da373
             window,
             cx,
         )
@@ -407,15 +399,6 @@
             },
         );
 
-<<<<<<< HEAD
-        let tab_content = editor.read(cx).tab_content_text(0, cx);
-
-        if self.tab_content_text.is_none() {
-            self.tab_content_text = Some(format!("Preview {}", tab_content).into());
-        }
-
-=======
->>>>>>> 7c4da373
         self.active_editor = Some(EditorState {
             editor,
             _subscription: subscription,
