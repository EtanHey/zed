--- conflicted
+++ resolved
@@ -48,11 +48,7 @@
     A: for<'a> Deserialize<'a> + PartialEq + Clone + Default + std::fmt::Debug + 'static,
 {
     fn qualified_name() -> SharedString {
-<<<<<<< HEAD
-        // todo!() remove this
-=======
         // todo!() remove the 2 replacement when migration is done
->>>>>>> 64b899c6
         type_name::<A>().replace("2::", "::").into()
     }
 
